--- conflicted
+++ resolved
@@ -11,14 +11,9 @@
 
 [workspace.dependencies]
 ark-std = "0.4.0"
-<<<<<<< HEAD
-chrono = "0.4"
-clap = { version = "4.1", features = ["derive"] }
-=======
 rand = "0.8.5"
 chrono = "0.4.39"
 clap = { version = "4.5.30", features = ["derive"] }
->>>>>>> 1258ed35
 ethnum = "1.5.0"
 num-bigint = "0.4.6"
 num-traits = "0.2.19"
