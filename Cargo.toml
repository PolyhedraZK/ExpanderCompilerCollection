--- conflicted
+++ resolved
@@ -50,10 +50,7 @@
 gf2 = { git = "https://github.com/PolyhedraZK/Expander", branch = "main" }
 mersenne31 = { git = "https://github.com/PolyhedraZK/Expander", branch = "main" }
 crosslayer_prototype = { git = "https://github.com/PolyhedraZK/Expander", branch = "main"}
-<<<<<<< HEAD
 poly_commit = { git = "https://github.com/PolyhedraZK/Expander", branch = "main", package = "poly_commit" }
 polynomials = { git = "https://github.com/PolyhedraZK/Expander", branch = "main" }
 sumcheck = { git = "https://github.com/PolyhedraZK/Expander", branch = "main" }
-=======
-serdes = { git = "https://github.com/PolyhedraZK/Expander", branch = "main"}
->>>>>>> 0f41e59d
+serdes = { git = "https://github.com/PolyhedraZK/Expander", branch = "main"}