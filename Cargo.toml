[workspace]
resolver = "2"
members = [ "circuit-std-rs","expander_compiler", "expander_compiler/ec_go_lib", "efc"]

[profile.test]
opt-level = 3

[profile.dev]
opt-level = 3


[workspace.dependencies]
ark-bls12-381 = "0.4.0"
ark-ec = "0.4.0"
ark-ff = "0.4.0"
ark-serialize = "0.4.0"
ark-std = "0.4.0"
base64 = "0.22.1"
big-int = "7.0.0"
chrono = "0.4.39"
clap = { version = "4.5.30", features = ["derive"] }
ethnum = "1.5.0"
<<<<<<< HEAD
stacker = "0.1.15"
tiny-keccak = { version = "2.0", features = ["keccak"] }
=======
>>>>>>> 0f41e59d
halo2curves = { git = "https://github.com/PolyhedraZK/halo2curves", default-features = false, features = [
    "bits",
] }
hex = "0.4"
num-bigint = "0.4.6"
num-traits = "0.2.19"
rand = "0.8.5"
rayon = "1.10.0"
serde = { version = "1.0", features = ["derive"] }
serde_json = "1.0"
sha2 = "0.10.8"
stacker = "0.1.17"
tiny-keccak = { version = "2.0", features = ["keccak"] }

arith = { git = "https://github.com/PolyhedraZK/Expander", branch = "main" }
mpi_config = { git = "https://github.com/PolyhedraZK/Expander", branch = "main" }
gkr_field_config = { git = "https://github.com/PolyhedraZK/Expander", branch = "main" }
expander_config = { git = "https://github.com/PolyhedraZK/Expander", branch = "main", package = "config" }
expander_circuit = { git = "https://github.com/PolyhedraZK/Expander", branch = "main", package = "circuit" }
gkr = { git = "https://github.com/PolyhedraZK/Expander", branch = "main" }
gf2 = { git = "https://github.com/PolyhedraZK/Expander", branch = "main" }
mersenne31 = { git = "https://github.com/PolyhedraZK/Expander", branch = "main" }
expander_transcript = { git = "https://github.com/PolyhedraZK/Expander", branch = "main", package = "transcript" }
crosslayer_prototype = { git = "https://github.com/PolyhedraZK/Expander", branch = "main"}
serdes = { git = "https://github.com/PolyhedraZK/Expander", branch = "main"}<|MERGE_RESOLUTION|>--- conflicted
+++ resolved
@@ -20,11 +20,8 @@
 chrono = "0.4.39"
 clap = { version = "4.5.30", features = ["derive"] }
 ethnum = "1.5.0"
-<<<<<<< HEAD
 stacker = "0.1.15"
 tiny-keccak = { version = "2.0", features = ["keccak"] }
-=======
->>>>>>> 0f41e59d
 halo2curves = { git = "https://github.com/PolyhedraZK/halo2curves", default-features = false, features = [
     "bits",
 ] }
@@ -36,8 +33,6 @@
 serde = { version = "1.0", features = ["derive"] }
 serde_json = "1.0"
 sha2 = "0.10.8"
-stacker = "0.1.17"
-tiny-keccak = { version = "2.0", features = ["keccak"] }
 
 arith = { git = "https://github.com/PolyhedraZK/Expander", branch = "main" }
 mpi_config = { git = "https://github.com/PolyhedraZK/Expander", branch = "main" }
