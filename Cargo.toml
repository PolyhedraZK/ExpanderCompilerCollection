[workspace]
resolver = "2"
<<<<<<< HEAD
members = [ "circuit-std-rs","expander_compiler", "expander_compiler/ec_go_lib", "rsa_circuit", "efc"]
=======
members = [
    "circuit-std-rs",
    "expander_compiler",
    "expander_compiler/ec_go_lib",
    "expander_compiler/macros",
    "efc"
]
>>>>>>> fbd6a37f

[profile.test]
opt-level = 3

[profile.dev]
opt-level = 3


[workspace.dependencies]
ark-bls12-381 = "0.4.0"
ark-ec = "0.4.0"
ark-ff = "0.4.0"
ark-serialize = "0.4.0"
ark-std = "0.4.0"
base64 = "0.22.1"
big-int = "7.0.0"
chrono = "0.4.39"
clap = { version = "4.5.30", features = ["derive"] }
ethnum = "1.5.0"
<<<<<<< HEAD
num-bigint = "0.4.6"
num-traits = "0.2.19"
itertools = "0.13.0"
rand = "0.8.5"
sha2 = "0.10.8"
tiny-keccak = { version = "2.0", features = ["keccak"] }

=======
>>>>>>> fbd6a37f
halo2curves = { git = "https://github.com/PolyhedraZK/halo2curves", default-features = false, features = [
    "bits",
] }
hex = "0.4"
num-bigint = "0.4.6"
num-traits = "0.2.19"
rand = "0.8.5"
rayon = "1.10.0"
serde = { version = "1.0", features = ["derive"] }
serde_json = "1.0"
sha2 = "0.10.8"
stacker = "0.1.17"
tiny-keccak = { version = "2.0", features = ["keccak"] }

arith = { git = "https://github.com/PolyhedraZK/Expander", branch = "main" }
mpi_config = { git = "https://github.com/PolyhedraZK/Expander", branch = "main" }
gkr_field_config = { git = "https://github.com/PolyhedraZK/Expander", branch = "main" }
expander_config = { git = "https://github.com/PolyhedraZK/Expander", branch = "main", package = "config" }
expander_circuit = { git = "https://github.com/PolyhedraZK/Expander", branch = "main", package = "circuit" }
gkr = { git = "https://github.com/PolyhedraZK/Expander", branch = "main" }
gf2 = { git = "https://github.com/PolyhedraZK/Expander", branch = "main" }
goldilocks = { git = "https://github.com/PolyhedraZK/Expander", branch = "main" }
mersenne31 = { git = "https://github.com/PolyhedraZK/Expander", branch = "main" }
expander_transcript = { git = "https://github.com/PolyhedraZK/Expander", branch = "main", package = "transcript" }
crosslayer_prototype = { git = "https://github.com/PolyhedraZK/Expander", branch = "main"}
serdes = { git = "https://github.com/PolyhedraZK/Expander", branch = "main"}<|MERGE_RESOLUTION|>--- conflicted
+++ resolved
@@ -1,16 +1,13 @@
 [workspace]
 resolver = "2"
-<<<<<<< HEAD
-members = [ "circuit-std-rs","expander_compiler", "expander_compiler/ec_go_lib", "rsa_circuit", "efc"]
-=======
 members = [
     "circuit-std-rs",
     "expander_compiler",
     "expander_compiler/ec_go_lib",
     "expander_compiler/macros",
+    "rsa_circuit",
     "efc"
 ]
->>>>>>> fbd6a37f
 
 [profile.test]
 opt-level = 3
@@ -30,29 +27,20 @@
 chrono = "0.4.39"
 clap = { version = "4.5.30", features = ["derive"] }
 ethnum = "1.5.0"
-<<<<<<< HEAD
 num-bigint = "0.4.6"
 num-traits = "0.2.19"
 itertools = "0.13.0"
 rand = "0.8.5"
 sha2 = "0.10.8"
 tiny-keccak = { version = "2.0", features = ["keccak"] }
-
-=======
->>>>>>> fbd6a37f
 halo2curves = { git = "https://github.com/PolyhedraZK/halo2curves", default-features = false, features = [
     "bits",
 ] }
 hex = "0.4"
-num-bigint = "0.4.6"
-num-traits = "0.2.19"
-rand = "0.8.5"
 rayon = "1.10.0"
 serde = { version = "1.0", features = ["derive"] }
 serde_json = "1.0"
-sha2 = "0.10.8"
 stacker = "0.1.17"
-tiny-keccak = { version = "2.0", features = ["keccak"] }
 
 arith = { git = "https://github.com/PolyhedraZK/Expander", branch = "main" }
 mpi_config = { git = "https://github.com/PolyhedraZK/Expander", branch = "main" }
