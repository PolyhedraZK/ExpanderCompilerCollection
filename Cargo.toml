--- conflicted
+++ resolved
@@ -42,23 +42,8 @@
 stacker = "0.1.17"
 tiny-keccak = { version = "2.0", features = ["keccak"] }
 
-<<<<<<< HEAD
-
-# todo: switch back to main
-arith = { git = "https://github.com/PolyhedraZK/Expander", branch = "zz/impl_babybear" }
-babybear = { git = "https://github.com/PolyhedraZK/Expander", branch = "zz/impl_babybear" }
-crosslayer_prototype = { git = "https://github.com/PolyhedraZK/Expander", branch = "zz/impl_babybear"}
-expander_circuit = { git = "https://github.com/PolyhedraZK/Expander", branch = "zz/impl_babybear", package = "circuit" }
-expander_transcript = { git = "https://github.com/PolyhedraZK/Expander", branch = "zz/impl_babybear", package = "transcript" }
-gf2 = { git = "https://github.com/PolyhedraZK/Expander", branch = "zz/impl_babybear" }
-gkr = { git = "https://github.com/PolyhedraZK/Expander", branch = "zz/impl_babybear" }
-gkr_engine = { git = "https://github.com/PolyhedraZK/Expander", branch = "zz/impl_babybear", package = "gkr_engine" }
-gkr_hashers = { git = "https://github.com/PolyhedraZK/Expander", branch = "zz/impl_babybear" }
-goldilocks = { git = "https://github.com/PolyhedraZK/Expander", branch = "zz/impl_babybear" }
-mersenne31 = { git = "https://github.com/PolyhedraZK/Expander", branch = "zz/impl_babybear" }
-serdes = { git = "https://github.com/PolyhedraZK/Expander", branch = "zz/impl_babybear"}
-=======
 arith = { git = "https://github.com/PolyhedraZK/Expander", branch = "main" }
+babybear = { git = "https://github.com/PolyhedraZK/Expander", branch = "main" }
 crosslayer_prototype = { git = "https://github.com/PolyhedraZK/Expander", branch = "main"}
 expander_circuit = { git = "https://github.com/PolyhedraZK/Expander", branch = "main", package = "circuit" }
 expander_transcript = { git = "https://github.com/PolyhedraZK/Expander", branch = "main", package = "transcript" }
@@ -68,5 +53,4 @@
 gkr_hashers = { git = "https://github.com/PolyhedraZK/Expander", branch = "main" }
 goldilocks = { git = "https://github.com/PolyhedraZK/Expander", branch = "main" }
 mersenne31 = { git = "https://github.com/PolyhedraZK/Expander", branch = "main" }
-serdes = { git = "https://github.com/PolyhedraZK/Expander", branch = "main"}
->>>>>>> 73be6108
+serdes = { git = "https://github.com/PolyhedraZK/Expander", branch = "main"}