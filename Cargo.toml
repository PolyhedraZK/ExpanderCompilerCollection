[workspace]
resolver = "2"
members = [ "circuit-std-rs","expander_compiler", "expander_compiler/ec_go_lib", "efc"]

[profile.test]
opt-level = 3

[profile.dev]
opt-level = 3


[workspace.dependencies]
ark-bls12-381 = "0.4.0"
ark-ec = "0.4.0"
ark-ff = "0.4.0"
ark-serialize = "0.4.0"
ark-std = "0.4.0"
base64 = "0.22.1"
big-int = "7.0.0"
chrono = "0.4.39"
clap = { version = "4.5.30", features = ["derive"] }
ethnum = "1.5.0"
halo2curves = { git = "https://github.com/PolyhedraZK/halo2curves", default-features = false, features = [
    "bits",
] }
<<<<<<< HEAD
arith = { git = "https://github.com/PolyhedraZK/Expander", branch = "zz/dev_on_chain_verifier" }
mpi_config = { git = "https://github.com/PolyhedraZK/Expander", branch = "zz/dev_on_chain_verifier" }
gkr_field_config = { git = "https://github.com/PolyhedraZK/Expander", branch = "zz/dev_on_chain_verifier" }
expander_config = { git = "https://github.com/PolyhedraZK/Expander", branch = "zz/dev_on_chain_verifier", package = "config" }
expander_circuit = { git = "https://github.com/PolyhedraZK/Expander", branch = "zz/dev_on_chain_verifier", package = "circuit" }
gkr = { git = "https://github.com/PolyhedraZK/Expander", branch = "zz/dev_on_chain_verifier" }
gf2 = { git = "https://github.com/PolyhedraZK/Expander", branch = "zz/dev_on_chain_verifier" }
mersenne31 = { git = "https://github.com/PolyhedraZK/Expander", branch = "zz/dev_on_chain_verifier" }
expander_transcript = { git = "https://github.com/PolyhedraZK/Expander", branch = "zz/dev_on_chain_verifier", package = "transcript" }
crosslayer_prototype = { git = "https://github.com/PolyhedraZK/Expander", branch = "zz/dev_on_chain_verifier"}
=======
hex = "0.4"
num-bigint = "0.4.6"
num-traits = "0.2.19"
rand = "0.8.5"
rayon = "1.10.0"
serde = { version = "1.0", features = ["derive"] }
serde_json = "1.0"
sha2 = "0.10.8"
stacker = "0.1.17"
tiny-keccak = { version = "2.0", features = ["keccak"] }

# todo: change back to main branch
arith = { git = "https://github.com/PolyhedraZK/Expander", branch = "zz/circuit_serde" }
mpi_config = { git = "https://github.com/PolyhedraZK/Expander", branch = "zz/circuit_serde" }
gkr_field_config = { git = "https://github.com/PolyhedraZK/Expander", branch = "zz/circuit_serde" }
expander_config = { git = "https://github.com/PolyhedraZK/Expander", branch = "zz/circuit_serde", package = "config" }
expander_circuit = { git = "https://github.com/PolyhedraZK/Expander", branch = "zz/circuit_serde", package = "circuit" }
gkr = { git = "https://github.com/PolyhedraZK/Expander", branch = "zz/circuit_serde" }
gf2 = { git = "https://github.com/PolyhedraZK/Expander", branch = "zz/circuit_serde" }
mersenne31 = { git = "https://github.com/PolyhedraZK/Expander", branch = "zz/circuit_serde" }
expander_transcript = { git = "https://github.com/PolyhedraZK/Expander", branch = "zz/circuit_serde", package = "transcript" }
crosslayer_prototype = { git = "https://github.com/PolyhedraZK/Expander", branch = "zz/circuit_serde"}
serdes = { git = "https://github.com/PolyhedraZK/Expander", branch = "zz/circuit_serde"}
>>>>>>> 578055fd
<|MERGE_RESOLUTION|>--- conflicted
+++ resolved
@@ -23,18 +23,6 @@
 halo2curves = { git = "https://github.com/PolyhedraZK/halo2curves", default-features = false, features = [
     "bits",
 ] }
-<<<<<<< HEAD
-arith = { git = "https://github.com/PolyhedraZK/Expander", branch = "zz/dev_on_chain_verifier" }
-mpi_config = { git = "https://github.com/PolyhedraZK/Expander", branch = "zz/dev_on_chain_verifier" }
-gkr_field_config = { git = "https://github.com/PolyhedraZK/Expander", branch = "zz/dev_on_chain_verifier" }
-expander_config = { git = "https://github.com/PolyhedraZK/Expander", branch = "zz/dev_on_chain_verifier", package = "config" }
-expander_circuit = { git = "https://github.com/PolyhedraZK/Expander", branch = "zz/dev_on_chain_verifier", package = "circuit" }
-gkr = { git = "https://github.com/PolyhedraZK/Expander", branch = "zz/dev_on_chain_verifier" }
-gf2 = { git = "https://github.com/PolyhedraZK/Expander", branch = "zz/dev_on_chain_verifier" }
-mersenne31 = { git = "https://github.com/PolyhedraZK/Expander", branch = "zz/dev_on_chain_verifier" }
-expander_transcript = { git = "https://github.com/PolyhedraZK/Expander", branch = "zz/dev_on_chain_verifier", package = "transcript" }
-crosslayer_prototype = { git = "https://github.com/PolyhedraZK/Expander", branch = "zz/dev_on_chain_verifier"}
-=======
 hex = "0.4"
 num-bigint = "0.4.6"
 num-traits = "0.2.19"
@@ -47,15 +35,14 @@
 tiny-keccak = { version = "2.0", features = ["keccak"] }
 
 # todo: change back to main branch
-arith = { git = "https://github.com/PolyhedraZK/Expander", branch = "zz/circuit_serde" }
-mpi_config = { git = "https://github.com/PolyhedraZK/Expander", branch = "zz/circuit_serde" }
-gkr_field_config = { git = "https://github.com/PolyhedraZK/Expander", branch = "zz/circuit_serde" }
-expander_config = { git = "https://github.com/PolyhedraZK/Expander", branch = "zz/circuit_serde", package = "config" }
-expander_circuit = { git = "https://github.com/PolyhedraZK/Expander", branch = "zz/circuit_serde", package = "circuit" }
-gkr = { git = "https://github.com/PolyhedraZK/Expander", branch = "zz/circuit_serde" }
-gf2 = { git = "https://github.com/PolyhedraZK/Expander", branch = "zz/circuit_serde" }
-mersenne31 = { git = "https://github.com/PolyhedraZK/Expander", branch = "zz/circuit_serde" }
-expander_transcript = { git = "https://github.com/PolyhedraZK/Expander", branch = "zz/circuit_serde", package = "transcript" }
-crosslayer_prototype = { git = "https://github.com/PolyhedraZK/Expander", branch = "zz/circuit_serde"}
-serdes = { git = "https://github.com/PolyhedraZK/Expander", branch = "zz/circuit_serde"}
->>>>>>> 578055fd
+arith = { git = "https://github.com/PolyhedraZK/Expander", branch = "zz/dev_on_chain_verifier" }
+mpi_config = { git = "https://github.com/PolyhedraZK/Expander", branch = "zz/dev_on_chain_verifier" }
+gkr_field_config = { git = "https://github.com/PolyhedraZK/Expander", branch = "zz/dev_on_chain_verifier" }
+expander_config = { git = "https://github.com/PolyhedraZK/Expander", branch = "zz/dev_on_chain_verifier", package = "config" }
+expander_circuit = { git = "https://github.com/PolyhedraZK/Expander", branch = "zz/dev_on_chain_verifier", package = "circuit" }
+gkr = { git = "https://github.com/PolyhedraZK/Expander", branch = "zz/dev_on_chain_verifier" }
+gf2 = { git = "https://github.com/PolyhedraZK/Expander", branch = "zz/dev_on_chain_verifier" }
+mersenne31 = { git = "https://github.com/PolyhedraZK/Expander", branch = "zz/dev_on_chain_verifier" }
+expander_transcript = { git = "https://github.com/PolyhedraZK/Expander", branch = "zz/dev_on_chain_verifier", package = "transcript" }
+crosslayer_prototype = { git = "https://github.com/PolyhedraZK/Expander", branch = "zz/dev_on_chain_verifier"}
+serdes = { git = "https://github.com/PolyhedraZK/Expander", branch = "zz/dev_on_chain_verifier"}