[workspace]
resolver = "2"
members = [
    "circuit-std-rs",
    "expander_compiler",
    "expander_compiler/ec_go_lib",
    "expander_compiler/macros",
<<<<<<< HEAD
=======
    "rsa_circuit",
>>>>>>> 21f4f253
    "efc"
]

[profile.test]
opt-level = 3

[profile.dev]
opt-level = 3


[workspace.dependencies]
ark-bls12-381 = "0.4.0"
ark-ec = "0.4.0"
ark-ff = "0.4.0"
ark-serialize = "0.4.0"
ark-std = "0.4.0"
base64 = "0.22.1"
big-int = "7.0.0"
chrono = "0.4.39"
clap = { version = "4.5.30", features = ["derive"] }
ethnum = "1.5.0"
<<<<<<< HEAD
=======
itertools = "0.13.0"
>>>>>>> 21f4f253
halo2curves = { git = "https://github.com/PolyhedraZK/halo2curves", default-features = false, features = [
    "bits",
] }
hex = "0.4"
num-bigint = "0.4.6"
num-traits = "0.2.19"
rand = "0.8.5"
rayon = "1.10.0"
serde = { version = "1.0", features = ["derive"] }
serde_json = "1.0"
sha2 = "0.10.8"
stacker = "0.1.17"
tiny-keccak = { version = "2.0", features = ["keccak"] }

<<<<<<< HEAD
arith = { git = "https://github.com/PolyhedraZK/Expander", branch = "sq/serdes_option" }
mpi_config = { git = "https://github.com/PolyhedraZK/Expander", branch = "sq/serdes_option" }
gkr_field_config = { git = "https://github.com/PolyhedraZK/Expander", branch = "sq/serdes_option" }
expander_config = { git = "https://github.com/PolyhedraZK/Expander", branch = "sq/serdes_option", package = "config" }
expander_circuit = { git = "https://github.com/PolyhedraZK/Expander", branch = "sq/serdes_option", package = "circuit" }
expander_transcript = { git = "https://github.com/PolyhedraZK/Expander", branch = "sq/serdes_option", package = "transcript" }
gkr = { git = "https://github.com/PolyhedraZK/Expander", branch = "sq/serdes_option" }
gf2 = { git = "https://github.com/PolyhedraZK/Expander", branch = "sq/serdes_option" }
mersenne31 = { git = "https://github.com/PolyhedraZK/Expander", branch = "sq/serdes_option" }
crosslayer_prototype = { git = "https://github.com/PolyhedraZK/Expander", branch = "sq/serdes_option"}
poly_commit = { git = "https://github.com/PolyhedraZK/Expander", branch = "sq/serdes_option", package = "poly_commit" }
polynomials = { git = "https://github.com/PolyhedraZK/Expander", branch = "sq/serdes_option" }
sumcheck = { git = "https://github.com/PolyhedraZK/Expander", branch = "sq/serdes_option" }
serdes = { git = "https://github.com/PolyhedraZK/Expander", branch = "sq/serdes_option"}
=======
arith = { git = "https://github.com/PolyhedraZK/Expander", branch = "main" }
crosslayer_prototype = { git = "https://github.com/PolyhedraZK/Expander", branch = "main"}
expander_circuit = { git = "https://github.com/PolyhedraZK/Expander", branch = "main", package = "circuit" }
expander_transcript = { git = "https://github.com/PolyhedraZK/Expander", branch = "main", package = "transcript" }
gf2 = { git = "https://github.com/PolyhedraZK/Expander", branch = "main" }
gkr = { git = "https://github.com/PolyhedraZK/Expander", branch = "main" }
gkr_engine = { git = "https://github.com/PolyhedraZK/Expander", branch = "main", package = "gkr_engine" }
gkr_hashers = { git = "https://github.com/PolyhedraZK/Expander", branch = "main" }
goldilocks = { git = "https://github.com/PolyhedraZK/Expander", branch = "main" }
mersenne31 = { git = "https://github.com/PolyhedraZK/Expander", branch = "main" }
serdes = { git = "https://github.com/PolyhedraZK/Expander", branch = "main"}
>>>>>>> 21f4f253
<|MERGE_RESOLUTION|>--- conflicted
+++ resolved
@@ -5,10 +5,7 @@
     "expander_compiler",
     "expander_compiler/ec_go_lib",
     "expander_compiler/macros",
-<<<<<<< HEAD
-=======
     "rsa_circuit",
->>>>>>> 21f4f253
     "efc"
 ]
 
@@ -30,10 +27,7 @@
 chrono = "0.4.39"
 clap = { version = "4.5.30", features = ["derive"] }
 ethnum = "1.5.0"
-<<<<<<< HEAD
-=======
 itertools = "0.13.0"
->>>>>>> 21f4f253
 halo2curves = { git = "https://github.com/PolyhedraZK/halo2curves", default-features = false, features = [
     "bits",
 ] }
@@ -48,31 +42,19 @@
 stacker = "0.1.17"
 tiny-keccak = { version = "2.0", features = ["keccak"] }
 
-<<<<<<< HEAD
-arith = { git = "https://github.com/PolyhedraZK/Expander", branch = "sq/serdes_option" }
-mpi_config = { git = "https://github.com/PolyhedraZK/Expander", branch = "sq/serdes_option" }
-gkr_field_config = { git = "https://github.com/PolyhedraZK/Expander", branch = "sq/serdes_option" }
-expander_config = { git = "https://github.com/PolyhedraZK/Expander", branch = "sq/serdes_option", package = "config" }
-expander_circuit = { git = "https://github.com/PolyhedraZK/Expander", branch = "sq/serdes_option", package = "circuit" }
-expander_transcript = { git = "https://github.com/PolyhedraZK/Expander", branch = "sq/serdes_option", package = "transcript" }
-gkr = { git = "https://github.com/PolyhedraZK/Expander", branch = "sq/serdes_option" }
-gf2 = { git = "https://github.com/PolyhedraZK/Expander", branch = "sq/serdes_option" }
-mersenne31 = { git = "https://github.com/PolyhedraZK/Expander", branch = "sq/serdes_option" }
-crosslayer_prototype = { git = "https://github.com/PolyhedraZK/Expander", branch = "sq/serdes_option"}
-poly_commit = { git = "https://github.com/PolyhedraZK/Expander", branch = "sq/serdes_option", package = "poly_commit" }
-polynomials = { git = "https://github.com/PolyhedraZK/Expander", branch = "sq/serdes_option" }
-sumcheck = { git = "https://github.com/PolyhedraZK/Expander", branch = "sq/serdes_option" }
-serdes = { git = "https://github.com/PolyhedraZK/Expander", branch = "sq/serdes_option"}
-=======
 arith = { git = "https://github.com/PolyhedraZK/Expander", branch = "main" }
-crosslayer_prototype = { git = "https://github.com/PolyhedraZK/Expander", branch = "main"}
+mpi_config = { git = "https://github.com/PolyhedraZK/Expander", branch = "main" }
+gkr_field_config = { git = "https://github.com/PolyhedraZK/Expander", branch = "main" }
 expander_circuit = { git = "https://github.com/PolyhedraZK/Expander", branch = "main", package = "circuit" }
 expander_transcript = { git = "https://github.com/PolyhedraZK/Expander", branch = "main", package = "transcript" }
+gkr = { git = "https://github.com/PolyhedraZK/Expander", branch = "main" }
 gf2 = { git = "https://github.com/PolyhedraZK/Expander", branch = "main" }
-gkr = { git = "https://github.com/PolyhedraZK/Expander", branch = "main" }
-gkr_engine = { git = "https://github.com/PolyhedraZK/Expander", branch = "main", package = "gkr_engine" }
-gkr_hashers = { git = "https://github.com/PolyhedraZK/Expander", branch = "main" }
+mersenne31 = { git = "https://github.com/PolyhedraZK/Expander", branch = "main" }
 goldilocks = { git = "https://github.com/PolyhedraZK/Expander", branch = "main" }
-mersenne31 = { git = "https://github.com/PolyhedraZK/Expander", branch = "main" }
+crosslayer_prototype = { git = "https://github.com/PolyhedraZK/Expander", branch = "main"}
+poly_commit = { git = "https://github.com/PolyhedraZK/Expander", branch = "main", package = "poly_commit" }
+polynomials = { git = "https://github.com/PolyhedraZK/Expander", branch = "main" }
+sumcheck = { git = "https://github.com/PolyhedraZK/Expander", branch = "main" }
 serdes = { git = "https://github.com/PolyhedraZK/Expander", branch = "main"}
->>>>>>> 21f4f253
+gkr_engine = { git = "https://github.com/PolyhedraZK/Expander", branch = "main"}
+gkr_hashers = { git = "https://github.com/PolyhedraZK/Expander", branch = "main"}