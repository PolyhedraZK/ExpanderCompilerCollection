[workspace]
resolver = "2"
members = [
    "circuit-std-rs",
    "expander_compiler",
    "expander_compiler/ec_go_lib",
    "expander_compiler/macros",
    "rsa_circuit",
]

[profile.test]
opt-level = 3

[profile.dev]
opt-level = 3


[workspace.dependencies]
ark-bls12-381 = "0.4.0"
ark-ec = "0.4.0"
ark-ff = "0.4.0"
ark-serialize = "0.4.0"
ark-std = "0.4.0"
base64 = "0.22.1"
big-int = "7.0.0"
chrono = "0.4.39"
clap = { version = "4.5.30", features = ["derive"] }
ethnum = "1.5.0"
itertools = "0.13.0"
halo2curves = { git = "https://github.com/PolyhedraZK/halo2curves", default-features = false, features = [
    "bits",
] }
hex = "0.4"
num-bigint = "0.4.6"
num_cpus = "1.16.0"
num-traits = "0.2.19"
rand = "0.8.5"
rayon = "1.10.0"
serde = { version = "1.0", features = ["derive"] }
serde_json = "1.0"
shared_memory = "0.12.4"
sha2 = "0.10.8"
stacker = "0.1.17"
tiny-keccak = { version = "2.0", features = ["keccak"] }

<<<<<<< HEAD
arith = { git = "https://github.com/PolyhedraZK/Expander", branch = "zhiyong1997-patch-1" }
mpi_config = { git = "https://github.com/PolyhedraZK/Expander", branch = "zhiyong1997-patch-1" }
gkr_field_config = { git = "https://github.com/PolyhedraZK/Expander", branch = "zhiyong1997-patch-1" }
babybear = { git = "https://github.com/PolyhedraZK/Expander", branch = "zhiyong1997-patch-1" }
crosslayer_prototype = { git = "https://github.com/PolyhedraZK/Expander", branch = "zhiyong1997-patch-1" }
expander_bin = { git = "https://github.com/PolyhedraZK/Expander", branch = "zhiyong1997-patch-1", package = "bin" }
expander_circuit = { git = "https://github.com/PolyhedraZK/Expander", branch = "zhiyong1997-patch-1", package = "circuit" }
expander_transcript = { git = "https://github.com/PolyhedraZK/Expander", branch = "zhiyong1997-patch-1", package = "transcript" }
gkr = { git = "https://github.com/PolyhedraZK/Expander", branch = "zhiyong1997-patch-1" }
gf2 = { git = "https://github.com/PolyhedraZK/Expander", branch = "zhiyong1997-patch-1" }
mersenne31 = { git = "https://github.com/PolyhedraZK/Expander", branch = "zhiyong1997-patch-1" }
goldilocks = { git = "https://github.com/PolyhedraZK/Expander", branch = "zhiyong1997-patch-1" }
poly_commit = { git = "https://github.com/PolyhedraZK/Expander", branch = "zhiyong1997-patch-1", package = "poly_commit" }
polynomials = { git = "https://github.com/PolyhedraZK/Expander", branch = "zhiyong1997-patch-1" }
sumcheck = { git = "https://github.com/PolyhedraZK/Expander", branch = "zhiyong1997-patch-1" }
serdes = { git = "https://github.com/PolyhedraZK/Expander", branch = "zhiyong1997-patch-1" }
gkr_engine = { git = "https://github.com/PolyhedraZK/Expander", branch = "zhiyong1997-patch-1" }
gkr_hashers = { git = "https://github.com/PolyhedraZK/Expander", branch = "zhiyong1997-patch-1" }
expander_utils = { git = "https://github.com/PolyhedraZK/Expander", branch = "zhiyong1997-patch-1", package = "utils" }
=======
arith = { git = "https://github.com/PolyhedraZK/Expander", branch = "main" }
mpi_config = { git = "https://github.com/PolyhedraZK/Expander", branch = "main" }
gkr_field_config = { git = "https://github.com/PolyhedraZK/Expander", branch = "main" }
babybear = { git = "https://github.com/PolyhedraZK/Expander", branch = "main" }
crosslayer_prototype = { git = "https://github.com/PolyhedraZK/Expander", branch = "main" }
expander_circuit = { git = "https://github.com/PolyhedraZK/Expander", branch = "main", package = "circuit" }
expander_transcript = { git = "https://github.com/PolyhedraZK/Expander", branch = "main", package = "transcript" }
expander_binary = { git = "https://github.com/PolyhedraZK/Expander", branch = "main", package = "bin" }
gkr = { git = "https://github.com/PolyhedraZK/Expander", branch = "main" }
gf2 = { git = "https://github.com/PolyhedraZK/Expander", branch = "main" }
mersenne31 = { git = "https://github.com/PolyhedraZK/Expander", branch = "main" }
goldilocks = { git = "https://github.com/PolyhedraZK/Expander", branch = "main" }
poly_commit = { git = "https://github.com/PolyhedraZK/Expander", branch = "main", package = "poly_commit" }
polynomials = { git = "https://github.com/PolyhedraZK/Expander", branch = "main" }
sumcheck = { git = "https://github.com/PolyhedraZK/Expander", branch = "main" }
serdes = { git = "https://github.com/PolyhedraZK/Expander", branch = "main" }
gkr_engine = { git = "https://github.com/PolyhedraZK/Expander", branch = "main" }
gkr_hashers = { git = "https://github.com/PolyhedraZK/Expander", branch = "main" }
expander_utils = { git = "https://github.com/PolyhedraZK/Expander", branch = "main", package = "utils" }
>>>>>>> addaf27a
<|MERGE_RESOLUTION|>--- conflicted
+++ resolved
@@ -43,27 +43,6 @@
 stacker = "0.1.17"
 tiny-keccak = { version = "2.0", features = ["keccak"] }
 
-<<<<<<< HEAD
-arith = { git = "https://github.com/PolyhedraZK/Expander", branch = "zhiyong1997-patch-1" }
-mpi_config = { git = "https://github.com/PolyhedraZK/Expander", branch = "zhiyong1997-patch-1" }
-gkr_field_config = { git = "https://github.com/PolyhedraZK/Expander", branch = "zhiyong1997-patch-1" }
-babybear = { git = "https://github.com/PolyhedraZK/Expander", branch = "zhiyong1997-patch-1" }
-crosslayer_prototype = { git = "https://github.com/PolyhedraZK/Expander", branch = "zhiyong1997-patch-1" }
-expander_bin = { git = "https://github.com/PolyhedraZK/Expander", branch = "zhiyong1997-patch-1", package = "bin" }
-expander_circuit = { git = "https://github.com/PolyhedraZK/Expander", branch = "zhiyong1997-patch-1", package = "circuit" }
-expander_transcript = { git = "https://github.com/PolyhedraZK/Expander", branch = "zhiyong1997-patch-1", package = "transcript" }
-gkr = { git = "https://github.com/PolyhedraZK/Expander", branch = "zhiyong1997-patch-1" }
-gf2 = { git = "https://github.com/PolyhedraZK/Expander", branch = "zhiyong1997-patch-1" }
-mersenne31 = { git = "https://github.com/PolyhedraZK/Expander", branch = "zhiyong1997-patch-1" }
-goldilocks = { git = "https://github.com/PolyhedraZK/Expander", branch = "zhiyong1997-patch-1" }
-poly_commit = { git = "https://github.com/PolyhedraZK/Expander", branch = "zhiyong1997-patch-1", package = "poly_commit" }
-polynomials = { git = "https://github.com/PolyhedraZK/Expander", branch = "zhiyong1997-patch-1" }
-sumcheck = { git = "https://github.com/PolyhedraZK/Expander", branch = "zhiyong1997-patch-1" }
-serdes = { git = "https://github.com/PolyhedraZK/Expander", branch = "zhiyong1997-patch-1" }
-gkr_engine = { git = "https://github.com/PolyhedraZK/Expander", branch = "zhiyong1997-patch-1" }
-gkr_hashers = { git = "https://github.com/PolyhedraZK/Expander", branch = "zhiyong1997-patch-1" }
-expander_utils = { git = "https://github.com/PolyhedraZK/Expander", branch = "zhiyong1997-patch-1", package = "utils" }
-=======
 arith = { git = "https://github.com/PolyhedraZK/Expander", branch = "main" }
 mpi_config = { git = "https://github.com/PolyhedraZK/Expander", branch = "main" }
 gkr_field_config = { git = "https://github.com/PolyhedraZK/Expander", branch = "main" }
@@ -82,5 +61,4 @@
 serdes = { git = "https://github.com/PolyhedraZK/Expander", branch = "main" }
 gkr_engine = { git = "https://github.com/PolyhedraZK/Expander", branch = "main" }
 gkr_hashers = { git = "https://github.com/PolyhedraZK/Expander", branch = "main" }
-expander_utils = { git = "https://github.com/PolyhedraZK/Expander", branch = "main", package = "utils" }
->>>>>>> addaf27a
+expander_utils = { git = "https://github.com/PolyhedraZK/Expander", branch = "main", package = "utils" }