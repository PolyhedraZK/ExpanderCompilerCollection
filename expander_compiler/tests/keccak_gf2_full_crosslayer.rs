--- conflicted
+++ resolved
@@ -279,14 +279,7 @@
     println!("{} {}", simd_input.len(), simd_public_input.len());
     assert_eq!(simd_public_input.len(), 0); // public input is not supported in current virgo++
 
-<<<<<<< HEAD
-    let mut transcript = BytesHashTranscript::<
-        <gkr_engine::GF2ExtConfig as gkr_engine::FieldEngine>::ChallengeField,
-        SHA256hasher,
-    >::new();
-=======
     let mut transcript = BytesHashTranscript::<SHA256hasher>::new();
->>>>>>> 3b58769c
 
     let connections = crosslayer_prototype::CrossLayerConnections::parse_circuit(&expander_circuit);
 
