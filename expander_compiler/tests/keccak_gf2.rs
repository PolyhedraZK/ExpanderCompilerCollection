--- conflicted
+++ resolved
@@ -231,12 +231,8 @@
 
 #[test]
 fn keccak_gf2_main() {
-<<<<<<< HEAD
-    let compile_result = compile_generic(&Keccak256Circuit::default()).unwrap();
-=======
     let compile_result =
         compile_generic(&Keccak256Circuit::default(), CompileOptions::default()).unwrap();
->>>>>>> b10aa7f7
     let CompileResult {
         witness_solver,
         layered_circuit,
