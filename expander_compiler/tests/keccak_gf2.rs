<<<<<<< HEAD
use expander_compiler::{circuit::layered::InputType, frontend::*};
=======
use expander_compiler::frontend::*;
use extra::*;
>>>>>>> b10aa7f7
use internal::Serde;
use rand::{thread_rng, Rng};
use tiny_keccak::Hasher;

const N_HASHES: usize = 1;

fn rc() -> Vec<u64> {
    vec![
        0x0000000000000001,
        0x0000000000008082,
        0x800000000000808A,
        0x8000000080008000,
        0x000000000000808B,
        0x0000000080000001,
        0x8000000080008081,
        0x8000000000008009,
        0x000000000000008A,
        0x0000000000000088,
        0x0000000080008009,
        0x000000008000000A,
        0x000000008000808B,
        0x800000000000008B,
        0x8000000000008089,
        0x8000000000008003,
        0x8000000000008002,
        0x8000000000000080,
        0x000000000000800A,
        0x800000008000000A,
        0x8000000080008081,
        0x8000000000008080,
        0x0000000080000001,
        0x8000000080008008,
    ]
}

fn xor_in<C: Config, B: RootAPI<C>>(
    api: &mut B,
    mut s: Vec<Vec<Variable>>,
    buf: Vec<Vec<Variable>>,
) -> Vec<Vec<Variable>> {
    for y in 0..5 {
        for x in 0..5 {
            if x + 5 * y < buf.len() {
                s[5 * x + y] = xor(api, s[5 * x + y].clone(), buf[x + 5 * y].clone())
            }
        }
    }
    s
}

fn keccak_f<C: Config, B: RootAPI<C>>(
    api: &mut B,
    mut a: Vec<Vec<Variable>>,
) -> Vec<Vec<Variable>> {
    let mut b = vec![vec![api.constant(0); 64]; 25];
    let mut c = vec![vec![api.constant(0); 64]; 5];
    let mut d = vec![vec![api.constant(0); 64]; 5];
    let mut da = vec![vec![api.constant(0); 64]; 5];
    let rc = rc();

    for i in 0..24 {
        for j in 0..5 {
            let t1 = xor(api, a[j * 5 + 1].clone(), a[j * 5 + 2].clone());
            let t2 = xor(api, a[j * 5 + 3].clone(), a[j * 5 + 4].clone());
            c[j] = xor(api, t1, t2);
        }

        for j in 0..5 {
            d[j] = xor(
                api,
                c[(j + 4) % 5].clone(),
                rotate_left::<C>(&c[(j + 1) % 5], 1),
            );
            da[j] = xor(
                api,
                a[((j + 4) % 5) * 5].clone(),
                rotate_left::<C>(&a[((j + 1) % 5) * 5], 1),
            );
        }

        for j in 0..25 {
            let tmp = xor(api, da[j / 5].clone(), a[j].clone());
            a[j] = xor(api, tmp, d[j / 5].clone());
        }

        /*Rho and pi steps*/
        b[0] = a[0].clone();

        b[8] = rotate_left::<C>(&a[1], 36);
        b[11] = rotate_left::<C>(&a[2], 3);
        b[19] = rotate_left::<C>(&a[3], 41);
        b[22] = rotate_left::<C>(&a[4], 18);

        b[2] = rotate_left::<C>(&a[5], 1);
        b[5] = rotate_left::<C>(&a[6], 44);
        b[13] = rotate_left::<C>(&a[7], 10);
        b[16] = rotate_left::<C>(&a[8], 45);
        b[24] = rotate_left::<C>(&a[9], 2);

        b[4] = rotate_left::<C>(&a[10], 62);
        b[7] = rotate_left::<C>(&a[11], 6);
        b[10] = rotate_left::<C>(&a[12], 43);
        b[18] = rotate_left::<C>(&a[13], 15);
        b[21] = rotate_left::<C>(&a[14], 61);

        b[1] = rotate_left::<C>(&a[15], 28);
        b[9] = rotate_left::<C>(&a[16], 55);
        b[12] = rotate_left::<C>(&a[17], 25);
        b[15] = rotate_left::<C>(&a[18], 21);
        b[23] = rotate_left::<C>(&a[19], 56);

        b[3] = rotate_left::<C>(&a[20], 27);
        b[6] = rotate_left::<C>(&a[21], 20);
        b[14] = rotate_left::<C>(&a[22], 39);
        b[17] = rotate_left::<C>(&a[23], 8);
        b[20] = rotate_left::<C>(&a[24], 14);

        /*Xi state*/

        for j in 0..25 {
            let t = not(api, b[(j + 5) % 25].clone());
            let t = and(api, t, b[(j + 10) % 25].clone());
            a[j] = xor(api, b[j].clone(), t);
        }

        /*Last step*/

        for j in 0..64 {
            if rc[i] >> j & 1 == 1 {
                a[0][j] = api.sub(1, a[0][j]);
            }
        }
    }

    a
}

fn xor<C: Config, B: RootAPI<C>>(api: &mut B, a: Vec<Variable>, b: Vec<Variable>) -> Vec<Variable> {
    let nbits = a.len();
    let mut bits_res = vec![api.constant(0); nbits];
    for i in 0..nbits {
        bits_res[i] = api.add(a[i].clone(), b[i].clone());
    }
    bits_res
}

fn and<C: Config, B: RootAPI<C>>(api: &mut B, a: Vec<Variable>, b: Vec<Variable>) -> Vec<Variable> {
    let nbits = a.len();
    let mut bits_res = vec![api.constant(0); nbits];
    for i in 0..nbits {
        bits_res[i] = api.mul(a[i].clone(), b[i].clone());
    }
    bits_res
}

fn not<C: Config, B: RootAPI<C>>(api: &mut B, a: Vec<Variable>) -> Vec<Variable> {
    let mut bits_res = vec![api.constant(0); a.len()];
    for i in 0..a.len() {
        bits_res[i] = api.sub(1, a[i].clone());
    }
    bits_res
}

fn rotate_left<C: Config>(bits: &Vec<Variable>, k: usize) -> Vec<Variable> {
    let n = bits.len();
    let s = k & (n - 1);
    let mut new_bits = bits[(n - s) as usize..].to_vec();
    new_bits.append(&mut bits[0..(n - s) as usize].to_vec());
    new_bits
}

fn copy_out_unaligned(s: Vec<Vec<Variable>>, rate: usize, output_len: usize) -> Vec<Variable> {
    let mut out = vec![];
    let w = 8;
    let mut b = 0;
    while b < output_len {
        for y in 0..5 {
            for x in 0..5 {
                if x + 5 * y < rate / w && b < output_len {
                    out.append(&mut s[5 * x + y].clone());
                    b += 8;
                }
            }
        }
    }
    out
}

declare_circuit!(Keccak256Circuit {
    p: [[Variable; 64 * 8]; N_HASHES],
    out: [[PublicVariable; 256]; N_HASHES],
});

fn compute_keccak<C: Config, B: RootAPI<C>>(api: &mut B, p: &Vec<Variable>) -> Vec<Variable> {
    let mut ss = vec![vec![api.constant(0); 64]; 25];
    let mut new_p = p.clone();
    let mut append_data = vec![0; 136 - 64];
    append_data[0] = 1;
    append_data[135 - 64] = 0x80;
    for i in 0..136 - 64 {
        for j in 0..8 {
            new_p.push(api.constant(((append_data[i] >> j) & 1) as u32));
        }
    }
    let mut p = vec![vec![api.constant(0); 64]; 17];
    for i in 0..17 {
        for j in 0..64 {
            p[i][j] = new_p[i * 64 + j].clone();
        }
    }
    ss = xor_in(api, ss, p);
    ss = keccak_f(api, ss);
    copy_out_unaligned(ss, 136, 32)
}

impl GenericDefine<GF2Config> for Keccak256Circuit<Variable> {
    fn define<Builder: RootAPI<GF2Config>>(&self, api: &mut Builder) {
        for i in 0..N_HASHES {
            // You can use api.memorized_simple_call for sub-circuits
            // Or use the function directly
            let out = api.memorized_simple_call(compute_keccak, &self.p[i].to_vec());
            //let out = compute_keccak(api, &self.p[i].to_vec());
            for j in 0..256 {
                api.assert_is_equal(out[j].clone(), self.out[i][j].clone());
            }
        }
    }
}

<<<<<<< HEAD
fn keccak_gf2_test<I: InputType>(
    witness_solver: WitnessSolver<GF2Config>,
    layered_circuit: expander_compiler::circuit::layered::Circuit<GF2Config, I>,
) {
=======
#[test]
fn keccak_gf2_main() {
    let compile_result =
        compile_generic(&Keccak256Circuit::default(), CompileOptions::default()).unwrap();
    let CompileResult {
        witness_solver,
        layered_circuit,
    } = compile_result;

>>>>>>> b10aa7f7
    let mut assignment = Keccak256Circuit::<GF2>::default();
    for k in 0..N_HASHES {
        let mut data = vec![0u8; 64];
        for i in 0..64 {
            data[i] = thread_rng().gen();
        }
        let mut hash = tiny_keccak::Keccak::v256();
        hash.update(&data);
        let mut output = [0u8; 32];
        hash.finalize(&mut output);
        for i in 0..64 {
            for j in 0..8 {
                assignment.p[k][i * 8 + j] = ((data[i] >> j) as u32 & 1).into();
            }
        }
        for i in 0..32 {
            for j in 0..8 {
                assignment.out[k][i * 8 + j] = ((output[i] >> j) as u32 & 1).into();
            }
        }
    }
    let witness = witness_solver.solve_witness(&assignment).unwrap();
    let res = layered_circuit.run(&witness);
    assert_eq!(res, vec![true]);
    println!("test 1 passed");

    for k in 0..N_HASHES {
        assignment.p[k][0] = assignment.p[k][0] - GF2::from(1);
    }
    let witness = witness_solver.solve_witness(&assignment).unwrap();
    let res = layered_circuit.run(&witness);
    assert_eq!(res, vec![false]);
    println!("test 2 passed");

    let mut assignments = Vec::new();
    for _ in 0..16 {
        for k in 0..N_HASHES {
            assignment.p[k][0] = assignment.p[k][0] - GF2::from(1);
        }
        assignments.push(assignment.clone());
    }
    let witness = witness_solver.solve_witnesses(&assignments).unwrap();
    let res = layered_circuit.run(&witness);
    let mut expected_res = vec![false; 16];
    for i in 0..8 {
        expected_res[i * 2] = true;
    }
    assert_eq!(res, expected_res);
    println!("test 3 passed");

    let assignments_correct: Vec<Keccak256Circuit<GF2>> =
        (0..8).map(|i| assignments[i * 2].clone()).collect();
    let witness = witness_solver
        .solve_witnesses(&assignments_correct)
        .unwrap();

    let file = std::fs::File::create("circuit_gf2.txt").unwrap();
    let writer = std::io::BufWriter::new(file);
    layered_circuit.serialize_into(writer).unwrap();

    let file = std::fs::File::create("witness_gf2.txt").unwrap();
    let writer = std::io::BufWriter::new(file);
    witness.serialize_into(writer).unwrap();

    let file = std::fs::File::create("witness_gf2_solver.txt").unwrap();
    let writer = std::io::BufWriter::new(file);
    witness_solver.serialize_into(writer).unwrap();

    println!("dumped to files");
}

#[test]
<<<<<<< HEAD
fn keccak_gf2_main() {
    let compile_result = compile(&Keccak256Circuit::default()).unwrap();
    let CompileResult {
        witness_solver,
        layered_circuit,
    } = compile_result;
    keccak_gf2_test(witness_solver, layered_circuit);
}

#[test]
fn keccak_gf2_main_cross_layer() {
    let compile_result = compile_cross_layer(&Keccak256Circuit::default()).unwrap();
    let CompileResultCrossLayer {
        witness_solver,
        layered_circuit,
    } = compile_result;
    keccak_gf2_test(witness_solver, layered_circuit);
=======
fn keccak_gf2_debug() {
    let mut assignment = Keccak256Circuit::<GF2>::default();
    for k in 0..N_HASHES {
        let mut data = vec![0u8; 64];
        for i in 0..64 {
            data[i] = thread_rng().gen();
        }
        let mut hash = tiny_keccak::Keccak::v256();
        hash.update(&data);
        let mut output = [0u8; 32];
        hash.finalize(&mut output);
        for i in 0..64 {
            for j in 0..8 {
                assignment.p[k][i * 8 + j] = ((data[i] >> j) as u32 & 1).into();
            }
        }
        for i in 0..32 {
            for j in 0..8 {
                assignment.out[k][i * 8 + j] = ((output[i] >> j) as u32 & 1).into();
            }
        }
    }

    debug_eval(&Keccak256Circuit::default(), &assignment);
}

#[test]
#[should_panic]
fn keccak_gf2_debug_error() {
    let mut assignment = Keccak256Circuit::<GF2>::default();
    for k in 0..N_HASHES {
        let mut data = vec![0u8; 64];
        for i in 0..64 {
            data[i] = thread_rng().gen();
        }
        let mut hash = tiny_keccak::Keccak::v256();
        hash.update(&data);
        let mut output = [0u8; 32];
        hash.finalize(&mut output);
        for i in 0..64 {
            for j in 0..8 {
                assignment.p[k][i * 8 + j] = ((data[i] >> j) as u32 & 1).into();
            }
        }
        for i in 0..32 {
            for j in 0..8 {
                assignment.out[k][i * 8 + j] = (((output[i] >> j) as u32 & 1) ^ 1).into();
            }
        }
    }

    debug_eval(&Keccak256Circuit::default(), &assignment);
>>>>>>> b10aa7f7
}<|MERGE_RESOLUTION|>--- conflicted
+++ resolved
@@ -1,9 +1,5 @@
-<<<<<<< HEAD
 use expander_compiler::{circuit::layered::InputType, frontend::*};
-=======
-use expander_compiler::frontend::*;
 use extra::*;
->>>>>>> b10aa7f7
 use internal::Serde;
 use rand::{thread_rng, Rng};
 use tiny_keccak::Hasher;
@@ -233,12 +229,81 @@
     }
 }
 
-<<<<<<< HEAD
 fn keccak_gf2_test<I: InputType>(
     witness_solver: WitnessSolver<GF2Config>,
     layered_circuit: expander_compiler::circuit::layered::Circuit<GF2Config, I>,
 ) {
-=======
+    let mut assignment = Keccak256Circuit::<GF2>::default();
+    for k in 0..N_HASHES {
+        let mut data = vec![0u8; 64];
+        for i in 0..64 {
+            data[i] = thread_rng().gen();
+        }
+        let mut hash = tiny_keccak::Keccak::v256();
+        hash.update(&data);
+        let mut output = [0u8; 32];
+        hash.finalize(&mut output);
+        for i in 0..64 {
+            for j in 0..8 {
+                assignment.p[k][i * 8 + j] = ((data[i] >> j) as u32 & 1).into();
+            }
+        }
+        for i in 0..32 {
+            for j in 0..8 {
+                assignment.out[k][i * 8 + j] = ((output[i] >> j) as u32 & 1).into();
+            }
+        }
+    }
+    let witness = witness_solver.solve_witness(&assignment).unwrap();
+    let res = layered_circuit.run(&witness);
+    assert_eq!(res, vec![true]);
+    println!("test 1 passed");
+
+    for k in 0..N_HASHES {
+        assignment.p[k][0] = assignment.p[k][0] - GF2::from(1);
+    }
+    let witness = witness_solver.solve_witness(&assignment).unwrap();
+    let res = layered_circuit.run(&witness);
+    assert_eq!(res, vec![false]);
+    println!("test 2 passed");
+
+    let mut assignments = Vec::new();
+    for _ in 0..16 {
+        for k in 0..N_HASHES {
+            assignment.p[k][0] = assignment.p[k][0] - GF2::from(1);
+        }
+        assignments.push(assignment.clone());
+    }
+    let witness = witness_solver.solve_witnesses(&assignments).unwrap();
+    let res = layered_circuit.run(&witness);
+    let mut expected_res = vec![false; 16];
+    for i in 0..8 {
+        expected_res[i * 2] = true;
+    }
+    assert_eq!(res, expected_res);
+    println!("test 3 passed");
+
+    let assignments_correct: Vec<Keccak256Circuit<GF2>> =
+        (0..8).map(|i| assignments[i * 2].clone()).collect();
+    let witness = witness_solver
+        .solve_witnesses(&assignments_correct)
+        .unwrap();
+
+    let file = std::fs::File::create("circuit_gf2.txt").unwrap();
+    let writer = std::io::BufWriter::new(file);
+    layered_circuit.serialize_into(writer).unwrap();
+
+    let file = std::fs::File::create("witness_gf2.txt").unwrap();
+    let writer = std::io::BufWriter::new(file);
+    witness.serialize_into(writer).unwrap();
+
+    let file = std::fs::File::create("witness_gf2_solver.txt").unwrap();
+    let writer = std::io::BufWriter::new(file);
+    witness_solver.serialize_into(writer).unwrap();
+
+    println!("dumped to files");
+}
+
 #[test]
 fn keccak_gf2_main() {
     let compile_result =
@@ -247,99 +312,22 @@
         witness_solver,
         layered_circuit,
     } = compile_result;
-
->>>>>>> b10aa7f7
-    let mut assignment = Keccak256Circuit::<GF2>::default();
-    for k in 0..N_HASHES {
-        let mut data = vec![0u8; 64];
-        for i in 0..64 {
-            data[i] = thread_rng().gen();
-        }
-        let mut hash = tiny_keccak::Keccak::v256();
-        hash.update(&data);
-        let mut output = [0u8; 32];
-        hash.finalize(&mut output);
-        for i in 0..64 {
-            for j in 0..8 {
-                assignment.p[k][i * 8 + j] = ((data[i] >> j) as u32 & 1).into();
-            }
-        }
-        for i in 0..32 {
-            for j in 0..8 {
-                assignment.out[k][i * 8 + j] = ((output[i] >> j) as u32 & 1).into();
-            }
-        }
-    }
-    let witness = witness_solver.solve_witness(&assignment).unwrap();
-    let res = layered_circuit.run(&witness);
-    assert_eq!(res, vec![true]);
-    println!("test 1 passed");
-
-    for k in 0..N_HASHES {
-        assignment.p[k][0] = assignment.p[k][0] - GF2::from(1);
-    }
-    let witness = witness_solver.solve_witness(&assignment).unwrap();
-    let res = layered_circuit.run(&witness);
-    assert_eq!(res, vec![false]);
-    println!("test 2 passed");
-
-    let mut assignments = Vec::new();
-    for _ in 0..16 {
-        for k in 0..N_HASHES {
-            assignment.p[k][0] = assignment.p[k][0] - GF2::from(1);
-        }
-        assignments.push(assignment.clone());
-    }
-    let witness = witness_solver.solve_witnesses(&assignments).unwrap();
-    let res = layered_circuit.run(&witness);
-    let mut expected_res = vec![false; 16];
-    for i in 0..8 {
-        expected_res[i * 2] = true;
-    }
-    assert_eq!(res, expected_res);
-    println!("test 3 passed");
-
-    let assignments_correct: Vec<Keccak256Circuit<GF2>> =
-        (0..8).map(|i| assignments[i * 2].clone()).collect();
-    let witness = witness_solver
-        .solve_witnesses(&assignments_correct)
-        .unwrap();
-
-    let file = std::fs::File::create("circuit_gf2.txt").unwrap();
-    let writer = std::io::BufWriter::new(file);
-    layered_circuit.serialize_into(writer).unwrap();
-
-    let file = std::fs::File::create("witness_gf2.txt").unwrap();
-    let writer = std::io::BufWriter::new(file);
-    witness.serialize_into(writer).unwrap();
-
-    let file = std::fs::File::create("witness_gf2_solver.txt").unwrap();
-    let writer = std::io::BufWriter::new(file);
-    witness_solver.serialize_into(writer).unwrap();
-
-    println!("dumped to files");
-}
-
-#[test]
-<<<<<<< HEAD
-fn keccak_gf2_main() {
-    let compile_result = compile(&Keccak256Circuit::default()).unwrap();
-    let CompileResult {
-        witness_solver,
-        layered_circuit,
-    } = compile_result;
     keccak_gf2_test(witness_solver, layered_circuit);
 }
 
 #[test]
 fn keccak_gf2_main_cross_layer() {
-    let compile_result = compile_cross_layer(&Keccak256Circuit::default()).unwrap();
+    let compile_result =
+        compile_generic_cross_layer(&Keccak256Circuit::default(), CompileOptions::default())
+            .unwrap();
     let CompileResultCrossLayer {
         witness_solver,
         layered_circuit,
     } = compile_result;
     keccak_gf2_test(witness_solver, layered_circuit);
-=======
+}
+
+#[test]
 fn keccak_gf2_debug() {
     let mut assignment = Keccak256Circuit::<GF2>::default();
     for k in 0..N_HASHES {
@@ -392,5 +380,4 @@
     }
 
     debug_eval(&Keccak256Circuit::default(), &assignment);
->>>>>>> b10aa7f7
 }