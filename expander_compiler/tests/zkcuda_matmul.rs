--- conflicted
+++ resolved
@@ -86,14 +86,9 @@
     let result: M31 = ctx.copy_to_host(g);
     assert_eq!(result, expected_result);
 
-<<<<<<< HEAD
-    type P = ExpanderGKRProvingSystem<M31Config>;
+    type P = Expander<M31Config>;
     let computation_graph = ctx.compile_computation_graph().unwrap();
     ctx.solve_witness().unwrap();
-=======
-    type P = Expander<M31Config>;
-    let computation_graph = ctx.to_computation_graph();
->>>>>>> 3a4d50a3
     let (prover_setup, verifier_setup) = P::setup(&computation_graph);
     let proof = P::prove(
         &prover_setup,
