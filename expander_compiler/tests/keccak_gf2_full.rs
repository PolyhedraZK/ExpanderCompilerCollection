use expander_compiler::frontend::*;
use rand::{thread_rng, Rng};
use tiny_keccak::Hasher;

const N_HASHES: usize = 1;

fn rc() -> Vec<u64> {
    vec![
        0x0000000000000001,
        0x0000000000008082,
        0x800000000000808A,
        0x8000000080008000,
        0x000000000000808B,
        0x0000000080000001,
        0x8000000080008081,
        0x8000000000008009,
        0x000000000000008A,
        0x0000000000000088,
        0x0000000080008009,
        0x000000008000000A,
        0x000000008000808B,
        0x800000000000008B,
        0x8000000000008089,
        0x8000000000008003,
        0x8000000000008002,
        0x8000000000000080,
        0x000000000000800A,
        0x800000008000000A,
        0x8000000080008081,
        0x8000000000008080,
        0x0000000080000001,
        0x8000000080008008,
    ]
}

fn xor_in<C: Config>(
    api: &mut API<C>,
    mut s: Vec<Vec<Variable>>,
    buf: Vec<Vec<Variable>>,
) -> Vec<Vec<Variable>> {
    for y in 0..5 {
        for x in 0..5 {
            if x + 5 * y < buf.len() {
                s[5 * x + y] = xor(api, s[5 * x + y].clone(), buf[x + 5 * y].clone())
            }
        }
    }
    s
}

fn keccak_f<C: Config>(api: &mut API<C>, mut a: Vec<Vec<Variable>>) -> Vec<Vec<Variable>> {
    let mut b = vec![vec![api.constant(0); 64]; 25];
    let mut c = vec![vec![api.constant(0); 64]; 5];
    let mut d = vec![vec![api.constant(0); 64]; 5];
    let mut da = vec![vec![api.constant(0); 64]; 5];
    let rc = rc();

    for i in 0..24 {
        for j in 0..5 {
            let t1 = xor(api, a[j * 5 + 1].clone(), a[j * 5 + 2].clone());
            let t2 = xor(api, a[j * 5 + 3].clone(), a[j * 5 + 4].clone());
            c[j] = xor(api, t1, t2);
        }

        for j in 0..5 {
            d[j] = xor(
                api,
                c[(j + 4) % 5].clone(),
                rotate_left::<C>(&c[(j + 1) % 5], 1),
            );
            da[j] = xor(
                api,
                a[((j + 4) % 5) * 5].clone(),
                rotate_left::<C>(&a[((j + 1) % 5) * 5], 1),
            );
        }

        for j in 0..25 {
            let tmp = xor(api, da[j / 5].clone(), a[j].clone());
            a[j] = xor(api, tmp, d[j / 5].clone());
        }

        /*Rho and pi steps*/
        b[0] = a[0].clone();

        b[8] = rotate_left::<C>(&a[1], 36);
        b[11] = rotate_left::<C>(&a[2], 3);
        b[19] = rotate_left::<C>(&a[3], 41);
        b[22] = rotate_left::<C>(&a[4], 18);

        b[2] = rotate_left::<C>(&a[5], 1);
        b[5] = rotate_left::<C>(&a[6], 44);
        b[13] = rotate_left::<C>(&a[7], 10);
        b[16] = rotate_left::<C>(&a[8], 45);
        b[24] = rotate_left::<C>(&a[9], 2);

        b[4] = rotate_left::<C>(&a[10], 62);
        b[7] = rotate_left::<C>(&a[11], 6);
        b[10] = rotate_left::<C>(&a[12], 43);
        b[18] = rotate_left::<C>(&a[13], 15);
        b[21] = rotate_left::<C>(&a[14], 61);

        b[1] = rotate_left::<C>(&a[15], 28);
        b[9] = rotate_left::<C>(&a[16], 55);
        b[12] = rotate_left::<C>(&a[17], 25);
        b[15] = rotate_left::<C>(&a[18], 21);
        b[23] = rotate_left::<C>(&a[19], 56);

        b[3] = rotate_left::<C>(&a[20], 27);
        b[6] = rotate_left::<C>(&a[21], 20);
        b[14] = rotate_left::<C>(&a[22], 39);
        b[17] = rotate_left::<C>(&a[23], 8);
        b[20] = rotate_left::<C>(&a[24], 14);

        /*Xi state*/

        for j in 0..25 {
            let t = not(api, b[(j + 5) % 25].clone());
            let t = and(api, t, b[(j + 10) % 25].clone());
            a[j] = xor(api, b[j].clone(), t);
        }

        /*Last step*/

        for j in 0..64 {
            if rc[i] >> j & 1 == 1 {
                a[0][j] = api.sub(1, a[0][j]);
            }
        }
    }

    a
}

fn xor<C: Config>(api: &mut API<C>, a: Vec<Variable>, b: Vec<Variable>) -> Vec<Variable> {
    let nbits = a.len();
    let mut bits_res = vec![api.constant(0); nbits];
    for i in 0..nbits {
        bits_res[i] = api.add(a[i].clone(), b[i].clone());
    }
    bits_res
}

fn and<C: Config>(api: &mut API<C>, a: Vec<Variable>, b: Vec<Variable>) -> Vec<Variable> {
    let nbits = a.len();
    let mut bits_res = vec![api.constant(0); nbits];
    for i in 0..nbits {
        bits_res[i] = api.mul(a[i].clone(), b[i].clone());
    }
    bits_res
}

fn not<C: Config>(api: &mut API<C>, a: Vec<Variable>) -> Vec<Variable> {
    let mut bits_res = vec![api.constant(0); a.len()];
    for i in 0..a.len() {
        bits_res[i] = api.sub(1, a[i].clone());
    }
    bits_res
}

fn rotate_left<C: Config>(bits: &Vec<Variable>, k: usize) -> Vec<Variable> {
    let n = bits.len();
    let s = k & (n - 1);
    let mut new_bits = bits[(n - s) as usize..].to_vec();
    new_bits.append(&mut bits[0..(n - s) as usize].to_vec());
    new_bits
}

fn copy_out_unaligned(s: Vec<Vec<Variable>>, rate: usize, output_len: usize) -> Vec<Variable> {
    let mut out = vec![];
    let w = 8;
    let mut b = 0;
    while b < output_len {
        for y in 0..5 {
            for x in 0..5 {
                if x + 5 * y < rate / w && b < output_len {
                    out.append(&mut s[5 * x + y].clone());
                    b += 8;
                }
            }
        }
    }
    out
}

declare_circuit!(Keccak256Circuit {
    p: [[Variable; 64 * 8]; N_HASHES],
    out: [[PublicVariable; 256]; N_HASHES],
});

fn compute_keccak<C: Config>(api: &mut API<C>, p: &Vec<Variable>) -> Vec<Variable> {
    let mut ss = vec![vec![api.constant(0); 64]; 25];
    let mut new_p = p.clone();
    let mut append_data = vec![0; 136 - 64];
    append_data[0] = 1;
    append_data[135 - 64] = 0x80;
    for i in 0..136 - 64 {
        for j in 0..8 {
            new_p.push(api.constant(((append_data[i] >> j) & 1) as u32));
        }
    }
    let mut p = vec![vec![api.constant(0); 64]; 17];
    for i in 0..17 {
        for j in 0..64 {
            p[i][j] = new_p[i * 64 + j].clone();
        }
    }
    ss = xor_in(api, ss, p);
    ss = keccak_f(api, ss);
    copy_out_unaligned(ss, 136, 32)
}

impl Define<GF2Config> for Keccak256Circuit<Variable> {
    fn define(&self, api: &mut API<GF2Config>) {
        for i in 0..N_HASHES {
            // You can use api.memorized_simple_call for sub-circuits
            // let out = api.memorized_simple_call(compute_keccak, &self.p[i].to_vec());
            let out = compute_keccak(api, &self.p[i].to_vec());
            for j in 0..256 {
                api.assert_is_equal(out[j].clone(), self.out[i][j].clone());
            }
        }
    }
}

#[test]
fn keccak_gf2_full() {
    let compile_result = compile(&Keccak256Circuit::default()).unwrap();
    let CompileResult {
        witness_solver,
        layered_circuit,
    } = compile_result;

    let mut assignment = Keccak256Circuit::<GF2>::default();
    for k in 0..N_HASHES {
        let mut data = vec![0u8; 64];
        for i in 0..64 {
            data[i] = thread_rng().gen();
        }
        let mut hash = tiny_keccak::Keccak::v256();
        hash.update(&data);
        let mut output = [0u8; 32];
        hash.finalize(&mut output);
        for i in 0..64 {
            for j in 0..8 {
                assignment.p[k][i * 8 + j] = ((data[i] >> j) as u32 & 1).into();
            }
        }
        for i in 0..32 {
            for j in 0..8 {
                assignment.out[k][i * 8 + j] = ((output[i] >> j) as u32 & 1).into();
            }
        }
    }
    let witness = witness_solver.solve_witness(&assignment).unwrap();
    let res = layered_circuit.run(&witness);
    assert_eq!(res, vec![true]);
    println!("test 1 passed");

    for k in 0..N_HASHES {
        assignment.p[k][0] = assignment.p[k][0] - GF2::from(1);
    }
    let witness = witness_solver.solve_witness(&assignment).unwrap();
    let res = layered_circuit.run(&witness);
    assert_eq!(res, vec![false]);
    println!("test 2 passed");

    let mut assignments = Vec::new();
    for _ in 0..8 {
        for k in 0..N_HASHES {
            assignment.p[k][0] = assignment.p[k][0] - GF2::from(1);
        }
        assignments.push(assignment.clone());
    }
    let witness = witness_solver.solve_witnesses(&assignments).unwrap();
    let res = layered_circuit.run(&witness);
    let mut expected_res = vec![false; 8];
    for i in 0..4 {
        expected_res[i * 2] = true;
    }
    assert_eq!(res, expected_res);
    println!("test 3 passed");

    // alternatively, you can specify the particular config like gkr_field_config::GF2ExtConfig
    let mut expander_circuit = layered_circuit
<<<<<<< HEAD
        .export_to_expander::<gkr_field_config::GF2ExtConfig>()
        .flatten();
    let config = expander_config::Config::<gkr::executor::GF2ExtConfigSha2>::new(
=======
        .export_to_expander::<<GF2Config as Config>::DefaultGKRFieldConfig>()
        .flatten();
    let config = expander_config::Config::<<GF2Config as Config>::DefaultGKRConfig>::new(
>>>>>>> 8625c1bb
        expander_config::GKRScheme::Vanilla,
        mpi_config::MPIConfig::new(),
    );

    let (simd_input, simd_public_input) =
        witness.to_simd::<<GF2Config as Config>::DefaultSimdField>();
    println!("{} {}", simd_input.len(), simd_public_input.len());
    expander_circuit.layers[0].input_vals = simd_input;
    expander_circuit.public_input = simd_public_input.clone();

    // prove
    expander_circuit.evaluate();
    let (claimed_v, proof) = gkr::executor::prove(&mut expander_circuit, &config);

    // verify
    assert!(gkr::executor::verify(
        &mut expander_circuit,
        &config,
        &proof,
        &claimed_v
    ));
}<|MERGE_RESOLUTION|>--- conflicted
+++ resolved
@@ -283,15 +283,9 @@
 
     // alternatively, you can specify the particular config like gkr_field_config::GF2ExtConfig
     let mut expander_circuit = layered_circuit
-<<<<<<< HEAD
-        .export_to_expander::<gkr_field_config::GF2ExtConfig>()
-        .flatten();
-    let config = expander_config::Config::<gkr::executor::GF2ExtConfigSha2>::new(
-=======
         .export_to_expander::<<GF2Config as Config>::DefaultGKRFieldConfig>()
         .flatten();
     let config = expander_config::Config::<<GF2Config as Config>::DefaultGKRConfig>::new(
->>>>>>> 8625c1bb
         expander_config::GKRScheme::Vanilla,
         mpi_config::MPIConfig::new(),
     );
