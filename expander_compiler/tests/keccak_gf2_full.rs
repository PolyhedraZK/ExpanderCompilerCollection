use expander_binary::executor;
use expander_compiler::frontend::*;
use gkr_engine::{MPIConfig, MPIEngine};
use rand::{Rng, SeedableRng};
use tiny_keccak::Hasher;

const N_HASHES: usize = 1;

fn rc() -> Vec<u64> {
    vec![
        0x0000000000000001,
        0x0000000000008082,
        0x800000000000808A,
        0x8000000080008000,
        0x000000000000808B,
        0x0000000080000001,
        0x8000000080008081,
        0x8000000000008009,
        0x000000000000008A,
        0x0000000000000088,
        0x0000000080008009,
        0x000000008000000A,
        0x000000008000808B,
        0x800000000000008B,
        0x8000000000008089,
        0x8000000000008003,
        0x8000000000008002,
        0x8000000000000080,
        0x000000000000800A,
        0x800000008000000A,
        0x8000000080008081,
        0x8000000000008080,
        0x0000000080000001,
        0x8000000080008008,
    ]
}

fn xor_in<C: Config>(
    api: &mut impl RootAPI<C>,
    mut s: Vec<Vec<Variable>>,
    buf: Vec<Vec<Variable>>,
) -> Vec<Vec<Variable>> {
    for y in 0..5 {
        for x in 0..5 {
            if x + 5 * y < buf.len() {
                s[5 * x + y] = xor(api, s[5 * x + y].clone(), buf[x + 5 * y].clone())
            }
        }
    }
    s
}

fn keccak_f<C: Config>(api: &mut impl RootAPI<C>, mut a: Vec<Vec<Variable>>) -> Vec<Vec<Variable>> {
    let mut b = vec![vec![api.constant(0); 64]; 25];
    let mut c = vec![vec![api.constant(0); 64]; 5];
    let mut d = vec![vec![api.constant(0); 64]; 5];
    let mut da = vec![vec![api.constant(0); 64]; 5];
    let rc = rc();

    for i in 0..24 {
        for j in 0..5 {
            let t1 = xor(api, a[j * 5 + 1].clone(), a[j * 5 + 2].clone());
            let t2 = xor(api, a[j * 5 + 3].clone(), a[j * 5 + 4].clone());
            c[j] = xor(api, t1, t2);
        }

        for j in 0..5 {
            d[j] = xor(
                api,
                c[(j + 4) % 5].clone(),
                rotate_left::<C>(&c[(j + 1) % 5], 1),
            );
            da[j] = xor(
                api,
                a[((j + 4) % 5) * 5].clone(),
                rotate_left::<C>(&a[((j + 1) % 5) * 5], 1),
            );
        }

        for j in 0..25 {
            let tmp = xor(api, da[j / 5].clone(), a[j].clone());
            a[j] = xor(api, tmp, d[j / 5].clone());
        }

        /*Rho and pi steps*/
        b[0] = a[0].clone();

        b[8] = rotate_left::<C>(&a[1], 36);
        b[11] = rotate_left::<C>(&a[2], 3);
        b[19] = rotate_left::<C>(&a[3], 41);
        b[22] = rotate_left::<C>(&a[4], 18);

        b[2] = rotate_left::<C>(&a[5], 1);
        b[5] = rotate_left::<C>(&a[6], 44);
        b[13] = rotate_left::<C>(&a[7], 10);
        b[16] = rotate_left::<C>(&a[8], 45);
        b[24] = rotate_left::<C>(&a[9], 2);

        b[4] = rotate_left::<C>(&a[10], 62);
        b[7] = rotate_left::<C>(&a[11], 6);
        b[10] = rotate_left::<C>(&a[12], 43);
        b[18] = rotate_left::<C>(&a[13], 15);
        b[21] = rotate_left::<C>(&a[14], 61);

        b[1] = rotate_left::<C>(&a[15], 28);
        b[9] = rotate_left::<C>(&a[16], 55);
        b[12] = rotate_left::<C>(&a[17], 25);
        b[15] = rotate_left::<C>(&a[18], 21);
        b[23] = rotate_left::<C>(&a[19], 56);

        b[3] = rotate_left::<C>(&a[20], 27);
        b[6] = rotate_left::<C>(&a[21], 20);
        b[14] = rotate_left::<C>(&a[22], 39);
        b[17] = rotate_left::<C>(&a[23], 8);
        b[20] = rotate_left::<C>(&a[24], 14);

        /*Xi state*/

        for j in 0..25 {
            let t = not(api, b[(j + 5) % 25].clone());
            let t = and(api, t, b[(j + 10) % 25].clone());
            a[j] = xor(api, b[j].clone(), t);
        }

        /*Last step*/

        for j in 0..64 {
            if rc[i] >> j & 1 == 1 {
                a[0][j] = api.sub(1, a[0][j]);
            }
        }
    }

    a
}

fn xor<C: Config>(api: &mut impl RootAPI<C>, a: Vec<Variable>, b: Vec<Variable>) -> Vec<Variable> {
    let nbits = a.len();
    let mut bits_res = vec![api.constant(0); nbits];
    for i in 0..nbits {
        bits_res[i] = api.add(a[i].clone(), b[i].clone());
    }
    bits_res
}

fn and<C: Config>(api: &mut impl RootAPI<C>, a: Vec<Variable>, b: Vec<Variable>) -> Vec<Variable> {
    let nbits = a.len();
    let mut bits_res = vec![api.constant(0); nbits];
    for i in 0..nbits {
        bits_res[i] = api.mul(a[i].clone(), b[i].clone());
    }
    bits_res
}

fn not<C: Config>(api: &mut impl RootAPI<C>, a: Vec<Variable>) -> Vec<Variable> {
    let mut bits_res = vec![api.constant(0); a.len()];
    for i in 0..a.len() {
        bits_res[i] = api.sub(1, a[i].clone());
    }
    bits_res
}

fn rotate_left<C: Config>(bits: &Vec<Variable>, k: usize) -> Vec<Variable> {
    let n = bits.len();
    let s = k & (n - 1);
    let mut new_bits = bits[(n - s) as usize..].to_vec();
    new_bits.append(&mut bits[0..(n - s) as usize].to_vec());
    new_bits
}

fn copy_out_unaligned(s: Vec<Vec<Variable>>, rate: usize, output_len: usize) -> Vec<Variable> {
    let mut out = vec![];
    let w = 8;
    let mut b = 0;
    while b < output_len {
        for y in 0..5 {
            for x in 0..5 {
                if x + 5 * y < rate / w && b < output_len {
                    out.append(&mut s[5 * x + y].clone());
                    b += 8;
                }
            }
        }
    }
    out
}

declare_circuit!(Keccak256Circuit {
    p: [[Variable; 64 * 8]; N_HASHES],
    out: [[PublicVariable; 256]; N_HASHES],
});

fn compute_keccak<C: Config>(api: &mut impl RootAPI<C>, p: &Vec<Variable>) -> Vec<Variable> {
    let mut ss = vec![vec![api.constant(0); 64]; 25];
    let mut new_p = p.clone();
    let mut append_data = vec![0; 136 - 64];
    append_data[0] = 1;
    append_data[135 - 64] = 0x80;
    for i in 0..136 - 64 {
        for j in 0..8 {
            new_p.push(api.constant(((append_data[i] >> j) & 1) as u32));
        }
    }
    let mut p = vec![vec![api.constant(0); 64]; 17];
    for i in 0..17 {
        for j in 0..64 {
            p[i][j] = new_p[i * 64 + j].clone();
        }
    }
    ss = xor_in(api, ss, p);
    ss = keccak_f(api, ss);
    copy_out_unaligned(ss, 136, 32)
}

impl Define<GF2Config> for Keccak256Circuit<Variable> {
    fn define<Builder: RootAPI<GF2Config>>(&self, api: &mut Builder) {
        for i in 0..N_HASHES {
            // You can use api.memorized_simple_call for sub-circuits
            // let out = api.memorized_simple_call(compute_keccak, &self.p[i].to_vec());
            let out = compute_keccak(api, &self.p[i].to_vec());
            for j in 0..256 {
                api.assert_is_equal(out[j].clone(), self.out[i][j].clone());
            }
        }
    }
}

#[test]
fn keccak_gf2_full() {
    let compile_result = compile(&Keccak256Circuit::default(), CompileOptions::default()).unwrap();
    let CompileResult {
        witness_solver,
        layered_circuit,
    } = compile_result;

    let mut assignment = Keccak256Circuit::<GF2>::default();
    let mut rng = rand::rngs::StdRng::seed_from_u64(1235);
    for k in 0..N_HASHES {
        let mut data = vec![0u8; 64];
        for i in 0..64 {
            data[i] = rng.gen();
        }
        let mut hash = tiny_keccak::Keccak::v256();
        hash.update(&data);
        let mut output = [0u8; 32];
        hash.finalize(&mut output);
        for i in 0..64 {
            for j in 0..8 {
                assignment.p[k][i * 8 + j] = ((data[i] >> j) as u32 & 1).into();
            }
        }
        for i in 0..32 {
            for j in 0..8 {
                assignment.out[k][i * 8 + j] = ((output[i] >> j) as u32 & 1).into();
            }
        }
    }
    let witness = witness_solver.solve_witness(&assignment).unwrap();
    let res = layered_circuit.run(&witness);
    assert_eq!(res, vec![true]);
    println!("test 1 passed");

    for k in 0..N_HASHES {
        assignment.p[k][0] = assignment.p[k][0] - GF2::from(1);
    }
    let witness = witness_solver.solve_witness(&assignment).unwrap();
    let res = layered_circuit.run(&witness);
    assert_eq!(res, vec![false]);
    println!("test 2 passed");

    let mut assignments = Vec::new();
    for _ in 0..8 {
        for k in 0..N_HASHES {
            assignment.p[k][0] = assignment.p[k][0] - GF2::from(1);
        }
        assignments.push(assignment.clone());
    }
    let witness = witness_solver.solve_witnesses(&assignments).unwrap();
    let res = layered_circuit.run(&witness);
    let mut expected_res = vec![false; 8];
    for i in 0..4 {
        expected_res[i * 2] = true;
    }
    assert_eq!(res, expected_res);
    println!("test 3 passed");

    // alternatively, you can specify the particular config like gkr_field_config::GF2ExtConfig
    let mut expander_circuit = layered_circuit.export_to_expander_flatten();

    let (simd_input, simd_public_input) = witness.to_simd();
    println!("{} {}", simd_input.len(), simd_public_input.len());
    expander_circuit.layers[0].input_vals = simd_input;
    expander_circuit.public_input = simd_public_input.clone();

    // prove
    expander_circuit.evaluate();
    let mpi_config = MPIConfig::prover_new();
    let (claimed_v, proof) =
<<<<<<< HEAD
        expander_bin::executor::prove::<GF2Config>(&mut expander_circuit, mpi_config.clone());

    // verify
    assert!(expander_bin::executor::verify::<GF2Config>(
=======
        executor::prove::<GF2Config>(&mut expander_circuit, mpi_config.clone());

    // verify
    assert!(executor::verify::<GF2Config>(
>>>>>>> addaf27a
        &mut expander_circuit,
        mpi_config,
        &proof,
        &claimed_v
    ));
}<|MERGE_RESOLUTION|>--- conflicted
+++ resolved
@@ -296,17 +296,10 @@
     expander_circuit.evaluate();
     let mpi_config = MPIConfig::prover_new();
     let (claimed_v, proof) =
-<<<<<<< HEAD
-        expander_bin::executor::prove::<GF2Config>(&mut expander_circuit, mpi_config.clone());
-
-    // verify
-    assert!(expander_bin::executor::verify::<GF2Config>(
-=======
         executor::prove::<GF2Config>(&mut expander_circuit, mpi_config.clone());
 
     // verify
     assert!(executor::verify::<GF2Config>(
->>>>>>> addaf27a
         &mut expander_circuit,
         mpi_config,
         &proof,
