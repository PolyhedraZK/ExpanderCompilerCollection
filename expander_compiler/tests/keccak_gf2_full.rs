--- conflicted
+++ resolved
@@ -286,11 +286,6 @@
     // alternatively, you can specify the particular config like gkr_field_config::GF2ExtConfig
     let mut expander_circuit = layered_circuit.export_to_expander_flatten();
 
-<<<<<<< HEAD
-    let config = GF2Config::new_expander_config();
-
-=======
->>>>>>> 21f4f253
     let (simd_input, simd_public_input) = witness.to_simd();
     println!("{} {}", simd_input.len(), simd_public_input.len());
     expander_circuit.layers[0].input_vals = simd_input;
