use expander_compiler::frontend::*;
use rand::{Rng, SeedableRng};
use tiny_keccak::Hasher;

const N_HASHES: usize = 1;

fn rc() -> Vec<u64> {
    vec![
        0x0000000000000001,
        0x0000000000008082,
        0x800000000000808A,
        0x8000000080008000,
        0x000000000000808B,
        0x0000000080000001,
        0x8000000080008081,
        0x8000000000008009,
        0x000000000000008A,
        0x0000000000000088,
        0x0000000080008009,
        0x000000008000000A,
        0x000000008000808B,
        0x800000000000008B,
        0x8000000000008089,
        0x8000000000008003,
        0x8000000000008002,
        0x8000000000000080,
        0x000000000000800A,
        0x800000008000000A,
        0x8000000080008081,
        0x8000000000008080,
        0x0000000080000001,
        0x8000000080008008,
    ]
}

fn xor_in<C: Config>(
    api: &mut impl RootAPI<C>,
    mut s: Vec<Vec<Variable>>,
    buf: Vec<Vec<Variable>>,
) -> Vec<Vec<Variable>> {
    for y in 0..5 {
        for x in 0..5 {
            if x + 5 * y < buf.len() {
                s[5 * x + y] = xor(api, s[5 * x + y].clone(), buf[x + 5 * y].clone())
            }
        }
    }
    s
}

fn keccak_f<C: Config>(api: &mut impl RootAPI<C>, mut a: Vec<Vec<Variable>>) -> Vec<Vec<Variable>> {
    let mut b = vec![vec![api.constant(0); 64]; 25];
    let mut c = vec![vec![api.constant(0); 64]; 5];
    let mut d = vec![vec![api.constant(0); 64]; 5];
    let mut da = vec![vec![api.constant(0); 64]; 5];
    let rc = rc();

    for i in 0..24 {
        for j in 0..5 {
            let t1 = xor(api, a[j * 5 + 1].clone(), a[j * 5 + 2].clone());
            let t2 = xor(api, a[j * 5 + 3].clone(), a[j * 5 + 4].clone());
            c[j] = xor(api, t1, t2);
        }

        for j in 0..5 {
            d[j] = xor(
                api,
                c[(j + 4) % 5].clone(),
                rotate_left::<C>(&c[(j + 1) % 5], 1),
            );
            da[j] = xor(
                api,
                a[((j + 4) % 5) * 5].clone(),
                rotate_left::<C>(&a[((j + 1) % 5) * 5], 1),
            );
        }

        for j in 0..25 {
            let tmp = xor(api, da[j / 5].clone(), a[j].clone());
            a[j] = xor(api, tmp, d[j / 5].clone());
        }

        /*Rho and pi steps*/
        b[0] = a[0].clone();

        b[8] = rotate_left::<C>(&a[1], 36);
        b[11] = rotate_left::<C>(&a[2], 3);
        b[19] = rotate_left::<C>(&a[3], 41);
        b[22] = rotate_left::<C>(&a[4], 18);

        b[2] = rotate_left::<C>(&a[5], 1);
        b[5] = rotate_left::<C>(&a[6], 44);
        b[13] = rotate_left::<C>(&a[7], 10);
        b[16] = rotate_left::<C>(&a[8], 45);
        b[24] = rotate_left::<C>(&a[9], 2);

        b[4] = rotate_left::<C>(&a[10], 62);
        b[7] = rotate_left::<C>(&a[11], 6);
        b[10] = rotate_left::<C>(&a[12], 43);
        b[18] = rotate_left::<C>(&a[13], 15);
        b[21] = rotate_left::<C>(&a[14], 61);

        b[1] = rotate_left::<C>(&a[15], 28);
        b[9] = rotate_left::<C>(&a[16], 55);
        b[12] = rotate_left::<C>(&a[17], 25);
        b[15] = rotate_left::<C>(&a[18], 21);
        b[23] = rotate_left::<C>(&a[19], 56);

        b[3] = rotate_left::<C>(&a[20], 27);
        b[6] = rotate_left::<C>(&a[21], 20);
        b[14] = rotate_left::<C>(&a[22], 39);
        b[17] = rotate_left::<C>(&a[23], 8);
        b[20] = rotate_left::<C>(&a[24], 14);

        /*Xi state*/

        for j in 0..25 {
            let t = not(api, b[(j + 5) % 25].clone());
            let t = and(api, t, b[(j + 10) % 25].clone());
            a[j] = xor(api, b[j].clone(), t);
        }

        /*Last step*/

        for j in 0..64 {
            if rc[i] >> j & 1 == 1 {
                a[0][j] = api.sub(1, a[0][j]);
            }
        }
    }

    a
}

fn xor<C: Config>(api: &mut impl RootAPI<C>, a: Vec<Variable>, b: Vec<Variable>) -> Vec<Variable> {
    let nbits = a.len();
    let mut bits_res = vec![api.constant(0); nbits];
    for i in 0..nbits {
        bits_res[i] = api.add(a[i].clone(), b[i].clone());
    }
    bits_res
}

fn and<C: Config>(api: &mut impl RootAPI<C>, a: Vec<Variable>, b: Vec<Variable>) -> Vec<Variable> {
    let nbits = a.len();
    let mut bits_res = vec![api.constant(0); nbits];
    for i in 0..nbits {
        bits_res[i] = api.mul(a[i].clone(), b[i].clone());
    }
    bits_res
}

fn not<C: Config>(api: &mut impl RootAPI<C>, a: Vec<Variable>) -> Vec<Variable> {
    let mut bits_res = vec![api.constant(0); a.len()];
    for i in 0..a.len() {
        bits_res[i] = api.sub(1, a[i].clone());
    }
    bits_res
}

fn rotate_left<C: Config>(bits: &Vec<Variable>, k: usize) -> Vec<Variable> {
    let n = bits.len();
    let s = k & (n - 1);
    let mut new_bits = bits[(n - s) as usize..].to_vec();
    new_bits.append(&mut bits[0..(n - s) as usize].to_vec());
    new_bits
}

fn copy_out_unaligned(s: Vec<Vec<Variable>>, rate: usize, output_len: usize) -> Vec<Variable> {
    let mut out = vec![];
    let w = 8;
    let mut b = 0;
    while b < output_len {
        for y in 0..5 {
            for x in 0..5 {
                if x + 5 * y < rate / w && b < output_len {
                    out.append(&mut s[5 * x + y].clone());
                    b += 8;
                }
            }
        }
    }
    out
}

declare_circuit!(Keccak256Circuit {
    p: [[Variable; 64 * 8]; N_HASHES],
    out: [[PublicVariable; 256]; N_HASHES],
});

fn compute_keccak<C: Config>(api: &mut impl RootAPI<C>, p: &Vec<Variable>) -> Vec<Variable> {
    let mut ss = vec![vec![api.constant(0); 64]; 25];
    let mut new_p = p.clone();
    let mut append_data = vec![0; 136 - 64];
    append_data[0] = 1;
    append_data[135 - 64] = 0x80;
    for i in 0..136 - 64 {
        for j in 0..8 {
            new_p.push(api.constant(((append_data[i] >> j) & 1) as u32));
        }
    }
    let mut p = vec![vec![api.constant(0); 64]; 17];
    for i in 0..17 {
        for j in 0..64 {
            p[i][j] = new_p[i * 64 + j].clone();
        }
    }
    ss = xor_in(api, ss, p);
    ss = keccak_f(api, ss);
    copy_out_unaligned(ss, 136, 32)
}

impl Define<GF2Config> for Keccak256Circuit<Variable> {
    fn define<Builder: RootAPI<GF2Config>>(&self, api: &mut Builder) {
        for i in 0..N_HASHES {
            // You can use api.memorized_simple_call for sub-circuits
            // let out = api.memorized_simple_call(compute_keccak, &self.p[i].to_vec());
            let out = compute_keccak(api, &self.p[i].to_vec());
            for j in 0..256 {
                api.assert_is_equal(out[j].clone(), self.out[i][j].clone());
            }
        }
    }
}

#[test]
fn keccak_gf2_full() {
    let compile_result = compile(&Keccak256Circuit::default(), CompileOptions::default()).unwrap();
    let CompileResult {
        witness_solver,
        layered_circuit,
    } = compile_result;

    let mut assignment = Keccak256Circuit::<GF2>::default();
    let mut rng = rand::rngs::StdRng::seed_from_u64(1235);
    for k in 0..N_HASHES {
        let mut data = vec![0u8; 64];
        for i in 0..64 {
            data[i] = rng.gen();
        }
        let mut hash = tiny_keccak::Keccak::v256();
        hash.update(&data);
        let mut output = [0u8; 32];
        hash.finalize(&mut output);
        for i in 0..64 {
            for j in 0..8 {
                assignment.p[k][i * 8 + j] = ((data[i] >> j) as u32 & 1).into();
            }
        }
        for i in 0..32 {
            for j in 0..8 {
                assignment.out[k][i * 8 + j] = ((output[i] >> j) as u32 & 1).into();
            }
        }
    }
    let witness = witness_solver.solve_witness(&assignment).unwrap();
    let res = layered_circuit.run(&witness);
    assert_eq!(res, vec![true]);
    println!("test 1 passed");

    for k in 0..N_HASHES {
        assignment.p[k][0] = assignment.p[k][0] - GF2::from(1);
    }
    let witness = witness_solver.solve_witness(&assignment).unwrap();
    let res = layered_circuit.run(&witness);
    assert_eq!(res, vec![false]);
    println!("test 2 passed");

    let mut assignments = Vec::new();
    for _ in 0..8 {
        for k in 0..N_HASHES {
            assignment.p[k][0] = assignment.p[k][0] - GF2::from(1);
        }
        assignments.push(assignment.clone());
    }
    let witness = witness_solver.solve_witnesses(&assignments).unwrap();
    let res = layered_circuit.run(&witness);
    let mut expected_res = vec![false; 8];
    for i in 0..4 {
        expected_res[i * 2] = true;
    }
    assert_eq!(res, expected_res);
    println!("test 3 passed");

    // alternatively, you can specify the particular config like gkr_field_config::GF2ExtConfig
<<<<<<< HEAD
    let mut expander_circuit = layered_circuit
        .export_to_expander::<<GF2Config as Config>::DefaultGKRFieldConfig>()
        .flatten::<<GF2Config as Config>::DefaultGKRConfig>();
    // TODO: add a unified function to prepare the circuit in Expander
    expander_circuit.identify_rnd_coefs();
    expander_circuit.identify_structure_info();

    let config = expander_config::Config::<<GF2Config as Config>::DefaultGKRConfig>::new(
        expander_config::GKRScheme::Vanilla,
        mpi_config::MPIConfig::new(),
    );

    let (simd_input, simd_public_input) =
        witness.to_simd::<<GF2Config as Config>::DefaultSimdField>();
=======
    let mut expander_circuit = layered_circuit.export_to_expander_flatten();

    let config = GF2Config::new_expander_config();

    let (simd_input, simd_public_input) = witness.to_simd();
>>>>>>> 71dae00c
    println!("{} {}", simd_input.len(), simd_public_input.len());
    expander_circuit.layers[0].input_vals = simd_input;
    expander_circuit.public_input = simd_public_input.clone();

    // prove
    expander_circuit.evaluate();
    let (claimed_v, proof) = gkr::executor::prove(&mut expander_circuit, &config);

    // verify
    assert!(gkr::executor::verify(
        &mut expander_circuit,
        &config,
        &proof,
        &claimed_v
    ));
}<|MERGE_RESOLUTION|>--- conflicted
+++ resolved
@@ -283,28 +283,11 @@
     println!("test 3 passed");
 
     // alternatively, you can specify the particular config like gkr_field_config::GF2ExtConfig
-<<<<<<< HEAD
-    let mut expander_circuit = layered_circuit
-        .export_to_expander::<<GF2Config as Config>::DefaultGKRFieldConfig>()
-        .flatten::<<GF2Config as Config>::DefaultGKRConfig>();
-    // TODO: add a unified function to prepare the circuit in Expander
-    expander_circuit.identify_rnd_coefs();
-    expander_circuit.identify_structure_info();
-
-    let config = expander_config::Config::<<GF2Config as Config>::DefaultGKRConfig>::new(
-        expander_config::GKRScheme::Vanilla,
-        mpi_config::MPIConfig::new(),
-    );
-
-    let (simd_input, simd_public_input) =
-        witness.to_simd::<<GF2Config as Config>::DefaultSimdField>();
-=======
     let mut expander_circuit = layered_circuit.export_to_expander_flatten();
 
     let config = GF2Config::new_expander_config();
 
     let (simd_input, simd_public_input) = witness.to_simd();
->>>>>>> 71dae00c
     println!("{} {}", simd_input.len(), simd_public_input.len());
     expander_circuit.layers[0].input_vals = simd_input;
     expander_circuit.public_input = simd_public_input.clone();
