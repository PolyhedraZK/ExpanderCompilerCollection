use std::cell::RefCell;
use std::rc::Rc;

use expander_compiler::frontend::*;

declare_circuit!(Circuit {
    input: PublicVariable,
});

fn to_binary<C: Config>(api: &mut impl RootAPI<C>, x: Variable, n_bits: usize) -> Vec<Variable> {
<<<<<<< HEAD
    let bits = api.new_hint("myhint.tobinary", &[x], n_bits);
=======
    let bits = api.new_hint("your_hint_namespace.sub_namespace.tobinary", &[x], n_bits);
>>>>>>> 21f4f253
    for bit in bits.iter() {
        api.assert_is_bool(*bit);
    }
    let sum = from_binary(api, bits.to_vec());
    api.assert_is_equal(sum, x);
    bits
}

fn from_binary<C: Config>(api: &mut impl RootAPI<C>, bits: Vec<Variable>) -> Variable {
    let mut res = api.constant(0);
    for i in 0..bits.len() {
        let coef = 1 << i;
        let cur = api.mul(coef, bits[i]);
        res = api.add(res, cur);
    }
    res
}

impl Define<M31Config> for Circuit<Variable> {
    fn define<Builder: RootAPI<M31Config>>(&self, builder: &mut Builder) {
        let bits = to_binary(builder, self.input, 8);
        let x = from_binary(builder, bits);
        builder.assert_is_equal(x, self.input);
    }
}

fn to_binary_hint(x: &[M31], y: &mut [M31]) -> Result<(), Error> {
    let t = x[0].to_u256();
    for (i, k) in y.iter_mut().enumerate() {
        *k = M31::from_u256(t >> i as u32 & 1);
    }
    Ok(())
}

#[test]
fn test_300() {
    let mut hint_registry = HintRegistry::<M31>::new();
    hint_registry.register("your_hint_namespace.sub_namespace.tobinary", to_binary_hint);

    let compile_result = compile(&Circuit::default(), CompileOptions::default()).unwrap();
    for i in 0..300 {
        let assignment = Circuit::<M31> {
            input: M31::from(i as u32),
        };
        let witness = compile_result
            .witness_solver
            .solve_witness_with_hints(&assignment, &mut hint_registry)
            .unwrap();
        let output = compile_result.layered_circuit.run(&witness);
        assert_eq!(output, vec![i < 256]);
    }
}

#[test]
fn test_300_closure() {
    let mut hint_registry = HintRegistry::<M31>::new();
    let call_count = Rc::new(RefCell::new(0));
    let call_count_clone = call_count.clone();
    hint_registry.register(
        "your_hint_namespace.sub_namespace.tobinary",
        move |x: &[M31], y: &mut [M31]| -> Result<(), Error> {
            *call_count_clone.borrow_mut() += 1;
            let t = x[0].to_u256();
            for (i, k) in y.iter_mut().enumerate() {
                *k = M31::from_u256(t >> i as u32 & 1);
            }
            Ok(())
        },
    );

    let compile_result = compile(&Circuit::default(), CompileOptions::default()).unwrap();
    for i in 0..300 {
        let assignment = Circuit::<M31> {
            input: M31::from(i as u32),
        };
        let witness = compile_result
            .witness_solver
            .solve_witness_with_hints(&assignment, &mut hint_registry)
            .unwrap();
        let output = compile_result.layered_circuit.run(&witness);
        assert_eq!(output, vec![i < 256]);
    }
    assert_eq!(*call_count.borrow(), 300);
}<|MERGE_RESOLUTION|>--- conflicted
+++ resolved
@@ -8,11 +8,7 @@
 });
 
 fn to_binary<C: Config>(api: &mut impl RootAPI<C>, x: Variable, n_bits: usize) -> Vec<Variable> {
-<<<<<<< HEAD
-    let bits = api.new_hint("myhint.tobinary", &[x], n_bits);
-=======
     let bits = api.new_hint("your_hint_namespace.sub_namespace.tobinary", &[x], n_bits);
->>>>>>> 21f4f253
     for bit in bits.iter() {
         api.assert_is_bool(*bit);
     }
