use arith::Field;
use expander_compiler::frontend::*;
<<<<<<< HEAD
use gkr::executor::{BN254ConfigMIMC5, GF2ExtConfigSha2, M31ExtConfigSha2};
=======
>>>>>>> 8625c1bb

declare_circuit!(Circuit {
    s: [Variable; 100],
    sum: PublicVariable
});

impl<C: Config> Define<C> for Circuit<Variable> {
    fn define(&self, builder: &mut API<C>) {
        let mut sum = builder.constant(0);
        for x in self.s.iter() {
            sum = builder.add(sum, x);
        }
        builder.assert_is_equal(sum, self.sum);
    }
}

<<<<<<< HEAD
fn example<C: Config, GKRFieldC, GKRC>()
where
    GKRFieldC: gkr_field_config::GKRFieldConfig<CircuitField = C::CircuitField>,
    GKRC: expander_config::GKRConfig<FieldConfig = GKRFieldC>,
{
    let n_witnesses = <GKRFieldC::SimdCircuitField as arith::SimdField>::PACK_SIZE;
=======
fn example<C: Config>() {
    let n_witnesses = <C::DefaultSimdField as arith::SimdField>::PACK_SIZE;
>>>>>>> 8625c1bb
    println!("n_witnesses: {}", n_witnesses);
    let compile_result: CompileResult<C> = compile(&Circuit::default()).unwrap();
    let mut s = [C::CircuitField::zero(); 100];
    for i in 0..s.len() {
        s[i] = C::CircuitField::random_unsafe(&mut rand::thread_rng());
    }
    let assignment = Circuit::<C::CircuitField> {
        s,
        sum: s.iter().sum(),
    };
    let assignments = vec![assignment; n_witnesses];
    let witness = compile_result
        .witness_solver
        .solve_witnesses(&assignments)
        .unwrap();
    let output = compile_result.layered_circuit.run(&witness);
    for x in output.iter() {
        assert_eq!(*x, true);
    }

    let mut expander_circuit = compile_result
        .layered_circuit
<<<<<<< HEAD
        .export_to_expander::<GKRFieldC>()
=======
        .export_to_expander::<C::DefaultGKRFieldConfig>()
>>>>>>> 8625c1bb
        .flatten();
    let config = expander_config::Config::<C::DefaultGKRConfig>::new(
        expander_config::GKRScheme::Vanilla,
        mpi_config::MPIConfig::new(),
    );

<<<<<<< HEAD
    let (simd_input, simd_public_input) = witness.to_simd::<GKRFieldC::SimdCircuitField>();
=======
    let (simd_input, simd_public_input) = witness.to_simd::<C::DefaultSimdField>();
>>>>>>> 8625c1bb
    println!("{} {}", simd_input.len(), simd_public_input.len());
    expander_circuit.layers[0].input_vals = simd_input;
    expander_circuit.public_input = simd_public_input.clone();

    // prove
    expander_circuit.evaluate();
    let (claimed_v, proof) = gkr::executor::prove(&mut expander_circuit, &config);

    // verify
    assert!(gkr::executor::verify(
        &mut expander_circuit,
        &config,
        &proof,
        &claimed_v
    ));
}

#[test]
fn example_gf2() {
<<<<<<< HEAD
    example::<GF2Config, gkr_field_config::GF2ExtConfig, GF2ExtConfigSha2>();
=======
    example::<GF2Config>();
>>>>>>> 8625c1bb
}

#[test]
fn example_m31() {
<<<<<<< HEAD
    example::<M31Config, gkr_field_config::M31ExtConfig, M31ExtConfigSha2>();
=======
    example::<M31Config>();
>>>>>>> 8625c1bb
}

#[test]
fn example_bn254() {
<<<<<<< HEAD
    example::<BN254Config, gkr_field_config::BN254Config, BN254ConfigMIMC5>();
=======
    example::<BN254Config>();
>>>>>>> 8625c1bb
}<|MERGE_RESOLUTION|>--- conflicted
+++ resolved
@@ -1,9 +1,5 @@
 use arith::Field;
 use expander_compiler::frontend::*;
-<<<<<<< HEAD
-use gkr::executor::{BN254ConfigMIMC5, GF2ExtConfigSha2, M31ExtConfigSha2};
-=======
->>>>>>> 8625c1bb
 
 declare_circuit!(Circuit {
     s: [Variable; 100],
@@ -20,17 +16,8 @@
     }
 }
 
-<<<<<<< HEAD
-fn example<C: Config, GKRFieldC, GKRC>()
-where
-    GKRFieldC: gkr_field_config::GKRFieldConfig<CircuitField = C::CircuitField>,
-    GKRC: expander_config::GKRConfig<FieldConfig = GKRFieldC>,
-{
-    let n_witnesses = <GKRFieldC::SimdCircuitField as arith::SimdField>::PACK_SIZE;
-=======
 fn example<C: Config>() {
     let n_witnesses = <C::DefaultSimdField as arith::SimdField>::PACK_SIZE;
->>>>>>> 8625c1bb
     println!("n_witnesses: {}", n_witnesses);
     let compile_result: CompileResult<C> = compile(&Circuit::default()).unwrap();
     let mut s = [C::CircuitField::zero(); 100];
@@ -53,22 +40,14 @@
 
     let mut expander_circuit = compile_result
         .layered_circuit
-<<<<<<< HEAD
-        .export_to_expander::<GKRFieldC>()
-=======
         .export_to_expander::<C::DefaultGKRFieldConfig>()
->>>>>>> 8625c1bb
         .flatten();
     let config = expander_config::Config::<C::DefaultGKRConfig>::new(
         expander_config::GKRScheme::Vanilla,
         mpi_config::MPIConfig::new(),
     );
 
-<<<<<<< HEAD
-    let (simd_input, simd_public_input) = witness.to_simd::<GKRFieldC::SimdCircuitField>();
-=======
     let (simd_input, simd_public_input) = witness.to_simd::<C::DefaultSimdField>();
->>>>>>> 8625c1bb
     println!("{} {}", simd_input.len(), simd_public_input.len());
     expander_circuit.layers[0].input_vals = simd_input;
     expander_circuit.public_input = simd_public_input.clone();
@@ -88,27 +67,15 @@
 
 #[test]
 fn example_gf2() {
-<<<<<<< HEAD
-    example::<GF2Config, gkr_field_config::GF2ExtConfig, GF2ExtConfigSha2>();
-=======
     example::<GF2Config>();
->>>>>>> 8625c1bb
 }
 
 #[test]
 fn example_m31() {
-<<<<<<< HEAD
-    example::<M31Config, gkr_field_config::M31ExtConfig, M31ExtConfigSha2>();
-=======
     example::<M31Config>();
->>>>>>> 8625c1bb
 }
 
 #[test]
 fn example_bn254() {
-<<<<<<< HEAD
-    example::<BN254Config, gkr_field_config::BN254Config, BN254ConfigMIMC5>();
-=======
     example::<BN254Config>();
->>>>>>> 8625c1bb
 }