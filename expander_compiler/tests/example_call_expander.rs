--- conflicted
+++ resolved
@@ -41,17 +41,7 @@
         assert!(*x);
     }
 
-<<<<<<< HEAD
-    let mut expander_circuit = compile_result
-        .layered_circuit
-        .export_to_expander::<C::DefaultGKRFieldConfig>()
-        .flatten::<C::DefaultGKRConfig>();
-    // TODO: add a unified function to prepare the circuit in Expander
-    expander_circuit.identify_rnd_coefs();
-    expander_circuit.identify_structure_info();
-=======
     let mut expander_circuit = compile_result.layered_circuit.export_to_expander_flatten();
->>>>>>> 71dae00c
 
     let config = C::new_expander_config();
 
