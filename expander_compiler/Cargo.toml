--- conflicted
+++ resolved
@@ -17,36 +17,8 @@
 gkr.workspace = true
 arith.workspace = true
 gf2.workspace = true
-<<<<<<< HEAD
 mersenne31.workspace = true
-
-[workspace]
-members = [
-    "ec_go_lib"
-]
-
-[workspace.dependencies]
-ark-std = "0.4.0"
-rand = "0.8.5"
-chrono = "0.4"
-clap = { version = "4.1", features = ["derive"] }
-ethnum = "1.5.0"
-tiny-keccak = { version = "2.0", features = ["keccak"] }
-halo2curves = { git = "https://github.com/PolyhedraZK/halo2curves", default-features = false, features = [
-    "bits",
-] }
-arith = { git = "https://github.com/PolyhedraZK/Expander", branch = "nightly" }
-expander_config = { git = "https://github.com/PolyhedraZK/Expander", branch = "nightly", package = "config" }
-expander_circuit = { git = "https://github.com/PolyhedraZK/Expander", branch = "nightly", package = "circuit" }
-gkr = { git = "https://github.com/PolyhedraZK/Expander", branch = "nightly" }
-gf2 = { git = "https://github.com/PolyhedraZK/Expander", branch = "nightly" }
-mersenne31 = { git = "https://github.com/PolyhedraZK/Expander", branch = "nightly" }
-expander_transcript = { git = "https://github.com/PolyhedraZK/Expander", branch = "nightly" , package = "transcript" }
-
 
 [[bin]]
 name = "trivial_circuit"
-path = "bin/trivial_circuit.rs"
-=======
-mersenne31.workspace = true
->>>>>>> fdc2a1fa
+path = "bin/trivial_circuit.rs"