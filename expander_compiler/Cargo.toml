--- conflicted
+++ resolved
@@ -22,13 +22,10 @@
 gf2.workspace = true
 mersenne31.workspace = true
 macros = {path = "./macros" }
-<<<<<<< HEAD
+crosslayer_prototype.workspace = true
 poly_commit.workspace = true
 polynomials.workspace = true
 sumcheck.workspace = true
-=======
-crosslayer_prototype.workspace = true
->>>>>>> 872006e5
 
 [[bin]]
 name = "trivial_circuit"
