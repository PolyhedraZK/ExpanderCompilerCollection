--- conflicted
+++ resolved
@@ -27,11 +27,8 @@
 sumcheck.workspace = true
 rand.workspace = true
 serdes.workspace = true
-<<<<<<< HEAD
+tiny-keccak.workspace = true
 shared_memory.workspace = true
-=======
-tiny-keccak.workspace = true
->>>>>>> 8b4fecc2
 
 [dev-dependencies]
 rayon = "1.9"
