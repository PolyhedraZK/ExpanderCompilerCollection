--- conflicted
+++ resolved
@@ -10,6 +10,7 @@
 chrono.workspace = true
 clap.workspace = true
 crosslayer_prototype.workspace = true
+macros = { path = "./macros" }
 ethnum.workspace = true
 expander_circuit.workspace = true
 expander_config.workspace = true
@@ -20,15 +21,10 @@
 goldilocks.workspace = true
 halo2curves.workspace = true
 mersenne31.workspace = true
-<<<<<<< HEAD
-crosslayer_prototype.workspace = true
-macros = { path = "./macros" }
-=======
 mpi_config.workspace = true
 rand.workspace = true
 serdes.workspace = true
 tiny-keccak.workspace = true
->>>>>>> e3931d66
 
 [dev-dependencies]
 rayon = "1.9"
