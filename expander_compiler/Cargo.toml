--- conflicted
+++ resolved
@@ -50,12 +50,8 @@
 
 [[bin]]
 name = "expander_prove"
-<<<<<<< HEAD
 path = "bin/expander_prove.rs"
 
 [[bin]]
 name = "matmul_bench"
-path = "bin/matmul_bench.rs"
-=======
-path = "bin/expander_prove.rs"
->>>>>>> 918f4b3a
+path = "bin/matmul_bench.rs"