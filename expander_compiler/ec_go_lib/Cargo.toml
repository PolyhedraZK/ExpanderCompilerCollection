--- conflicted
+++ resolved
@@ -8,10 +8,7 @@
 
 [dependencies]
 arith.workspace = true
-<<<<<<< HEAD
-=======
 expander_binary.workspace = true
->>>>>>> 3b58769c
 expander_circuit.workspace = true
 expander_transcript.workspace = true
 gkr.workspace = true
@@ -19,6 +16,6 @@
 rand.workspace = true
 serdes.workspace = true
 
-expander_compiler = {path = "../" }
+expander_compiler = { path = "../" }
 
 libc = "0.2.155"