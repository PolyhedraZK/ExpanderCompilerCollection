<<<<<<< HEAD
use expander_compiler::circuit::layered;
use expander_compiler::circuit::layered::NormalInputType;
use libc::{c_uchar, c_ulong, malloc};
use std::ptr;
use std::slice;

use expander_compiler::{
    circuit::{config, ir},
    utils::serde::Serde,
};
=======
use expander_compiler::circuit::config::Config;
use libc::{c_uchar, c_ulong};
>>>>>>> 8625c1bb

const ABI_VERSION: c_ulong = 4;

#[macro_export]
macro_rules! match_config_id {
    ($config_id:ident, $inner:ident, $args:tt) => {
        match $config_id {
            x if x == config::M31Config::CONFIG_ID as u64 => $inner::<config::M31Config> $args,
            x if x == config::BN254Config::CONFIG_ID as u64 => $inner::<config::BN254Config> $args,
            x if x == config::GF2Config::CONFIG_ID as u64 => $inner::<config::GF2Config> $args,
            _ => Err(format!("unknown config id: {}", $config_id)),
        }
    }
}

<<<<<<< HEAD
#[no_mangle]
pub extern "C" fn compile(ir_source: ByteArray, config_id: c_ulong) -> CompileResult {
    let ir_source = unsafe { slice::from_raw_parts(ir_source.data, ir_source.length as usize) };
    let result = compile_inner(ir_source.to_vec(), config_id);
    to_compile_result(result)
}

fn prove_circuit_file_inner<C: expander_config::GKRConfig, CC: config::Config>(
    circuit_filename: &str,
    witness: &[u8],
) -> Vec<u8>
where
    <<C as expander_config::GKRConfig>::FieldConfig as gkr_field_config::GKRFieldConfig>::SimdCircuitField: arith::SimdField<Scalar = CC::CircuitField>,
{
    let config = expander_config::Config::<C>::new(
        expander_config::GKRScheme::Vanilla,
        mpi_config::MPIConfig::new(),
    );
    let mut circuit = expander_circuit::Circuit::<C::FieldConfig>::load_circuit(circuit_filename);
    let witness = layered::witness::Witness::<CC>::deserialize_from(witness).unwrap();
    let (simd_input, simd_public_input) = witness.to_simd::<<<C as expander_config::GKRConfig>::FieldConfig as gkr_field_config::GKRFieldConfig>::SimdCircuitField>();
    circuit.layers[0].input_vals = simd_input;
    circuit.public_input = simd_public_input;
    circuit.evaluate();
    let (claimed_v, proof) = gkr::executor::prove(&mut circuit, &config);
    gkr::executor::dump_proof_and_claimed_v(&proof, &claimed_v).unwrap()
}

fn verify_circuit_file_inner<C: expander_config::GKRConfig, CC: config::Config>(
    circuit_filename: &str,
    witness: &[u8],
    proof_and_claimed_v: &[u8],
) -> u8
where
<<C as expander_config::GKRConfig>::FieldConfig as gkr_field_config::GKRFieldConfig>::SimdCircuitField: arith::SimdField<Scalar = CC::CircuitField>,
{
    let config = expander_config::Config::<C>::new(
        expander_config::GKRScheme::Vanilla,
        mpi_config::MPIConfig::new(),
    );
    let mut circuit = expander_circuit::Circuit::<C::FieldConfig>::load_circuit(circuit_filename);
    let witness = layered::witness::Witness::<CC>::deserialize_from(witness).unwrap();
    let (simd_input, simd_public_input) = witness.to_simd::<<<C as expander_config::GKRConfig>::FieldConfig as gkr_field_config::GKRFieldConfig>::SimdCircuitField>();
    circuit.layers[0].input_vals = simd_input;
    circuit.public_input = simd_public_input.clone();
    let (proof, claimed_v) = match gkr::executor::load_proof_and_claimed_v(proof_and_claimed_v) {
        Ok((proof, claimed_v)) => (proof, claimed_v),
        Err(_) => {
            return 0;
        }
    };
    gkr::executor::verify(&mut circuit, &config, &proof, &claimed_v) as u8
}

#[no_mangle]
pub extern "C" fn prove_circuit_file(
    circuit_filename: ByteArray,
    witness: ByteArray,
    config_id: c_ulong,
) -> ByteArray {
    let circuit_filename = unsafe {
        let slice = slice::from_raw_parts(circuit_filename.data, circuit_filename.length as usize);
        std::str::from_utf8(slice).unwrap()
    };
    let witness = unsafe { slice::from_raw_parts(witness.data, witness.length as usize) };
    let proof = match config_id {
        1 => prove_circuit_file_inner::<gkr::executor::M31ExtConfigSha2, config::M31Config>(
            circuit_filename,
            witness,
        ),
        2 => prove_circuit_file_inner::<gkr::executor::BN254ConfigMIMC5, config::BN254Config>(
            circuit_filename,
            witness,
        ),
        3 => prove_circuit_file_inner::<gkr::executor::GF2ExtConfigSha2, config::GF2Config>(
            circuit_filename,
            witness,
        ),
        _ => panic!("unknown config id: {}", config_id),
    };
    let proof_len = proof.len();
    let proof_ptr = if proof_len > 0 {
        unsafe {
            let ptr = malloc(proof_len) as *mut u8;
            ptr.copy_from(proof.as_ptr(), proof_len);
            ptr
        }
    } else {
        ptr::null_mut()
    };
    ByteArray {
        data: proof_ptr,
        length: proof_len as c_ulong,
    }
}

#[no_mangle]
pub extern "C" fn verify_circuit_file(
    circuit_filename: ByteArray,
    witness: ByteArray,
    proof: ByteArray,
    config_id: c_ulong,
) -> c_uchar {
    let circuit_filename = unsafe {
        let slice = slice::from_raw_parts(circuit_filename.data, circuit_filename.length as usize);
        std::str::from_utf8(slice).unwrap()
    };
    let witness = unsafe { slice::from_raw_parts(witness.data, witness.length as usize) };
    let proof = unsafe { slice::from_raw_parts(proof.data, proof.length as usize) };
    match config_id {
        1 => verify_circuit_file_inner::<gkr::executor::M31ExtConfigSha2, config::M31Config>(
            circuit_filename,
            witness,
            proof,
        ),
        2 => verify_circuit_file_inner::<gkr::executor::BN254ConfigMIMC5, config::BN254Config>(
            circuit_filename,
            witness,
            proof,
        ),
        3 => verify_circuit_file_inner::<gkr::executor::GF2ExtConfigSha2, config::GF2Config>(
            circuit_filename,
            witness,
            proof,
        ),
        _ => panic!("unknown config id: {}", config_id),
    }
=======
pub mod compile;
pub mod proving;

#[repr(C)]
pub struct ByteArray {
    data: *mut c_uchar,
    length: c_ulong,
>>>>>>> 8625c1bb
}

#[no_mangle]
pub extern "C" fn abi_version() -> c_ulong {
    ABI_VERSION
}<|MERGE_RESOLUTION|>--- conflicted
+++ resolved
@@ -1,18 +1,5 @@
-<<<<<<< HEAD
-use expander_compiler::circuit::layered;
-use expander_compiler::circuit::layered::NormalInputType;
-use libc::{c_uchar, c_ulong, malloc};
-use std::ptr;
-use std::slice;
-
-use expander_compiler::{
-    circuit::{config, ir},
-    utils::serde::Serde,
-};
-=======
 use expander_compiler::circuit::config::Config;
 use libc::{c_uchar, c_ulong};
->>>>>>> 8625c1bb
 
 const ABI_VERSION: c_ulong = 4;
 
@@ -28,135 +15,6 @@
     }
 }
 
-<<<<<<< HEAD
-#[no_mangle]
-pub extern "C" fn compile(ir_source: ByteArray, config_id: c_ulong) -> CompileResult {
-    let ir_source = unsafe { slice::from_raw_parts(ir_source.data, ir_source.length as usize) };
-    let result = compile_inner(ir_source.to_vec(), config_id);
-    to_compile_result(result)
-}
-
-fn prove_circuit_file_inner<C: expander_config::GKRConfig, CC: config::Config>(
-    circuit_filename: &str,
-    witness: &[u8],
-) -> Vec<u8>
-where
-    <<C as expander_config::GKRConfig>::FieldConfig as gkr_field_config::GKRFieldConfig>::SimdCircuitField: arith::SimdField<Scalar = CC::CircuitField>,
-{
-    let config = expander_config::Config::<C>::new(
-        expander_config::GKRScheme::Vanilla,
-        mpi_config::MPIConfig::new(),
-    );
-    let mut circuit = expander_circuit::Circuit::<C::FieldConfig>::load_circuit(circuit_filename);
-    let witness = layered::witness::Witness::<CC>::deserialize_from(witness).unwrap();
-    let (simd_input, simd_public_input) = witness.to_simd::<<<C as expander_config::GKRConfig>::FieldConfig as gkr_field_config::GKRFieldConfig>::SimdCircuitField>();
-    circuit.layers[0].input_vals = simd_input;
-    circuit.public_input = simd_public_input;
-    circuit.evaluate();
-    let (claimed_v, proof) = gkr::executor::prove(&mut circuit, &config);
-    gkr::executor::dump_proof_and_claimed_v(&proof, &claimed_v).unwrap()
-}
-
-fn verify_circuit_file_inner<C: expander_config::GKRConfig, CC: config::Config>(
-    circuit_filename: &str,
-    witness: &[u8],
-    proof_and_claimed_v: &[u8],
-) -> u8
-where
-<<C as expander_config::GKRConfig>::FieldConfig as gkr_field_config::GKRFieldConfig>::SimdCircuitField: arith::SimdField<Scalar = CC::CircuitField>,
-{
-    let config = expander_config::Config::<C>::new(
-        expander_config::GKRScheme::Vanilla,
-        mpi_config::MPIConfig::new(),
-    );
-    let mut circuit = expander_circuit::Circuit::<C::FieldConfig>::load_circuit(circuit_filename);
-    let witness = layered::witness::Witness::<CC>::deserialize_from(witness).unwrap();
-    let (simd_input, simd_public_input) = witness.to_simd::<<<C as expander_config::GKRConfig>::FieldConfig as gkr_field_config::GKRFieldConfig>::SimdCircuitField>();
-    circuit.layers[0].input_vals = simd_input;
-    circuit.public_input = simd_public_input.clone();
-    let (proof, claimed_v) = match gkr::executor::load_proof_and_claimed_v(proof_and_claimed_v) {
-        Ok((proof, claimed_v)) => (proof, claimed_v),
-        Err(_) => {
-            return 0;
-        }
-    };
-    gkr::executor::verify(&mut circuit, &config, &proof, &claimed_v) as u8
-}
-
-#[no_mangle]
-pub extern "C" fn prove_circuit_file(
-    circuit_filename: ByteArray,
-    witness: ByteArray,
-    config_id: c_ulong,
-) -> ByteArray {
-    let circuit_filename = unsafe {
-        let slice = slice::from_raw_parts(circuit_filename.data, circuit_filename.length as usize);
-        std::str::from_utf8(slice).unwrap()
-    };
-    let witness = unsafe { slice::from_raw_parts(witness.data, witness.length as usize) };
-    let proof = match config_id {
-        1 => prove_circuit_file_inner::<gkr::executor::M31ExtConfigSha2, config::M31Config>(
-            circuit_filename,
-            witness,
-        ),
-        2 => prove_circuit_file_inner::<gkr::executor::BN254ConfigMIMC5, config::BN254Config>(
-            circuit_filename,
-            witness,
-        ),
-        3 => prove_circuit_file_inner::<gkr::executor::GF2ExtConfigSha2, config::GF2Config>(
-            circuit_filename,
-            witness,
-        ),
-        _ => panic!("unknown config id: {}", config_id),
-    };
-    let proof_len = proof.len();
-    let proof_ptr = if proof_len > 0 {
-        unsafe {
-            let ptr = malloc(proof_len) as *mut u8;
-            ptr.copy_from(proof.as_ptr(), proof_len);
-            ptr
-        }
-    } else {
-        ptr::null_mut()
-    };
-    ByteArray {
-        data: proof_ptr,
-        length: proof_len as c_ulong,
-    }
-}
-
-#[no_mangle]
-pub extern "C" fn verify_circuit_file(
-    circuit_filename: ByteArray,
-    witness: ByteArray,
-    proof: ByteArray,
-    config_id: c_ulong,
-) -> c_uchar {
-    let circuit_filename = unsafe {
-        let slice = slice::from_raw_parts(circuit_filename.data, circuit_filename.length as usize);
-        std::str::from_utf8(slice).unwrap()
-    };
-    let witness = unsafe { slice::from_raw_parts(witness.data, witness.length as usize) };
-    let proof = unsafe { slice::from_raw_parts(proof.data, proof.length as usize) };
-    match config_id {
-        1 => verify_circuit_file_inner::<gkr::executor::M31ExtConfigSha2, config::M31Config>(
-            circuit_filename,
-            witness,
-            proof,
-        ),
-        2 => verify_circuit_file_inner::<gkr::executor::BN254ConfigMIMC5, config::BN254Config>(
-            circuit_filename,
-            witness,
-            proof,
-        ),
-        3 => verify_circuit_file_inner::<gkr::executor::GF2ExtConfigSha2, config::GF2Config>(
-            circuit_filename,
-            witness,
-            proof,
-        ),
-        _ => panic!("unknown config id: {}", config_id),
-    }
-=======
 pub mod compile;
 pub mod proving;
 
@@ -164,7 +22,6 @@
 pub struct ByteArray {
     data: *mut c_uchar,
     length: c_ulong,
->>>>>>> 8625c1bb
 }
 
 #[no_mangle]
