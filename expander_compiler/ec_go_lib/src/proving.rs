--- conflicted
+++ resolved
@@ -1,10 +1,12 @@
-use gkr_engine::MPIEngine;
-use libc::{c_uchar, c_ulong, malloc};
 use std::ptr;
 use std::slice;
 
+use libc::{c_uchar, c_ulong, malloc};
+
 use expander_compiler::circuit::config;
 use expander_compiler::circuit::layered;
+use gkr_engine::MPIConfig;
+use gkr_engine::MPIEngine;
 use serdes::ExpSerde;
 
 use super::{match_config_id, ByteArray, Config};
@@ -13,30 +15,20 @@
     circuit_filename: &str,
     witness: &[u8],
 ) -> Result<Vec<u8>, String> {
-<<<<<<< HEAD
+    let mpi_config = MPIConfig::prover_new();
 
-    let mpi_config = gkr_engine::MPIConfig::prover_new();
-
-    let (mut circuit, window) = expander_circuit::Circuit::<C::DefaultGKRFieldConfig>::prover_load_circuit::<
-        C::DefaultGKRConfig,
-    >(circuit_filename, &mpi_config);
-=======
-    let config = expander_config::Config::<C::DefaultGKRConfig>::new(
-        expander_config::GKRScheme::Vanilla,
-        mpi_config::MPIConfig::new(),
-    );
     let mut circuit =
         expander_circuit::Circuit::<C::DefaultGKRFieldConfig>::single_thread_prover_load_circuit::<
             C::DefaultGKRConfig,
         >(circuit_filename);
->>>>>>> e3931d66
     let witness =
         layered::witness::Witness::<C>::deserialize_from(witness).map_err(|e| e.to_string())?;
     let (simd_input, simd_public_input) = witness.to_simd::<C::DefaultSimdField>();
     circuit.layers[0].input_vals = simd_input;
     circuit.public_input = simd_public_input;
     circuit.evaluate();
-    let (claimed_v, proof) = gkr::executor::prove::<C::DefaultGKRConfig>(&mut circuit, mpi_config.clone());
+    let (claimed_v, proof) =
+        gkr::executor::prove::<C::DefaultGKRConfig>(&mut circuit, mpi_config.clone());
     gkr::executor::dump_proof_and_claimed_v(&proof, &claimed_v).map_err(|e| e.to_string())
 }
 
@@ -45,14 +37,7 @@
     witness: &[u8],
     proof_and_claimed_v: &[u8],
 ) -> Result<u8, String> {
-<<<<<<< HEAD
     let mpi_config = gkr_engine::MPIConfig::prover_new();
-=======
-    let config = expander_config::Config::<C::DefaultGKRConfig>::new(
-        expander_config::GKRScheme::Vanilla,
-        mpi_config::MPIConfig::new(),
-    );
->>>>>>> e3931d66
     let mut circuit = expander_circuit::Circuit::<C::DefaultGKRFieldConfig>::verifier_load_circuit::<
         C::DefaultGKRConfig,
     >(circuit_filename);
@@ -61,13 +46,17 @@
     let (simd_input, simd_public_input) = witness.to_simd::<C::DefaultSimdField>();
     circuit.layers[0].input_vals = simd_input;
     circuit.public_input = simd_public_input.clone();
-    let (proof, claimed_v) = match gkr::executor::load_proof_and_claimed_v::<C::DefaultSimdField>(proof_and_claimed_v) {
-        Ok((proof, claimed_v)) => (proof, claimed_v),
-        Err(_) => {
-            return Ok(0);
-        }
-    };
-    Ok(gkr::executor::verify::<C::DefaultGKRConfig>(&mut circuit, mpi_config, &proof, &claimed_v) as u8)
+    let (proof, claimed_v) =
+        match gkr::executor::load_proof_and_claimed_v::<C::DefaultSimdField>(proof_and_claimed_v) {
+            Ok((proof, claimed_v)) => (proof, claimed_v),
+            Err(_) => {
+                return Ok(0);
+            }
+        };
+    Ok(
+        gkr::executor::verify::<C::DefaultGKRConfig>(&mut circuit, mpi_config, &proof, &claimed_v)
+            as u8,
+    )
 }
 
 #[no_mangle]
