use std::ptr;
use std::slice;

<<<<<<< HEAD
=======
use expander_binary::executor;
>>>>>>> 3b58769c
use expander_compiler::frontend::ChallengeField;
use expander_compiler::frontend::SIMDField;

use libc::{c_uchar, c_ulong, malloc};

use expander_compiler::circuit::config;
use expander_compiler::circuit::layered;
use expander_compiler::frontend::{BN254Config, GF2Config, GoldilocksConfig, M31Config};
use gkr_engine::MPIConfig;
use gkr_engine::MPIEngine;
use serdes::ExpSerde;

use super::{match_config_id, ByteArray, Config};

fn prove_circuit_file_inner<C: config::Config>(
    circuit_filename: &str,
    witness: &[u8],
) -> Result<Vec<u8>, String> {
    let mpi_config = MPIConfig::prover_new();

    let mut circuit =
        expander_circuit::Circuit::<C::FieldConfig>::single_thread_prover_load_circuit::<C>(
            circuit_filename,
        );
    let witness =
        layered::witness::Witness::<C>::deserialize_from(witness).map_err(|e| e.to_string())?;
    let (simd_input, simd_public_input) = witness.to_simd::<SIMDField<C>>();
    circuit.layers[0].input_vals = simd_input;
    circuit.public_input = simd_public_input;
    circuit.evaluate();
<<<<<<< HEAD
    let (claimed_v, proof) = gkr::executor::prove::<C>(&mut circuit, mpi_config.clone());
    gkr::executor::dump_proof_and_claimed_v(&proof, &claimed_v).map_err(|e| e.to_string())
=======
    let (claimed_v, proof) = executor::prove::<C>(&mut circuit, mpi_config.clone());
    executor::dump_proof_and_claimed_v(&proof, &claimed_v).map_err(|e| e.to_string())
>>>>>>> 3b58769c
}

fn verify_circuit_file_inner<C: config::Config>(
    circuit_filename: &str,
    witness: &[u8],
    proof_and_claimed_v: &[u8],
) -> Result<u8, String> {
    let mpi_config = gkr_engine::MPIConfig::prover_new();
    let mut circuit =
        expander_circuit::Circuit::<C::FieldConfig>::verifier_load_circuit::<C>(circuit_filename);
    let witness =
        layered::witness::Witness::<C>::deserialize_from(witness).map_err(|e| e.to_string())?;
    let (simd_input, simd_public_input) = witness.to_simd::<SIMDField<C>>();
    circuit.layers[0].input_vals = simd_input;
    circuit.public_input = simd_public_input.clone();
    let (proof, claimed_v) =
<<<<<<< HEAD
        match gkr::executor::load_proof_and_claimed_v::<ChallengeField<C>>(proof_and_claimed_v) {
=======
        match executor::load_proof_and_claimed_v::<ChallengeField<C>>(proof_and_claimed_v) {
>>>>>>> 3b58769c
            Ok((proof, claimed_v)) => (proof, claimed_v),
            Err(_) => {
                return Ok(0);
            }
        };
<<<<<<< HEAD
    Ok(gkr::executor::verify::<C>(&mut circuit, mpi_config, &proof, &claimed_v) as u8)
=======
    Ok(executor::verify::<C>(&mut circuit, mpi_config, &proof, &claimed_v) as u8)
>>>>>>> 3b58769c
}

#[no_mangle]
pub extern "C" fn prove_circuit_file(
    circuit_filename: ByteArray,
    witness: ByteArray,
    config_id: c_ulong,
) -> ByteArray {
    let circuit_filename = unsafe {
        let slice = slice::from_raw_parts(circuit_filename.data, circuit_filename.length as usize);
        std::str::from_utf8(slice).unwrap()
    };
    let witness = unsafe { slice::from_raw_parts(witness.data, witness.length as usize) };
    let proof = match_config_id!(
        config_id,
        prove_circuit_file_inner,
        (circuit_filename, witness)
    )
    .unwrap(); // TODO: handle error
    let proof_len = proof.len();
    let proof_ptr = if proof_len > 0 {
        unsafe {
            let ptr = malloc(proof_len) as *mut u8;
            ptr.copy_from(proof.as_ptr(), proof_len);
            ptr
        }
    } else {
        ptr::null_mut()
    };
    ByteArray {
        data: proof_ptr,
        length: proof_len as c_ulong,
    }
}

#[no_mangle]
pub extern "C" fn verify_circuit_file(
    circuit_filename: ByteArray,
    witness: ByteArray,
    proof: ByteArray,
    config_id: c_ulong,
) -> c_uchar {
    let circuit_filename = unsafe {
        let slice = slice::from_raw_parts(circuit_filename.data, circuit_filename.length as usize);
        std::str::from_utf8(slice).unwrap()
    };
    let witness = unsafe { slice::from_raw_parts(witness.data, witness.length as usize) };
    let proof = unsafe { slice::from_raw_parts(proof.data, proof.length as usize) };
    match_config_id!(
        config_id,
        verify_circuit_file_inner,
        (circuit_filename, witness, proof)
    )
    .unwrap() // TODO: handle error
}<|MERGE_RESOLUTION|>--- conflicted
+++ resolved
@@ -1,10 +1,7 @@
 use std::ptr;
 use std::slice;
 
-<<<<<<< HEAD
-=======
 use expander_binary::executor;
->>>>>>> 3b58769c
 use expander_compiler::frontend::ChallengeField;
 use expander_compiler::frontend::SIMDField;
 
@@ -35,13 +32,8 @@
     circuit.layers[0].input_vals = simd_input;
     circuit.public_input = simd_public_input;
     circuit.evaluate();
-<<<<<<< HEAD
-    let (claimed_v, proof) = gkr::executor::prove::<C>(&mut circuit, mpi_config.clone());
-    gkr::executor::dump_proof_and_claimed_v(&proof, &claimed_v).map_err(|e| e.to_string())
-=======
     let (claimed_v, proof) = executor::prove::<C>(&mut circuit, mpi_config.clone());
     executor::dump_proof_and_claimed_v(&proof, &claimed_v).map_err(|e| e.to_string())
->>>>>>> 3b58769c
 }
 
 fn verify_circuit_file_inner<C: config::Config>(
@@ -58,21 +50,13 @@
     circuit.layers[0].input_vals = simd_input;
     circuit.public_input = simd_public_input.clone();
     let (proof, claimed_v) =
-<<<<<<< HEAD
-        match gkr::executor::load_proof_and_claimed_v::<ChallengeField<C>>(proof_and_claimed_v) {
-=======
         match executor::load_proof_and_claimed_v::<ChallengeField<C>>(proof_and_claimed_v) {
->>>>>>> 3b58769c
             Ok((proof, claimed_v)) => (proof, claimed_v),
             Err(_) => {
                 return Ok(0);
             }
         };
-<<<<<<< HEAD
-    Ok(gkr::executor::verify::<C>(&mut circuit, mpi_config, &proof, &claimed_v) as u8)
-=======
     Ok(executor::verify::<C>(&mut circuit, mpi_config, &proof, &claimed_v) as u8)
->>>>>>> 3b58769c
 }
 
 #[no_mangle]
