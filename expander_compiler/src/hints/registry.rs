//! This module provides a registry for hints, allowing dynamic registration and invocation of hints by their IDs.

use std::collections::HashMap;

use tiny_keccak::Hasher;

use crate::{field::Field, utils::error::Error};

use super::{stub_impl, BuiltinHintIds};

type HintFn<F> = fn(&[F], &mut [F]) -> Result<(), Error>;

<<<<<<< HEAD
/// A registry for hints, allowing dynamic registration and invocation of hints by their IDs.
#[derive(Default)]
=======
#[derive(Default, Clone)]
>>>>>>> f5808ef1
pub struct HintRegistry<F: Field> {
    hints: HashMap<usize, HintFn<F>>,
}

/// Converts a hint key (string) to a unique ID using Keccak-256 hashing.
/// This function ensures that the generated ID does not collide with any built-in hint IDs.
pub fn hint_key_to_id(key: &str) -> usize {
    let mut hasher = tiny_keccak::Keccak::v256();
    hasher.update(key.as_bytes());
    let mut hash = [0u8; 32];
    hasher.finalize(&mut hash);

    let res = usize::from_le_bytes(hash[0..8].try_into().unwrap());
    if BuiltinHintIds::from_usize(res).is_some() {
        panic!("Hint id {res} collides with a builtin hint id");
    }
    res
}

impl<F: Field> HintRegistry<F> {
    /// Creates a new empty `HintRegistry`.
    pub fn new() -> Self {
        Self::default()
    }
<<<<<<< HEAD
    /// Registers a hint with a unique key and a hint function.
    pub fn register<Hint: Fn(&[F], &mut [F]) -> Result<(), Error> + 'static>(
        &mut self,
        key: &str,
        hint: Hint,
    ) {
=======
    pub fn register(&mut self, key: &str, hint: fn(&[F], &mut [F]) -> Result<(), Error>) {
>>>>>>> f5808ef1
        let id = hint_key_to_id(key);
        if self.hints.contains_key(&id) {
            panic!("Hint with id {id} already exists");
        }
        self.hints.insert(id, hint);
    }
<<<<<<< HEAD
    /// Calls a hint by its ID with the provided arguments and number of outputs.
    pub fn call(&mut self, id: usize, args: &[F], num_outputs: usize) -> Result<Vec<F>, Error> {
        if let Some(hint) = self.hints.get_mut(&id) {
=======
    pub fn call(&self, id: usize, args: &[F], num_outputs: usize) -> Result<Vec<F>, Error> {
        if let Some(hint) = self.hints.get(&id) {
>>>>>>> f5808ef1
            let mut outputs = vec![F::zero(); num_outputs];
            hint(args, &mut outputs).map(|_| outputs)
        } else {
            panic!("Hint with id {id} not found");
        }
    }
}

/// An empty implementation of a hint caller that does nothing.
#[derive(Default)]
pub struct EmptyHintCaller;

impl EmptyHintCaller {
    pub fn new() -> Self {
        Self
    }
}

/// A stub implementation of a hint caller that returns a stubbed response.
pub struct StubHintCaller;

<<<<<<< HEAD
/// A trait for calling hints, allowing for dynamic invocation of hints by their IDs.
pub trait HintCaller<F: Field>: 'static {
    /// Calls a hint by its ID with the provided arguments and number of outputs.
    fn call(&mut self, id: usize, args: &[F], num_outputs: usize) -> Result<Vec<F>, Error>;
=======
pub trait HintCaller<F: Field>: Sync + 'static {
    fn call(&self, id: usize, args: &[F], num_outputs: usize) -> Result<Vec<F>, Error>;
>>>>>>> f5808ef1
}

impl<F: Field + 'static> HintCaller<F> for HintRegistry<F> {
    fn call(&self, id: usize, args: &[F], num_outputs: usize) -> Result<Vec<F>, Error> {
        self.call(id, args, num_outputs)
    }
}

impl<F: Field> HintCaller<F> for EmptyHintCaller {
    fn call(&self, id: usize, _: &[F], _: usize) -> Result<Vec<F>, Error> {
        Err(Error::UserError(format!("hint with id {id} not found")))
    }
}

impl<F: Field> HintCaller<F> for StubHintCaller {
    fn call(&self, id: usize, args: &[F], num_outputs: usize) -> Result<Vec<F>, Error> {
        Ok(stub_impl(id, &args.to_vec(), num_outputs))
    }
}<|MERGE_RESOLUTION|>--- conflicted
+++ resolved
@@ -10,12 +10,8 @@
 
 type HintFn<F> = fn(&[F], &mut [F]) -> Result<(), Error>;
 
-<<<<<<< HEAD
 /// A registry for hints, allowing dynamic registration and invocation of hints by their IDs.
-#[derive(Default)]
-=======
 #[derive(Default, Clone)]
->>>>>>> f5808ef1
 pub struct HintRegistry<F: Field> {
     hints: HashMap<usize, HintFn<F>>,
 }
@@ -40,30 +36,17 @@
     pub fn new() -> Self {
         Self::default()
     }
-<<<<<<< HEAD
     /// Registers a hint with a unique key and a hint function.
-    pub fn register<Hint: Fn(&[F], &mut [F]) -> Result<(), Error> + 'static>(
-        &mut self,
-        key: &str,
-        hint: Hint,
-    ) {
-=======
     pub fn register(&mut self, key: &str, hint: fn(&[F], &mut [F]) -> Result<(), Error>) {
->>>>>>> f5808ef1
         let id = hint_key_to_id(key);
         if self.hints.contains_key(&id) {
             panic!("Hint with id {id} already exists");
         }
         self.hints.insert(id, hint);
     }
-<<<<<<< HEAD
     /// Calls a hint by its ID with the provided arguments and number of outputs.
-    pub fn call(&mut self, id: usize, args: &[F], num_outputs: usize) -> Result<Vec<F>, Error> {
-        if let Some(hint) = self.hints.get_mut(&id) {
-=======
     pub fn call(&self, id: usize, args: &[F], num_outputs: usize) -> Result<Vec<F>, Error> {
         if let Some(hint) = self.hints.get(&id) {
->>>>>>> f5808ef1
             let mut outputs = vec![F::zero(); num_outputs];
             hint(args, &mut outputs).map(|_| outputs)
         } else {
@@ -85,15 +68,10 @@
 /// A stub implementation of a hint caller that returns a stubbed response.
 pub struct StubHintCaller;
 
-<<<<<<< HEAD
 /// A trait for calling hints, allowing for dynamic invocation of hints by their IDs.
-pub trait HintCaller<F: Field>: 'static {
+pub trait HintCaller<F: Field>: Sync + 'static {
     /// Calls a hint by its ID with the provided arguments and number of outputs.
-    fn call(&mut self, id: usize, args: &[F], num_outputs: usize) -> Result<Vec<F>, Error>;
-=======
-pub trait HintCaller<F: Field>: Sync + 'static {
     fn call(&self, id: usize, args: &[F], num_outputs: usize) -> Result<Vec<F>, Error>;
->>>>>>> f5808ef1
 }
 
 impl<F: Field + 'static> HintCaller<F> for HintRegistry<F> {
