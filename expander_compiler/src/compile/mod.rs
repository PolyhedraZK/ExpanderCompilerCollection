--- conflicted
+++ resolved
@@ -10,7 +10,7 @@
 #[cfg(test)]
 mod tests;
 
-#[derive(Default)]
+#[derive(Default, Debug, Clone)]
 pub struct CompileOptions {
     pub mul_fanout_limit: Option<usize>,
 }
@@ -61,18 +61,7 @@
 
 pub fn compile_step_1<C: Config>(
     r_source: &ir::source::RootCircuit<C>,
-<<<<<<< HEAD
 ) -> Result<(ir::hint_normalized::RootCircuit<C>, InputMapping), Error> {
-=======
-) -> Result<(ir::hint_normalized::RootCircuit<C>, layered::Circuit<C>), Error> {
-    compile_with_options(r_source, CompileOptions::default())
-}
-
-pub fn compile_with_options<C: Config>(
-    r_source: &ir::source::RootCircuit<C>,
-    options: CompileOptions,
-) -> Result<(ir::hint_normalized::RootCircuit<C>, layered::Circuit<C>), Error> {
->>>>>>> 83107d83
     r_source.validate()?;
 
     let mut src_im = InputMapping::new_identity(r_source.input_size());
@@ -106,6 +95,7 @@
 
 pub fn compile_step_2<C: Config>(
     r_hint_less: ir::hint_less::RootCircuit<C>,
+    options: CompileOptions,
 ) -> Result<(ir::dest::RootCircuit<C>, InputMapping), Error> {
     let mut hl_im = InputMapping::new_identity(r_hint_less.input_size());
 
@@ -221,6 +211,13 @@
 pub fn compile<C: Config>(
     r_source: &ir::source::RootCircuit<C>,
 ) -> Result<(ir::hint_normalized::RootCircuit<C>, layered::Circuit<C>), Error> {
+    compile_with_options(r_source, CompileOptions::default())
+}
+
+pub fn compile_with_options<C: Config>(
+    r_source: &ir::source::RootCircuit<C>,
+    options: CompileOptions,
+) -> Result<(ir::hint_normalized::RootCircuit<C>, layered::Circuit<C>), Error> {
     let (r_hint_normalized_opt, mut src_im) = compile_step_1(r_source)?;
 
     let ho_stats = r_hint_normalized_opt.get_stats();
@@ -236,7 +233,7 @@
         .validate()
         .map_err(|e| e.prepend("hint exported circuit invalid"))?;
 
-    let (r_dest_opt, mut hl_im) = compile_step_2(r_hint_less)?;
+    let (r_dest_opt, mut hl_im) = compile_step_2(r_hint_less, options.clone())?;
 
     let (lc, dest_im) =
         layering::compile(&r_dest_opt, layering::CompileOptions { is_zkcuda: false });
