--- conflicted
+++ resolved
@@ -66,18 +66,14 @@
 
 pub fn compile<C: Config, I: InputType>(
     r_source: &ir::source::RootCircuit<C>,
-<<<<<<< HEAD
 ) -> Result<(ir::hint_normalized::RootCircuit<C>, layered::Circuit<C, I>), Error> {
-=======
-) -> Result<(ir::hint_normalized::RootCircuit<C>, layered::Circuit<C>), Error> {
     compile_with_options(r_source, CompileOptions::default())
 }
 
-pub fn compile_with_options<C: Config>(
+pub fn compile_with_options<C: Config, I: InputType>(
     r_source: &ir::source::RootCircuit<C>,
     options: CompileOptions,
-) -> Result<(ir::hint_normalized::RootCircuit<C>, layered::Circuit<C>), Error> {
->>>>>>> 3201cdd4
+) -> Result<(ir::hint_normalized::RootCircuit<C>, layered::Circuit<C, I>), Error> {
     r_source.validate()?;
 
     let mut src_im = InputMapping::new_identity(r_source.input_size());
