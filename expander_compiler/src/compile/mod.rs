--- conflicted
+++ resolved
@@ -78,22 +78,9 @@
     }
 }
 
-<<<<<<< HEAD
 pub fn compile_step_1<C: Config>(
     r_source: &ir::source::RootCircuit<C>,
 ) -> Result<(ir::hint_normalized::RootCircuit<C>, InputMapping), Error> {
-=======
-pub fn compile<C: Config, I: InputType>(
-    r_source: &ir::source::RootCircuit<C>,
-) -> Result<(ir::hint_normalized::RootCircuit<C>, layered::Circuit<C, I>), Error> {
-    compile_with_options(r_source, CompileOptions::default())
-}
-
-pub fn compile_with_options<C: Config, I: InputType>(
-    r_source: &ir::source::RootCircuit<C>,
-    options: CompileOptions,
-) -> Result<(ir::hint_normalized::RootCircuit<C>, layered::Circuit<C, I>), Error> {
->>>>>>> fc2f7b27
     r_source.validate()?;
 
     let mut src_im = InputMapping::new_identity(r_source.input_size());
@@ -125,7 +112,7 @@
     Ok((r_hint_normalized_opt, src_im))
 }
 
-pub fn compile_step_2<C: Config>(
+pub fn compile_step_2<C: Config, I: InputType>(
     r_hint_less: ir::hint_less::RootCircuit<C>,
     options: CompileOptions,
 ) -> Result<(ir::dest::RootCircuit<C>, InputMapping), Error> {
@@ -204,9 +191,9 @@
     Ok((r_dest_opt, hl_im))
 }
 
-pub fn compile_step_3<C: Config>(
-    mut lc: layered::Circuit<C>,
-) -> Result<layered::Circuit<C>, Error> {
+pub fn compile_step_3<C: Config, I: InputType>(
+    mut lc: layered::Circuit<C, I>,
+) -> Result<layered::Circuit<C, I>, Error> {
     lc.validate()
         .map_err(|e| e.prepend("layered circuit invalid"))?;
 
@@ -243,16 +230,16 @@
     Ok(r_hint_exported_opt)
 }
 
-pub fn compile<C: Config>(
+pub fn compile<C: Config, I: InputType>(
     r_source: &ir::source::RootCircuit<C>,
-) -> Result<(ir::hint_normalized::RootCircuit<C>, layered::Circuit<C>), Error> {
+) -> Result<(ir::hint_normalized::RootCircuit<C>, layered::Circuit<C, I>), Error> {
     compile_with_options(r_source, CompileOptions::default())
 }
 
-pub fn compile_with_options<C: Config>(
+pub fn compile_with_options<C: Config, I: InputType>(
     r_source: &ir::source::RootCircuit<C>,
     options: CompileOptions,
-) -> Result<(ir::hint_normalized::RootCircuit<C>, layered::Circuit<C>), Error> {
+) -> Result<(ir::hint_normalized::RootCircuit<C>, layered::Circuit<C, I>), Error> {
     let (r_hint_normalized_opt, mut src_im) = compile_step_1(r_source)?;
 
     let ho_stats = r_hint_normalized_opt.get_stats();
@@ -268,7 +255,7 @@
         .validate()
         .map_err(|e| e.prepend("hint exported circuit invalid"))?;
 
-    let (r_dest_opt, mut hl_im) = compile_step_2(r_hint_less, options.clone())?;
+    let (r_dest_opt, mut hl_im) = compile_step_2::<C, I>(r_hint_less, options.clone())?;
 
     let (lc, dest_im) = layering::compile(
         &r_dest_opt,
