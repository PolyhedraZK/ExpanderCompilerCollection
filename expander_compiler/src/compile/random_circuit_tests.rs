use crate::{
    circuit::{
<<<<<<< HEAD
        config::Config,
=======
        config::{BN254Config, Config, GF2Config, GoldilocksConfig, M31Config},
>>>>>>> fbd6a37f
        ir::{
            common::rand_gen::{RandomCircuitConfig, RandomRange},
            source::RootCircuit as IrSourceRoot,
        },
        layered::{CrossLayerInputType, InputType, NormalInputType},
    },
    compile::compile,
    field::FieldArith,
    frontend::{BN254Config, CircuitField, GF2Config, GoldilocksConfig, M31Config},
    utils::error::Error,
};

fn do_test<C: Config, I: InputType>(mut config: RandomCircuitConfig, seed: RandomRange) {
    for i in seed.min..seed.max {
        config.seed = i;
        let root = IrSourceRoot::<C>::random(&config);
        assert_eq!(root.validate(), Ok(()));
        let res = compile::<_, I>(&root);
        match res {
            Ok((ir_hint_normalized, layered_circuit)) => {
                assert_eq!(ir_hint_normalized.validate(), Ok(()));
                assert_eq!(layered_circuit.validate(), Ok(()));
                assert_eq!(ir_hint_normalized.input_size(), root.input_size());
                assert_eq!(
                    layered_circuit.input_size(),
                    ir_hint_normalized.circuits[&0].outputs.len()
                );
                assert_eq!(
                    layered_circuit.num_actual_outputs - layered_circuit.expected_num_output_zeroes,
                    root.circuits[&0].outputs.len() - root.expected_num_output_zeroes
                );
                for _ in 0..5 {
                    let input: Vec<CircuitField<C>> = (0..root.input_size())
                        .map(|_| CircuitField::<C>::random_unsafe(&mut rand::thread_rng()))
                        .collect();
                    match root.eval_unsafe_with_errors(input.clone()) {
                        Ok((src_output, src_cond)) => {
                            let (ir_output, _) = ir_hint_normalized.eval_unsafe(input);
                            let (lc_output, lc_cond) = layered_circuit.eval_unsafe(ir_output);
                            assert_eq!(src_cond, lc_cond);
                            assert_eq!(src_output, lc_output);
                        }
                        Err(e) => match e {
                            Error::UserError(_) => {}
                            Error::InternalError(e) => {
                                panic!("{:?}", e);
                            }
                        },
                    }
                }
            }
            Err(e) => match e {
                Error::UserError(_) => {}
                Error::InternalError(e) => {
                    panic!("{:?}", e);
                }
            },
        }
    }
}

fn do_tests<C: Config, I: InputType>(seed: usize) {
    let config = RandomCircuitConfig {
        seed: 0,
        num_circuits: RandomRange { min: 1, max: 10 },
        num_inputs: RandomRange { min: 1, max: 10 },
        num_instructions: RandomRange { min: 1, max: 10 },
        num_constraints: RandomRange { min: 0, max: 10 },
        num_outputs: RandomRange { min: 1, max: 10 },
        num_terms: RandomRange { min: 1, max: 5 },
        sub_circuit_prob: 0.5,
    };
    do_test::<C, I>(
        config,
        RandomRange {
            min: 100000 + seed,
            max: 103000 + seed,
        },
    );
    let config = RandomCircuitConfig {
        seed: 0,
        num_circuits: RandomRange { min: 1, max: 20 },
        num_inputs: RandomRange { min: 1, max: 3 },
        num_instructions: RandomRange { min: 30, max: 50 },
        num_constraints: RandomRange { min: 0, max: 5 },
        num_outputs: RandomRange { min: 1, max: 3 },
        num_terms: RandomRange { min: 1, max: 5 },
        sub_circuit_prob: 0.05,
    };
    do_test::<C, I>(
        config,
        RandomRange {
            min: 200000 + seed,
            max: 201000 + seed,
        },
    );
}

#[test]
fn test_m31() {
    do_tests::<M31Config, NormalInputType>(1000000);
}

#[test]
fn test_bn254() {
    do_tests::<BN254Config, NormalInputType>(2000000);
}

#[test]
fn test_gf2() {
    do_tests::<GF2Config, NormalInputType>(3000000);
}

#[test]
fn test_goldilocks() {
<<<<<<< HEAD
    do_tests::<GoldilocksConfig, NormalInputType>(4000000);
=======
    do_tests::<GoldilocksConfig, NormalInputType>(7000000);
>>>>>>> fbd6a37f
}

#[test]
fn test_m31_cross() {
    do_tests::<M31Config, CrossLayerInputType>(5000000);
}

#[test]
fn test_bn254_cross() {
    do_tests::<BN254Config, CrossLayerInputType>(6000000);
}

#[test]
fn test_gf2_cross() {
    do_tests::<GF2Config, CrossLayerInputType>(7000000);
}

#[test]
fn test_goldilocks_cross() {
    do_tests::<GoldilocksConfig, CrossLayerInputType>(8000000);
}

#[test]
fn test_goldilocks_cross() {
    do_tests::<GoldilocksConfig, CrossLayerInputType>(8000000);
}

fn deterministic_<I: InputType>() {
    let mut config = RandomCircuitConfig {
        seed: 0,
        num_circuits: RandomRange { min: 1, max: 10 },
        num_inputs: RandomRange { min: 1, max: 10 },
        num_instructions: RandomRange { min: 1, max: 10 },
        num_constraints: RandomRange { min: 0, max: 10 },
        num_outputs: RandomRange { min: 1, max: 10 },
        num_terms: RandomRange { min: 1, max: 5 },
        sub_circuit_prob: 0.5,
    };
    for i in 100000..103000 {
        config.seed = i;
        let root = IrSourceRoot::<M31Config>::random(&config);
        assert_eq!(root.validate(), Ok(()));
        let res = compile::<_, I>(&root);
        let res2 = compile::<_, I>(&root);
        match (res, res2) {
            (
                Ok((ir_hint_normalized, layered_circuit)),
                Ok((ir_hint_normalized2, layered_circuit2)),
            ) => {
                if layered_circuit != layered_circuit2 {
                    println!("========================================================");
                    println!("{}\n", layered_circuit);
                    println!("========================================================");
                    println!("{}\n", layered_circuit2);
                    println!("========================================================");
                    panic!("gg");
                }
                assert_eq!(ir_hint_normalized, ir_hint_normalized2);
            }
            (Err(e), Err(e2)) => {
                assert_eq!(e, e2);
            }
            (Ok(_), Err(_)) => {
                panic!("res is Ok, res2 is Err");
            }
            (Err(_), Ok(_)) => {
                panic!("res is Err, res2 is Ok");
            }
        }
    }
}

#[test]
fn deterministic_normal() {
    deterministic_::<NormalInputType>();
}

#[test]
fn deterministic_cross() {
    deterministic_::<CrossLayerInputType>();
}<|MERGE_RESOLUTION|>--- conflicted
+++ resolved
@@ -1,10 +1,6 @@
 use crate::{
     circuit::{
-<<<<<<< HEAD
-        config::Config,
-=======
-        config::{BN254Config, Config, GF2Config, GoldilocksConfig, M31Config},
->>>>>>> fbd6a37f
+        config::{BN254Config, CircuitField, Config, GF2Config, GoldilocksConfig, M31Config},
         ir::{
             common::rand_gen::{RandomCircuitConfig, RandomRange},
             source::RootCircuit as IrSourceRoot,
@@ -13,7 +9,6 @@
     },
     compile::compile,
     field::FieldArith,
-    frontend::{BN254Config, CircuitField, GF2Config, GoldilocksConfig, M31Config},
     utils::error::Error,
 };
 
@@ -120,11 +115,7 @@
 
 #[test]
 fn test_goldilocks() {
-<<<<<<< HEAD
     do_tests::<GoldilocksConfig, NormalInputType>(4000000);
-=======
-    do_tests::<GoldilocksConfig, NormalInputType>(7000000);
->>>>>>> fbd6a37f
 }
 
 #[test]
@@ -140,11 +131,6 @@
 #[test]
 fn test_gf2_cross() {
     do_tests::<GF2Config, CrossLayerInputType>(7000000);
-}
-
-#[test]
-fn test_goldilocks_cross() {
-    do_tests::<GoldilocksConfig, CrossLayerInputType>(8000000);
 }
 
 #[test]
