--- conflicted
+++ resolved
@@ -710,13 +710,10 @@
 
     use crate::circuit::layered;
     use crate::field::FieldArith;
-<<<<<<< HEAD
-    use crate::layering::{compile, CompileOptions};
-=======
     use crate::frontend::CircuitField;
     use crate::frontend::M31Config as C;
     use crate::layering::compile;
->>>>>>> 21f4f253
+    use crate::layering::CompileOptions;
     use crate::{
         circuit::{
             ir::{self, common::rand_gen::*},
