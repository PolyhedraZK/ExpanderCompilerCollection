use std::{fmt, hash::Hash};

use serdes::ExpSerde;

use crate::{field::FieldArith, hints, utils::error::Error};

use super::config::{CircuitField, Config};

#[cfg(test)]
mod tests;

pub mod export;
pub mod opt;
pub mod serde;
pub mod stats;
pub mod witness;

#[derive(Debug, Clone, Hash, PartialEq, Eq, PartialOrd, Ord)]
pub enum Coef<C: Config> {
    Constant(CircuitField<C>),
    Random,
    PublicInput(usize),
}

impl<C: Config> Coef<C> {
    pub fn get_value_unsafe(&self) -> CircuitField<C> {
        match self {
            Coef::Constant(c) => *c,
            Coef::Random => CircuitField::<C>::random_unsafe(&mut rand::thread_rng()),
            Coef::PublicInput(id) => {
                // stub implementation
                let t = id * id % 1000000007;
                let t = t * id % 1000000007;
                CircuitField::<C>::from(t as u32)
            }
        }
    }

    pub fn get_value_with_public_inputs(
        &self,
        public_inputs: &[CircuitField<C>],
    ) -> CircuitField<C> {
        match self {
            Coef::Constant(c) => *c,
            Coef::Random => CircuitField::<C>::random_unsafe(&mut rand::thread_rng()),
            Coef::PublicInput(id) => {
                if *id >= public_inputs.len() {
                    panic!("public input id {} out of range", id);
                }
                public_inputs[*id]
            }
        }
    }

    pub fn get_value_with_public_inputs_simd<SF: arith::SimdField<Scalar = CircuitField<C>>>(
        &self,
        public_inputs: &[SF],
    ) -> SF {
        match self {
            Coef::Constant(c) => SF::one().scale(c),
            Coef::Random => SF::random_unsafe(&mut rand::thread_rng()),
            Coef::PublicInput(id) => {
                if *id >= public_inputs.len() {
                    panic!("public input id {} out of range", id);
                }
                public_inputs[*id]
            }
        }
    }

    pub fn validate(&self, num_public_inputs: usize) -> Result<(), Error> {
        match self {
            Coef::Constant(_) => Ok(()),
            Coef::Random => Ok(()),
            Coef::PublicInput(id) => {
                if *id >= num_public_inputs {
                    Err(Error::UserError(format!(
                        "public input id {} out of range",
                        id
                    )))
                } else {
                    Ok(())
                }
            }
        }
    }

    pub fn is_constant(&self) -> bool {
        matches!(self, Coef::Constant(_))
    }

    pub fn add_constant(&self, c: CircuitField<C>) -> Self {
        match self {
            Coef::Constant(x) => Coef::Constant(*x + c),
            _ => panic!("add_constant called on non-constant"),
        }
    }

    pub fn get_constant(&self) -> Option<CircuitField<C>> {
        match self {
            Coef::Constant(x) => Some(*x),
            _ => None,
        }
    }

    #[cfg(test)]
    pub fn random_no_random(mut rnd: impl rand::RngCore, num_public_inputs: usize) -> Self {
        use rand::Rng;
        if rnd.gen::<f64>() < 0.94 {
            Coef::Constant(CircuitField::<C>::from(rnd.next_u32()))
        } else {
            Coef::PublicInput(rnd.next_u64() as usize % num_public_inputs)
        }
    }

    pub fn export_to_expander(&self) -> (CircuitField<C>, expander_circuit::CoefType) {
        match self {
            Coef::Constant(c) => (*c, expander_circuit::CoefType::Constant),
            Coef::Random => (
                CircuitField::<C>::zero(),
                expander_circuit::CoefType::Random,
            ),
            Coef::PublicInput(x) => (
                CircuitField::<C>::zero(),
                expander_circuit::CoefType::PublicInput(*x),
            ),
        }
    }
}

#[derive(Debug, Clone, Copy, Default, Hash, PartialEq, Eq, PartialOrd, Ord, ExpSerde)]
pub struct CrossLayerInput {
    // the actual layer of the input is (output_layer-1-layer)
    pub layer: usize,
    pub offset: usize,
}

#[derive(Debug, Clone, Copy, Default, Hash, PartialEq, Eq, PartialOrd, Ord, ExpSerde)]
pub struct NormalInput {
    pub offset: usize,
}

pub trait Input:
    std::fmt::Debug
    + std::fmt::Display
    + Clone
    + Copy
    + Default
    + Hash
    + PartialEq
    + Eq
    + PartialOrd
    + Ord
    + ExpSerde
{
    fn layer(&self) -> usize;
    fn offset(&self) -> usize;
    fn set_offset(&mut self, offset: usize);
    fn new(layer: usize, offset: usize) -> Self;
}

impl Input for CrossLayerInput {
    fn layer(&self) -> usize {
        self.layer
    }
    fn offset(&self) -> usize {
        self.offset
    }
    fn set_offset(&mut self, offset: usize) {
        self.offset = offset;
    }
    fn new(layer: usize, offset: usize) -> Self {
        CrossLayerInput { layer, offset }
    }
}

impl Input for NormalInput {
    fn layer(&self) -> usize {
        0
    }
    fn offset(&self) -> usize {
        self.offset
    }
    fn set_offset(&mut self, offset: usize) {
        self.offset = offset;
    }
    fn new(layer: usize, offset: usize) -> Self {
        if layer != 0 {
            panic!("new called on non-zero layer");
        }
        NormalInput { offset }
    }
}

#[derive(Debug, Default, Clone, Hash, PartialEq, Eq, PartialOrd, Ord, ExpSerde)]
pub struct CrossLayerInputUsize {
    v: Vec<usize>,
}

#[derive(Debug, Default, Clone, Hash, PartialEq, Eq, PartialOrd, Ord, ExpSerde)]
pub struct NormalInputUsize {
    v: usize,
}

pub trait InputUsize:
    std::fmt::Debug + Default + Clone + Hash + PartialEq + Eq + PartialOrd + Ord + ExpSerde
{
    type Iter<'a>: Iterator<Item = usize>
    where
        Self: 'a;
    fn len(&self) -> usize;
    fn iter(&self) -> Self::Iter<'_>;
    fn get(&self, i: usize) -> usize {
        self.iter().nth(i).unwrap()
    }
    fn is_empty(&self) -> bool {
        self.len() == 0
    }
    fn from_vec(v: Vec<usize>) -> Self;
    fn to_vec(&self) -> Vec<usize> {
        self.iter().collect()
    }
}

impl InputUsize for CrossLayerInputUsize {
    type Iter<'a> = std::iter::Copied<std::slice::Iter<'a, usize>>;
    fn len(&self) -> usize {
        self.v.len()
    }
    fn iter(&self) -> Self::Iter<'_> {
        self.v.iter().copied()
    }
    fn from_vec(v: Vec<usize>) -> Self {
        CrossLayerInputUsize { v }
    }
}

impl InputUsize for NormalInputUsize {
    type Iter<'a> = std::iter::Once<usize>;
    fn len(&self) -> usize {
        1
    }
    fn iter(&self) -> Self::Iter<'_> {
        std::iter::once(self.v)
    }
    fn from_vec(v: Vec<usize>) -> Self {
        if v.len() != 1 {
            panic!("from_vec called on non-singleton vec");
        }
        NormalInputUsize { v: v[0] }
    }
}

pub trait InputType:
    std::fmt::Debug + Default + Clone + Hash + PartialEq + Eq + PartialOrd + Ord
{
    type Input: Input;
    type InputUsize: InputUsize;
    const CROSS_LAYER_RELAY: bool;
}

#[derive(Debug, Default, Clone, Hash, PartialEq, Eq, PartialOrd, Ord)]
pub struct CrossLayerInputType;

impl InputType for CrossLayerInputType {
    type Input = CrossLayerInput;
    type InputUsize = CrossLayerInputUsize;
    const CROSS_LAYER_RELAY: bool = true;
}

#[derive(Debug, Default, Clone, Hash, PartialEq, Eq, PartialOrd, Ord)]
pub struct NormalInputType;

impl InputType for NormalInputType {
    type Input = NormalInput;
    type InputUsize = NormalInputUsize;
    const CROSS_LAYER_RELAY: bool = false;
}

#[derive(Debug, Clone, Hash, PartialEq, Eq)]
pub struct Gate<C: Config, I: InputType, const INPUT_NUM: usize> {
    pub inputs: [I::Input; INPUT_NUM],
    pub output: usize,
    pub coef: Coef<C>,
}

impl<C: Config, const INPUT_NUM: usize> Gate<C, NormalInputType, INPUT_NUM> {
    pub fn export_to_expander<
        DestConfig: gkr_engine::FieldEngine<CircuitField = CircuitField<C>>,
    >(
        &self,
    ) -> expander_circuit::Gate<DestConfig, INPUT_NUM> {
        let (c, r) = self.coef.export_to_expander();
        let mut i_ids: [usize; INPUT_NUM] = [0; INPUT_NUM];
        for (x, y) in self.inputs.iter().zip(i_ids.iter_mut()) {
            *y = x.offset();
        }
        expander_circuit::Gate {
            i_ids,
            o_id: self.output,
            coef: c,
            coef_type: r,
            gate_type: 2 - INPUT_NUM,
        }
    }
}

impl<C: Config, const INPUT_NUM: usize> Gate<C, CrossLayerInputType, INPUT_NUM> {
    pub fn export_to_crosslayer_simple<
        DestConfig: gkr_engine::FieldEngine<CircuitField = CircuitField<C>>,
    >(
        &self,
    ) -> crosslayer_prototype::SimpleGate<DestConfig, INPUT_NUM> {
        let (c, r) = self.coef.export_to_expander();
        let mut i_ids: [usize; INPUT_NUM] = [0; INPUT_NUM];
        for (x, y) in self.inputs.iter().zip(i_ids.iter_mut()) {
            assert_eq!(x.layer(), 0);
            *y = x.offset();
        }
        crosslayer_prototype::SimpleGate {
            i_ids,
            o_id: self.output,
            coef: c,
            coef_type: match r {
                expander_circuit::CoefType::Constant => crosslayer_prototype::CoefType::Constant,
                expander_circuit::CoefType::Random => crosslayer_prototype::CoefType::Random,
                expander_circuit::CoefType::PublicInput(x) => {
                    crosslayer_prototype::CoefType::PublicInput(x)
                }
            },
        }
    }
}

pub type GateMul<C, I> = Gate<C, I, 2>;
pub type GateAdd<C, I> = Gate<C, I, 1>;
pub type GateConst<C, I> = Gate<C, I, 0>;

#[derive(Debug, Clone, Hash, PartialEq, Eq)]
pub struct GateCustom<C: Config, I: InputType> {
    pub gate_type: usize,
    pub inputs: Vec<I::Input>,
    pub output: usize,
    pub coef: Coef<C>,
}

<<<<<<< HEAD
#[derive(Debug, Clone, Hash, PartialOrd, Ord, PartialEq, Eq)]
=======
#[derive(Debug, Clone, PartialOrd, Ord, PartialEq, Eq, ExpSerde)]
>>>>>>> 2a8907cb
pub struct Allocation<I: InputType> {
    pub input_offset: I::InputUsize,
    pub output_offset: usize,
}

pub type ChildSpec<I> = (usize, Vec<Allocation<I>>);

#[derive(Default, Debug, Hash, Clone, PartialOrd, Ord, PartialEq, Eq)]
pub struct Segment<C: Config, I: InputType> {
    pub num_inputs: I::InputUsize,
    pub num_outputs: usize,
    pub child_segs: Vec<ChildSpec<I>>,
    pub gate_muls: Vec<GateMul<C, I>>,
    pub gate_adds: Vec<GateAdd<C, I>>,
    pub gate_consts: Vec<GateConst<C, I>>,
    pub gate_customs: Vec<GateCustom<C, I>>,
}

#[derive(Debug, Clone, Hash, PartialOrd, Ord, PartialEq, Eq)]
pub struct Circuit<C: Config, I: InputType> {
    pub num_public_inputs: usize,
    pub num_actual_outputs: usize,
    pub expected_num_output_zeroes: usize,
    pub segments: Vec<Segment<C, I>>,
    pub layer_ids: Vec<usize>,
}

impl<C: Config, I: InputType> Circuit<C, I> {
    pub fn validate(&self) -> Result<(), Error> {
        for (i, seg) in self.segments.iter().enumerate() {
            for (j, x) in seg.num_inputs.iter().enumerate() {
                if x == 0 || (x & (x - 1)) != 0 {
                    return Err(Error::InternalError(format!(
                        "segment {} input {} len {} not power of 2",
                        i, j, x
                    )));
                }
            }
            if seg.num_inputs.len() == 0 {
                return Err(Error::InternalError(format!("segment {} inputlen 0", i)));
            }
            if seg.num_outputs == 0 || (seg.num_outputs & (seg.num_outputs - 1)) != 0 {
                return Err(Error::InternalError(format!(
                    "segment {} outputlen {} not power of 2",
                    i, seg.num_outputs
                )));
            }
            for m in seg.gate_muls.iter() {
                if m.inputs[0].layer() >= self.layer_ids.len() {
                    return Err(Error::InternalError(format!(
                        "segment {} mul gate ({:?}, {:?}, {}) input 0 layer out of range",
                        i, m.inputs[0], m.inputs[1], m.output
                    )));
                }
                if m.inputs[1].layer() >= self.layer_ids.len() {
                    return Err(Error::InternalError(format!(
                        "segment {} mul gate ({:?}, {:?}, {}) input 1 layer out of range",
                        i, m.inputs[0], m.inputs[1], m.output
                    )));
                }
                if m.inputs[0].offset() >= seg.num_inputs.get(m.inputs[0].layer()) {
                    return Err(Error::InternalError(format!(
                        "segment {} mul gate ({:?}, {:?}, {}) input 0 out of range",
                        i, m.inputs[0], m.inputs[1], m.output
                    )));
                }
                if m.inputs[1].offset() >= seg.num_inputs.get(m.inputs[1].layer()) {
                    return Err(Error::InternalError(format!(
                        "segment {} mul gate ({:?}, {:?}, {}) input 1 out of range",
                        i, m.inputs[0], m.inputs[1], m.output
                    )));
                }
                if m.output >= seg.num_outputs {
                    return Err(Error::InternalError(format!(
                        "segment {} mul gate ({:?}, {:?}, {}) out of range",
                        i, m.inputs[0], m.inputs[1], m.output
                    )));
                }
            }
            for a in seg.gate_adds.iter() {
                if a.inputs[0].layer() >= self.layer_ids.len() {
                    return Err(Error::InternalError(format!(
                        "segment {} add gate ({:?}, {}) input layer out of range",
                        i, a.inputs[0], a.output
                    )));
                }
                if a.inputs[0].offset() >= seg.num_inputs.get(a.inputs[0].layer()) {
                    return Err(Error::InternalError(format!(
                        "segment {} add gate ({:?}, {}) input out of range",
                        i, a.inputs[0], a.output
                    )));
                }
                if a.output >= seg.num_outputs {
                    return Err(Error::InternalError(format!(
                        "segment {} add gate ({:?}, {}) out of range",
                        i, a.inputs[0], a.output
                    )));
                }
            }
            for cs in seg.gate_consts.iter() {
                if cs.output >= seg.num_outputs {
                    return Err(Error::InternalError(format!(
                        "segment {} const gate {} out of range",
                        i, cs.output
                    )));
                }
            }
            for cu in seg.gate_customs.iter() {
                for input in cu.inputs.iter() {
                    if input.layer() >= self.layer_ids.len() {
                        return Err(Error::InternalError(format!(
                            "segment {} custom gate {} input layer out of range",
                            i, cu.output
                        )));
                    }
                    if input.offset() >= seg.num_inputs.get(input.layer()) {
                        return Err(Error::InternalError(format!(
                            "segment {} custom gate {} input out of range",
                            i, cu.output
                        )));
                    }
                }
                if cu.output >= seg.num_outputs {
                    return Err(Error::InternalError(format!(
                        "segment {} custom gate {} out of range",
                        i, cu.output
                    )));
                }
            }
            for (sub_id, allocs) in seg.child_segs.iter() {
                if *sub_id >= i {
                    return Err(Error::InternalError(format!(
                        "segment {} subcircuit {} out of range",
                        i, sub_id
                    )));
                }
                let subc = &self.segments[*sub_id];
                if subc.num_inputs.len() > seg.num_inputs.len() {
                    return Err(Error::InternalError(format!(
                        "segment {} subcircuit {} input length {} larger than {}",
                        i,
                        sub_id,
                        subc.num_inputs.len(),
                        seg.num_inputs.len()
                    )));
                }
                for a in allocs.iter() {
                    if a.input_offset.len() != subc.num_inputs.len() {
                        return Err(Error::InternalError(format!(
                            "segment {} subcircuit {} input offset {:?} length not equal to {}",
                            i,
                            sub_id,
                            a.input_offset,
                            subc.num_inputs.len()
                        )));
                    }
                    for ((x, y), z) in a
                        .input_offset
                        .iter()
                        .zip(subc.num_inputs.iter())
                        .zip(seg.num_inputs.iter())
                    {
                        if x % y != 0 {
                            return Err(Error::InternalError(format!(
                                "segment {} subcircuit {} input offset {} not aligned to {}",
                                i, sub_id, x, y
                            )));
                        }
                        if x + y > z {
                            return Err(Error::InternalError(format!(
                                "segment {} subcircuit {} input offset {} out of range",
                                i, sub_id, x
                            )));
                        }
                    }
                    if a.output_offset % subc.num_outputs != 0 {
                        return Err(Error::InternalError(format!(
                            "segment {} subcircuit {} output offset {} not aligned to {}",
                            i, sub_id, a.output_offset, subc.num_outputs
                        )));
                    }
                    if a.output_offset + subc.num_outputs > seg.num_outputs {
                        return Err(Error::InternalError(format!(
                            "segment {} subcircuit {} output offset {} out of range",
                            i, sub_id, a.output_offset
                        )));
                    }
                }
            }
        }
        for x in self.layer_ids.iter() {
            if *x >= self.segments.len() {
                return Err(Error::InternalError(format!("layer id {} out of range", x)));
            }
        }
        if self.layer_ids.is_empty() {
            return Err(Error::InternalError("empty layer".to_string()));
        }
        let mut layer_sizes = Vec::with_capacity(self.layer_ids.len() + 1);
        layer_sizes.push(self.segments[self.layer_ids[0]].num_inputs.get(0));
        for l in self.layer_ids.iter() {
            layer_sizes.push(self.segments[*l].num_outputs);
        }
        for (i, l) in self.layer_ids.iter().enumerate() {
            let cur = &self.segments[*l];
            if cur.num_inputs.len() > i + 1 {
                return Err(Error::InternalError(format!(
                    "layer {} input length {} larger than {}",
                    i,
                    cur.num_inputs.len(),
                    i + 1
                )));
            }
            for (j, x) in cur.num_inputs.iter().enumerate() {
                if x != layer_sizes[i - j] {
                    return Err(Error::InternalError(format!(
                        "layer {} input {} length {} not equal to {}",
                        i,
                        j,
                        x,
                        layer_sizes[i - j]
                    )));
                }
            }
        }
        let (input_mask, output_mask) = self.compute_masks();
        for i in 1..self.layer_ids.len() {
            for (l, len) in self.segments[self.layer_ids[i]]
                .num_inputs
                .iter()
                .enumerate()
            {
                if i == l {
                    // if this is also the global input, it's always initialized
                    continue;
                }
                for j in 0..len {
                    if input_mask[self.layer_ids[i]][l][j]
                        && !output_mask[self.layer_ids[i - 1 - l]][j]
                    {
                        return Err(Error::InternalError(format!(
                            "circuit {} (layer {}) input {} not initialized by circuit {} (layer {}) output",
                            self.layer_ids[i],
                            i,
                            j,
                            self.layer_ids[i - 1 - l],
                            i - 1 - l
                        )));
                    }
                }
            }
        }
        Ok(())
    }

    fn compute_masks(&self) -> (Vec<Vec<Vec<bool>>>, Vec<Vec<bool>>) {
        let mut input_mask: Vec<Vec<Vec<bool>>> = Vec::with_capacity(self.segments.len());
        let mut output_mask: Vec<Vec<bool>> = Vec::with_capacity(self.segments.len());
        for seg in self.segments.iter() {
            let mut input_mask_seg: Vec<Vec<bool>> =
                seg.num_inputs.iter().map(|x| vec![false; x]).collect();
            let mut output_mask_seg = vec![false; seg.num_outputs];
            for m in seg.gate_muls.iter() {
                input_mask_seg[m.inputs[0].layer()][m.inputs[0].offset()] = true;
                input_mask_seg[m.inputs[1].layer()][m.inputs[1].offset()] = true;
                output_mask_seg[m.output] = true;
            }
            for a in seg.gate_adds.iter() {
                input_mask_seg[a.inputs[0].layer()][a.inputs[0].offset()] = true;
                output_mask_seg[a.output] = true;
            }
            for cs in seg.gate_consts.iter() {
                output_mask_seg[cs.output] = true;
            }
            for cu in seg.gate_customs.iter() {
                for input in cu.inputs.iter() {
                    input_mask_seg[input.layer()][input.offset()] = true;
                }
                output_mask_seg[cu.output] = true;
            }
            for (sub_id, allocs) in seg.child_segs.iter() {
                let subc = &self.segments[*sub_id];
                for a in allocs.iter() {
                    for (l, (off, len)) in a
                        .input_offset
                        .iter()
                        .zip(subc.num_inputs.iter())
                        .enumerate()
                    {
                        for i in 0..len {
                            input_mask_seg[l][off + i] =
                                input_mask_seg[l][off + i] || input_mask[*sub_id][l][i];
                        }
                    }
                    for j in 0..subc.num_outputs {
                        output_mask_seg[a.output_offset + j] =
                            output_mask_seg[a.output_offset + j] || output_mask[*sub_id][j];
                    }
                }
            }
            input_mask.push(input_mask_seg);
            output_mask.push(output_mask_seg);
        }
        (input_mask, output_mask)
    }

    pub fn input_size(&self) -> usize {
        self.segments[self.layer_ids[0]].num_inputs.get(0)
    }

    pub fn eval_unsafe(&self, inputs: Vec<CircuitField<C>>) -> (Vec<CircuitField<C>>, bool) {
        if inputs.len() != self.input_size() {
            panic!("input length mismatch");
        }
        let mut cur = vec![inputs];
        for id in self.layer_ids.iter() {
            let mut next = vec![CircuitField::<C>::zero(); self.segments[*id].num_outputs];
            let mut inputs: Vec<&[CircuitField<C>]> = Vec::new();
            for i in 0..self.segments[*id].num_inputs.len() {
                inputs.push(&cur[cur.len() - i - 1]);
            }
            self.apply_segment_unsafe(&self.segments[*id], &inputs, &mut next);
            cur.push(next);
        }
        let cur = cur.last().unwrap();
        let mut constraints_satisfied = true;
        for out in cur.iter().take(self.expected_num_output_zeroes) {
            if !out.is_zero() {
                constraints_satisfied = false;
                break;
            }
        }
        (
            cur[self.expected_num_output_zeroes..self.num_actual_outputs].to_vec(),
            constraints_satisfied,
        )
    }

    fn apply_segment_unsafe(
        &self,
        seg: &Segment<C, I>,
        cur: &[&[CircuitField<C>]],
        nxt: &mut [CircuitField<C>],
    ) {
        for m in seg.gate_muls.iter() {
            nxt[m.output] += cur[m.inputs[0].layer()][m.inputs[0].offset()]
                * cur[m.inputs[1].layer()][m.inputs[1].offset()]
                * m.coef.get_value_unsafe();
        }
        for a in seg.gate_adds.iter() {
            nxt[a.output] +=
                cur[a.inputs[0].layer()][a.inputs[0].offset()] * a.coef.get_value_unsafe();
        }
        for cs in seg.gate_consts.iter() {
            nxt[cs.output] += cs.coef.get_value_unsafe();
        }
        for cu in seg.gate_customs.iter() {
            let mut inputs = Vec::with_capacity(cu.inputs.len());
            for input in cu.inputs.iter() {
                inputs.push(cur[input.layer()][input.offset()]);
            }
            let outputs = hints::stub_impl(cu.gate_type, &inputs, 1);
            for (i, output) in outputs.iter().enumerate() {
                nxt[cu.output + i] += *output * cu.coef.get_value_unsafe();
            }
        }
        for (sub_id, allocs) in seg.child_segs.iter() {
            let subc = &self.segments[*sub_id];
            for a in allocs.iter() {
                let inputs = a
                    .input_offset
                    .iter()
                    .zip(subc.num_inputs.iter())
                    .enumerate()
                    .map(|(l, (off, len))| &cur[l][off..off + len])
                    .collect::<Vec<_>>();
                self.apply_segment_unsafe(
                    subc,
                    &inputs,
                    &mut nxt[a.output_offset..a.output_offset + subc.num_outputs],
                );
            }
        }
    }

    pub fn eval_with_public_inputs(
        &self,
        inputs: Vec<CircuitField<C>>,
        public_inputs: &[CircuitField<C>],
    ) -> (Vec<CircuitField<C>>, bool) {
        if inputs.len() != self.input_size() {
            panic!("input length mismatch");
        }
        let mut cur = vec![inputs];
        for id in self.layer_ids.iter() {
            let mut next = vec![CircuitField::<C>::zero(); self.segments[*id].num_outputs];
            let mut inputs: Vec<&[CircuitField<C>]> = Vec::new();
            for i in 0..self.segments[*id].num_inputs.len() {
                inputs.push(&cur[cur.len() - i - 1]);
            }
            self.apply_segment_with_public_inputs(
                &self.segments[*id],
                &inputs,
                &mut next,
                public_inputs,
            );
            cur.push(next);
        }
        let cur = cur.last().unwrap();
        let mut constraints_satisfied = true;
        for out in cur.iter().take(self.expected_num_output_zeroes) {
            if !out.is_zero() {
                constraints_satisfied = false;
                break;
            }
        }
        (
            cur[self.expected_num_output_zeroes..self.num_actual_outputs].to_vec(),
            constraints_satisfied,
        )
    }

    fn apply_segment_with_public_inputs(
        &self,
        seg: &Segment<C, I>,
        cur: &[&[CircuitField<C>]],
        nxt: &mut [CircuitField<C>],
        public_inputs: &[CircuitField<C>],
    ) {
        for m in seg.gate_muls.iter() {
            nxt[m.output] += cur[m.inputs[0].layer()][m.inputs[0].offset()]
                * cur[m.inputs[1].layer()][m.inputs[1].offset()]
                * m.coef.get_value_with_public_inputs(public_inputs);
        }
        for a in seg.gate_adds.iter() {
            nxt[a.output] += cur[a.inputs[0].layer()][a.inputs[0].offset()]
                * a.coef.get_value_with_public_inputs(public_inputs);
        }
        for cs in seg.gate_consts.iter() {
            nxt[cs.output] += cs.coef.get_value_with_public_inputs(public_inputs);
        }
        for cu in seg.gate_customs.iter() {
            let mut inputs = Vec::with_capacity(cu.inputs.len());
            for input in cu.inputs.iter() {
                inputs.push(cur[input.layer()][input.offset()]);
            }
            let outputs = hints::stub_impl(cu.gate_type, &inputs, 1);
            for (i, output) in outputs.iter().enumerate() {
                nxt[cu.output + i] += *output * cu.coef.get_value_with_public_inputs(public_inputs);
            }
        }
        for (sub_id, allocs) in seg.child_segs.iter() {
            let subc = &self.segments[*sub_id];
            for a in allocs.iter() {
                let inputs = a
                    .input_offset
                    .iter()
                    .zip(subc.num_inputs.iter())
                    .enumerate()
                    .map(|(l, (off, len))| &cur[l][off..off + len])
                    .collect::<Vec<_>>();
                self.apply_segment_with_public_inputs(
                    subc,
                    &inputs,
                    &mut nxt[a.output_offset..a.output_offset + subc.num_outputs],
                    public_inputs,
                );
            }
        }
    }

    pub fn eval_with_public_inputs_simd<SF: arith::SimdField<Scalar = CircuitField<C>>>(
        &self,
        inputs: Vec<SF>,
        public_inputs: &[SF],
    ) -> (Vec<SF>, Vec<bool>) {
        if inputs.len() != self.input_size() {
            panic!("input length mismatch");
        }
        let mut cur = vec![inputs];
        for id in self.layer_ids.iter() {
            let mut next = vec![SF::zero(); self.segments[*id].num_outputs];
            let mut inputs: Vec<&[SF]> = Vec::new();
            for i in 0..self.segments[*id].num_inputs.len() {
                inputs.push(&cur[cur.len() - i - 1]);
            }
            self.apply_segment_with_public_inputs_simd(
                &self.segments[*id],
                &inputs,
                &mut next,
                public_inputs,
            );
            cur.push(next);
        }
        let cur = cur.last().unwrap();
        let mut constraints_satisfied = vec![true; SF::PACK_SIZE];
        for out in cur.iter().take(self.expected_num_output_zeroes) {
            let tmp = out.unpack();
            for i in 0..SF::PACK_SIZE {
                if !tmp[i].is_zero() {
                    constraints_satisfied[i] = false;
                }
            }
        }
        (
            cur[self.expected_num_output_zeroes..self.num_actual_outputs].to_vec(),
            constraints_satisfied,
        )
    }

    fn apply_segment_with_public_inputs_simd<SF: arith::SimdField<Scalar = CircuitField<C>>>(
        &self,
        seg: &Segment<C, I>,
        cur: &[&[SF]],
        nxt: &mut [SF],
        public_inputs: &[SF],
    ) {
        for m in seg.gate_muls.iter() {
            nxt[m.output] += cur[m.inputs[0].layer()][m.inputs[0].offset()]
                * cur[m.inputs[1].layer()][m.inputs[1].offset()]
                * m.coef.get_value_with_public_inputs_simd(public_inputs);
        }
        for a in seg.gate_adds.iter() {
            nxt[a.output] += cur[a.inputs[0].layer()][a.inputs[0].offset()]
                * a.coef.get_value_with_public_inputs_simd(public_inputs);
        }
        for cs in seg.gate_consts.iter() {
            nxt[cs.output] += cs.coef.get_value_with_public_inputs_simd(public_inputs);
        }
        for cu in seg.gate_customs.iter() {
            let mut inputs = vec![Vec::with_capacity(cu.inputs.len()); SF::PACK_SIZE];
            for input in cu.inputs.iter() {
                let tmp = cur[input.layer()][input.offset()].unpack();
                for i in 0..SF::PACK_SIZE {
                    inputs[i].push(tmp[i]);
                }
            }
            let mut outputs = Vec::with_capacity(SF::PACK_SIZE);
            for x in inputs.iter() {
                outputs.push(hints::stub_impl(cu.gate_type, x, 1));
            }
            for i in 0..outputs[0].len() {
                let mut tmp = Vec::with_capacity(SF::PACK_SIZE);
                for x in outputs.iter() {
                    tmp.push(x[i]);
                }
                let output = SF::pack(&tmp);
                nxt[cu.output + i] +=
                    output * cu.coef.get_value_with_public_inputs_simd(public_inputs);
            }
        }
        for (sub_id, allocs) in seg.child_segs.iter() {
            let subc = &self.segments[*sub_id];
            for a in allocs.iter() {
                let inputs = a
                    .input_offset
                    .iter()
                    .zip(subc.num_inputs.iter())
                    .enumerate()
                    .map(|(l, (off, len))| &cur[l][off..off + len])
                    .collect::<Vec<_>>();
                self.apply_segment_with_public_inputs_simd(
                    subc,
                    &inputs,
                    &mut nxt[a.output_offset..a.output_offset + subc.num_outputs],
                    public_inputs,
                );
            }
        }
    }

    pub fn sort_everything(&mut self) {
        for seg in self.segments.iter_mut() {
            seg.gate_muls.sort();
            seg.gate_adds.sort();
            seg.gate_consts.sort();
            seg.gate_customs.sort();
            seg.child_segs.sort();
        }
    }
}

impl<C: Config> fmt::Display for Coef<C> {
    fn fmt(&self, f: &mut fmt::Formatter) -> fmt::Result {
        match self {
            Coef::Constant(c) => write!(f, "{}", c.to_u256()),
            Coef::Random => write!(f, "Random"),
            Coef::PublicInput(id) => write!(f, "PublicInput({})", id),
        }
    }
}

impl fmt::Display for CrossLayerInput {
    fn fmt(&self, f: &mut fmt::Formatter) -> fmt::Result {
        write!(f, "(layer={}, offset={})", self.layer, self.offset)
    }
}

impl fmt::Display for NormalInput {
    fn fmt(&self, f: &mut fmt::Formatter) -> fmt::Result {
        write!(f, "{}", self.offset)
    }
}

impl<C: Config, I: InputType> fmt::Display for Segment<C, I> {
    fn fmt(&self, f: &mut fmt::Formatter) -> fmt::Result {
        writeln!(f, "input={:?} output={}", self.num_inputs, self.num_outputs)?;
        for (sub_id, allocs) in self.child_segs.iter() {
            writeln!(f, "apply circuit {} at:", sub_id)?;
            for a in allocs.iter() {
                writeln!(
                    f,
                    "    input_offset={:?} output_offset={}",
                    a.input_offset, a.output_offset
                )?;
            }
        }
        for m in self.gate_muls.iter() {
            writeln!(
                f,
                "out{} += in{} * in{} * {}",
                m.output, m.inputs[0], m.inputs[1], m.coef
            )?;
        }
        for a in self.gate_adds.iter() {
            writeln!(f, "out{} += in{} * {}", a.output, a.inputs[0], a.coef)?;
        }
        for cs in self.gate_consts.iter() {
            writeln!(f, "out{} += {}", cs.output, cs.coef)?;
        }
        for cu in self.gate_customs.iter() {
            write!(f, "out{} += custom{}(", cu.output, cu.gate_type)?;
            for (i, input) in cu.inputs.iter().enumerate() {
                write!(f, "in{}", input)?;
                if i < cu.inputs.len() - 1 {
                    write!(f, ",")?;
                }
            }
            writeln!(f, ") * {}", cu.coef)?;
        }
        Ok(())
    }
}

impl<C: Config, I: InputType> fmt::Display for Circuit<C, I> {
    fn fmt(&self, f: &mut fmt::Formatter) -> fmt::Result {
        for (i, seg) in self.segments.iter().enumerate() {
            write!(f, "Circuit {}: {}", i, seg)?;
            writeln!(f, "================================")?;
        }
        writeln!(f, "Layers: {:?}", self.layer_ids)?;
        Ok(())
    }
}<|MERGE_RESOLUTION|>--- conflicted
+++ resolved
@@ -344,11 +344,7 @@
     pub coef: Coef<C>,
 }
 
-<<<<<<< HEAD
-#[derive(Debug, Clone, Hash, PartialOrd, Ord, PartialEq, Eq)]
-=======
-#[derive(Debug, Clone, PartialOrd, Ord, PartialEq, Eq, ExpSerde)]
->>>>>>> 2a8907cb
+#[derive(Debug, Clone, Hash, PartialOrd, Ord, PartialEq, Eq, ExpSerde)]
 pub struct Allocation<I: InputType> {
     pub input_offset: I::InputUsize,
     pub output_offset: usize,
