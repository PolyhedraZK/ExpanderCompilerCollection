use std::any::{Any, TypeId};
use std::mem;

<<<<<<< HEAD
use arith::{Field, SimdField};
=======
use arith::{Field, SimdField as ExpSimdField};
>>>>>>> 21f4f253
use serdes::{ExpSerde, SerdeResult};

use super::{Circuit, InputType};
use crate::circuit::config::Config;
<<<<<<< HEAD
=======
use crate::frontend::{CircuitField, SIMDField};
>>>>>>> 21f4f253

#[derive(Clone, Debug)]
pub enum WitnessValues<C: Config> {
    Scalar(Vec<CircuitField<C>>),
    Simd(Vec<SIMDField<C>>),
}

#[derive(Clone, Debug)]
pub struct Witness<C: Config> {
    pub num_witnesses: usize,
    pub num_inputs_per_witness: usize,
    pub num_public_inputs_per_witness: usize,
    pub values: WitnessValues<C>,
}

fn unpack_block<F: Field, SF: arith::SimdField<Scalar = F>>(
    s: &[SF],
    a: usize,
    b: usize,
) -> Vec<(Vec<F>, Vec<F>)> {
    let pack_size = SF::PACK_SIZE;
    let mut res = Vec::with_capacity(pack_size);
    for _ in 0..pack_size {
        res.push((Vec::with_capacity(a), Vec::with_capacity(b)));
    }
    for x in s.iter().take(a) {
        let tmp = x.unpack();
        for j in 0..pack_size {
            res[j].0.push(tmp[j]);
        }
    }
    for x in s.iter().skip(a).take(b) {
        let tmp = x.unpack();
        for j in 0..pack_size {
            res[j].1.push(tmp[j]);
        }
    }
    res
}

fn pack_block<F: Field, SF: arith::SimdField<Scalar = F>>(
    s: &[F],
    a: usize,
    b: usize,
) -> (Vec<SF>, Vec<SF>) {
    let pack_size = SF::PACK_SIZE;
    let mut res = Vec::with_capacity(a);
    let mut res2 = Vec::with_capacity(b);
    let s_size = (s.len() / (a + b)).min(pack_size);
    for i in 0..a {
        let mut tmp = Vec::with_capacity(pack_size);
        for j in 0..s_size {
            tmp.push(s[j * (a + b) + i]);
        }
        // fill the rest with the last element
        for _ in s_size..pack_size {
            tmp.push(s[(s_size - 1) * (a + b) + i]);
        }
        res.push(SF::pack(&tmp));
    }
    for i in a..a + b {
        let mut tmp = Vec::with_capacity(pack_size);
        for j in 0..s_size {
            tmp.push(s[j * (a + b) + i]);
        }
        // fill the rest with the last element
        for _ in s_size..pack_size {
            tmp.push(s[(s_size - 1) * (a + b) + i]);
        }
        res2.push(SF::pack(&tmp));
    }
    (res, res2)
}

fn use_simd<C: Config>(num_witnesses: usize) -> bool {
    num_witnesses > 1 && SIMDField::<C>::PACK_SIZE > 1
}

type UnpackedBlock<C> = Vec<(Vec<CircuitField<C>>, Vec<CircuitField<C>>)>;

pub struct WitnessIteratorScalar<'a, C: Config> {
    witness: &'a Witness<C>,
    index: usize,
    buf_unpacked: UnpackedBlock<C>,
}

impl<'a, C: Config> Iterator for WitnessIteratorScalar<'a, C> {
    type Item = (Vec<CircuitField<C>>, Vec<CircuitField<C>>);
    fn next(&mut self) -> Option<Self::Item> {
        if self.index >= self.witness.num_witnesses {
            return None;
        }
        let a = self.witness.num_inputs_per_witness;
        let b = self.witness.num_public_inputs_per_witness;
        match &self.witness.values {
            WitnessValues::Scalar(values) => {
                let res = (
                    values[self.index * (a + b)..self.index * (a + b) + a].to_vec(),
                    values[self.index * (a + b) + a..self.index * (a + b) + a + b].to_vec(),
                );
                self.index += 1;
                Some(res)
            }
            WitnessValues::Simd(values) => {
                let pack_size = SIMDField::<C>::PACK_SIZE;
                if self.index % pack_size == 0 {
                    self.buf_unpacked =
                        unpack_block(&values[(self.index / pack_size) * (a + b)..], a, b);
                }
                let res = (
                    mem::take(&mut self.buf_unpacked[self.index % pack_size].0),
                    mem::take(&mut self.buf_unpacked[self.index % pack_size].1),
                );
                self.index += 1;
                Some(res)
            }
        }
    }
}

pub struct WitnessIteratorSimd<'a, C: Config> {
    witness: &'a Witness<C>,
    index: usize,
}

impl<'a, C: Config> Iterator for WitnessIteratorSimd<'a, C> {
    type Item = (Vec<SIMDField<C>>, Vec<SIMDField<C>>);
    fn next(&mut self) -> Option<Self::Item> {
        let pack_size = SIMDField::<C>::PACK_SIZE;
        if self.index * pack_size >= self.witness.num_witnesses {
            return None;
        }
        let a = self.witness.num_inputs_per_witness;
        let b = self.witness.num_public_inputs_per_witness;
        match &self.witness.values {
            WitnessValues::Scalar(values) => {
                let (inputs, public_inputs) =
                    pack_block(&values[self.index * pack_size * (a + b)..], a, b);
                self.index += 1;
                Some((inputs, public_inputs))
            }
            WitnessValues::Simd(values) => {
                let inputs = values[self.index * (a + b)..self.index * (a + b) + a].to_vec();
                let public_inputs =
                    values[self.index * (a + b) + a..self.index * (a + b) + a + b].to_vec();
                self.index += 1;
                Some((inputs, public_inputs))
            }
        }
    }
}

impl<C: Config> Witness<C> {
    pub fn iter_scalar(&self) -> WitnessIteratorScalar<'_, C> {
        WitnessIteratorScalar {
            witness: self,
            index: 0,
            buf_unpacked: Vec::new(),
        }
    }

    pub fn iter_simd(&self) -> WitnessIteratorSimd<'_, C> {
        WitnessIteratorSimd {
            witness: self,
            index: 0,
        }
    }

    fn convert_to_simd(&mut self) {
        let values = match &self.values {
            WitnessValues::Scalar(values) => values,
            WitnessValues::Simd(_) => {
                return;
            }
        };
        let mut res = Vec::new();
        let a = self.num_inputs_per_witness + self.num_public_inputs_per_witness;
        let pack_size = SIMDField::<C>::PACK_SIZE;
        let num_blocks = (self.num_witnesses + pack_size - 1) / pack_size;
        for i in 0..num_blocks {
            let tmp =
                pack_block::<CircuitField<C>, SIMDField<C>>(&values[i * pack_size * a..], a, 0);
            res.extend(tmp.0);
        }
        self.values = WitnessValues::Simd(res);
    }
}

impl<C: Config, I: InputType> Circuit<C, I> {
    fn run_inner(
        &self,
        witness: &Witness<C>,
        need_output: bool,
<<<<<<< HEAD
    ) -> (Vec<bool>, Vec<Vec<C::CircuitField>>) {
=======
    ) -> (Vec<bool>, Vec<Vec<CircuitField<C>>>) {
>>>>>>> 21f4f253
        if witness.num_witnesses == 0 {
            panic!("expected at least 1 witness")
        }
        let mut outputs = Vec::new();
        let mut constraints = Vec::new();
        if use_simd::<C>(witness.num_witnesses) {
            for (inputs, public_inputs) in witness.iter_simd() {
                let (out, constraint_result) =
                    self.eval_with_public_inputs_simd(inputs, &public_inputs);
                if need_output {
                    let n = outputs.len();
<<<<<<< HEAD
                    for _ in 0..C::DefaultSimdField::PACK_SIZE {
=======
                    for _ in 0..SIMDField::<C>::PACK_SIZE {
>>>>>>> 21f4f253
                        outputs.push(Vec::new());
                    }
                    for o in out {
                        for (i, x) in o.unpack().iter().enumerate() {
                            outputs[n + i].push(*x);
                        }
                    }
                }
                constraints.extend(constraint_result);
            }
            outputs.truncate(witness.num_witnesses);
            constraints.truncate(witness.num_witnesses);
        } else {
            for (inputs, public_inputs) in witness.iter_scalar() {
                let (out, constraint_result) = self.eval_with_public_inputs(inputs, &public_inputs);
                outputs.push(out);
                constraints.push(constraint_result);
            }
        }
        (constraints, outputs)
    }

    pub fn run(&self, witness: &Witness<C>) -> Vec<bool> {
        let (constraints, _) = self.run_inner(witness, false);
        constraints
    }

<<<<<<< HEAD
    pub fn run_with_output(&self, witness: &Witness<C>) -> (Vec<bool>, Vec<Vec<C::CircuitField>>) {
=======
    pub fn run_with_output(&self, witness: &Witness<C>) -> (Vec<bool>, Vec<Vec<CircuitField<C>>>) {
>>>>>>> 21f4f253
        self.run_inner(witness, true)
    }
}

impl<C: Config> Witness<C> {
    pub fn to_simd<T>(&self) -> (Vec<T>, Vec<T>)
    where
        T: arith::SimdField<Scalar = CircuitField<C>> + 'static,
    {
        match self.num_witnesses.cmp(&T::PACK_SIZE) {
            std::cmp::Ordering::Less => {
                println!(
                    "Warning: not enough witnesses, expect {}, got {}",
                    T::PACK_SIZE,
                    self.num_witnesses
                )
            }
            std::cmp::Ordering::Greater => {
                println!(
                    "Warning: dropping additional witnesses, expect {}, got {}",
                    T::PACK_SIZE,
                    self.num_witnesses
                )
            }
            std::cmp::Ordering::Equal => {}
        }
        let a = self.num_inputs_per_witness;
        let b = self.num_public_inputs_per_witness;
        match &self.values {
            WitnessValues::Scalar(values) => pack_block(values, a, b),
            WitnessValues::Simd(values) => {
                if TypeId::of::<T>() == TypeId::of::<SIMDField<C>>() {
                    let inputs = values[..a].to_vec();
                    let public_inputs = values[a..a + b].to_vec();
                    let tmp: Box<dyn Any> = Box::new((inputs, public_inputs));
                    match tmp.downcast::<(Vec<T>, Vec<T>)>() {
                        Ok(t) => {
                            return *t;
                        }
                        Err(_) => panic!("downcast failed"),
                    }
                }
                let mut tmp = Vec::new();
                for (x, y) in self.iter_scalar().take(T::PACK_SIZE) {
                    tmp.extend(x);
                    tmp.extend(y);
                }
                pack_block(&tmp, a, b)
            }
        }
    }
}

impl<C: Config> ExpSerde for Witness<C> {
    const SERIALIZED_SIZE: usize = unimplemented!();

    fn deserialize_from<R: std::io::Read>(mut reader: R) -> SerdeResult<Self> {
        let num_witnesses = usize::deserialize_from(&mut reader)?;
        let num_inputs_per_witness = usize::deserialize_from(&mut reader)?;
        let num_public_inputs_per_witness = usize::deserialize_from(&mut reader)?;
        let modulus = ethnum::U256::deserialize_from(&mut reader)?;
        if modulus != CircuitField::<C>::MODULUS {
            return Err(std::io::Error::new(
                std::io::ErrorKind::InvalidData,
                "invalid modulus",
            ))?;
        }
        let mut values = Vec::with_capacity(
            num_witnesses * (num_inputs_per_witness + num_public_inputs_per_witness),
        );
        for _ in 0..num_witnesses * (num_inputs_per_witness + num_public_inputs_per_witness) {
            values.push(CircuitField::<C>::deserialize_from(&mut reader)?);
        }
        let mut res = Self {
            num_witnesses,
            num_inputs_per_witness,
            num_public_inputs_per_witness,
            values: WitnessValues::Scalar(values),
        };
        if use_simd::<C>(num_witnesses) {
            res.convert_to_simd();
        }
        Ok(res)
    }

    fn serialize_into<W: std::io::Write>(&self, mut writer: W) -> SerdeResult<()> {
        self.num_witnesses.serialize_into(&mut writer)?;
        self.num_inputs_per_witness.serialize_into(&mut writer)?;
        self.num_public_inputs_per_witness
            .serialize_into(&mut writer)?;
        CircuitField::<C>::MODULUS.serialize_into(&mut writer)?;
        match &self.values {
            WitnessValues::Scalar(values) => {
                for v in values {
                    v.serialize_into(&mut writer)?;
                }
            }
            WitnessValues::Simd(_) => {
                for (a, b) in self.iter_scalar() {
                    for v in a {
                        v.serialize_into(&mut writer)?;
                    }
                    for v in b {
                        v.serialize_into(&mut writer)?;
                    }
                }
            }
        }
        Ok(())
    }
}

#[cfg(test)]
mod tests {
    use super::*;
<<<<<<< HEAD
    use crate::circuit::config::M31Config;
    use crate::field::M31;
=======
    use crate::{field::M31, frontend::M31Config};
>>>>>>> 21f4f253
    use arith::Field;

    #[test]
    fn basic_simd() {
        let n = 29;
        let a = 17;
        let b = 5;
        let mut v = Vec::new();
        for _ in 0..n * (a + b) {
            v.push(M31::random_unsafe(&mut rand::thread_rng()));
        }
        let w1: Witness<M31Config> = Witness {
            num_witnesses: n,
            num_inputs_per_witness: a,
            num_public_inputs_per_witness: b,
            values: WitnessValues::<M31Config>::Scalar(v),
        };
        let mut w2 = w1.clone();
        w2.convert_to_simd();
        let w1_iv_sc = w1.iter_scalar().collect::<Vec<_>>();
        let w2_iv_sc = w2.iter_scalar().collect::<Vec<_>>();
        let w1_iv_sm = w1.iter_simd().collect::<Vec<_>>();
        let w2_iv_sm = w2.iter_simd().collect::<Vec<_>>();
        assert_eq!(w1_iv_sc, w2_iv_sc);
        assert_eq!(w1_iv_sm, w2_iv_sm);
    }
}<|MERGE_RESOLUTION|>--- conflicted
+++ resolved
@@ -1,19 +1,11 @@
 use std::any::{Any, TypeId};
 use std::mem;
 
-<<<<<<< HEAD
-use arith::{Field, SimdField};
-=======
 use arith::{Field, SimdField as ExpSimdField};
->>>>>>> 21f4f253
 use serdes::{ExpSerde, SerdeResult};
 
 use super::{Circuit, InputType};
-use crate::circuit::config::Config;
-<<<<<<< HEAD
-=======
-use crate::frontend::{CircuitField, SIMDField};
->>>>>>> 21f4f253
+use crate::circuit::config::{CircuitField, Config, SIMDField};
 
 #[derive(Clone, Debug)]
 pub enum WitnessValues<C: Config> {
@@ -207,11 +199,7 @@
         &self,
         witness: &Witness<C>,
         need_output: bool,
-<<<<<<< HEAD
-    ) -> (Vec<bool>, Vec<Vec<C::CircuitField>>) {
-=======
     ) -> (Vec<bool>, Vec<Vec<CircuitField<C>>>) {
->>>>>>> 21f4f253
         if witness.num_witnesses == 0 {
             panic!("expected at least 1 witness")
         }
@@ -223,11 +211,7 @@
                     self.eval_with_public_inputs_simd(inputs, &public_inputs);
                 if need_output {
                     let n = outputs.len();
-<<<<<<< HEAD
-                    for _ in 0..C::DefaultSimdField::PACK_SIZE {
-=======
                     for _ in 0..SIMDField::<C>::PACK_SIZE {
->>>>>>> 21f4f253
                         outputs.push(Vec::new());
                     }
                     for o in out {
@@ -255,11 +239,7 @@
         constraints
     }
 
-<<<<<<< HEAD
-    pub fn run_with_output(&self, witness: &Witness<C>) -> (Vec<bool>, Vec<Vec<C::CircuitField>>) {
-=======
     pub fn run_with_output(&self, witness: &Witness<C>) -> (Vec<bool>, Vec<Vec<CircuitField<C>>>) {
->>>>>>> 21f4f253
         self.run_inner(witness, true)
     }
 }
@@ -375,12 +355,7 @@
 #[cfg(test)]
 mod tests {
     use super::*;
-<<<<<<< HEAD
-    use crate::circuit::config::M31Config;
-    use crate::field::M31;
-=======
     use crate::{field::M31, frontend::M31Config};
->>>>>>> 21f4f253
     use arith::Field;
 
     #[test]
