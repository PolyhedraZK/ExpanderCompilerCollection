use std::{fmt::Debug, hash::Hash};

use crate::field::Field;

pub trait Config: Default + Clone + Ord + Debug + Hash + Copy + 'static {
    type CircuitField: Field;

    type DefaultSimdField: arith::SimdField<Scalar = Self::CircuitField>;
    type DefaultGKRFieldConfig: gkr_field_config::GKRFieldConfig<
        CircuitField = Self::CircuitField,
        SimdCircuitField = Self::DefaultSimdField,
    >;
    type DefaultGKRConfig: expander_config::GKRConfig<FieldConfig = Self::DefaultGKRFieldConfig>;

    const CONFIG_ID: usize;

    const COST_INPUT: usize = 1000;
    const COST_VARIABLE: usize = 100;
    const COST_MUL: usize = 10;
    const COST_ADD: usize = 3;
    const COST_CONST: usize = 3;

    const ENABLE_RANDOM_COMBINATION: bool = true;

    fn new_expander_config() -> expander_config::Config<Self::DefaultGKRConfig> {
        expander_config::Config::new(
            expander_config::GKRScheme::Vanilla,
            mpi_config::MPIConfig::new(),
        )
    }
}

#[derive(Default, Clone, Copy, Hash, PartialEq, Eq, PartialOrd, Ord, Debug)]
pub struct M31Config {}

impl Config for M31Config {
    type CircuitField = crate::field::M31;

    type DefaultSimdField = mersenne31::M31x16;
    type DefaultGKRFieldConfig = gkr_field_config::M31ExtConfig;
    type DefaultGKRConfig = expander_config::M31ExtConfigSha2Raw; //TODO: compare with M31ExtConfigSha2Orion

    const CONFIG_ID: usize = 1;
}

#[derive(Default, Clone, Copy, Hash, PartialEq, Eq, PartialOrd, Ord, Debug)]
pub struct BN254Config {}

impl Config for BN254Config {
    type CircuitField = crate::field::BN254Fr;

    type DefaultSimdField = crate::field::BN254Fr;
    type DefaultGKRFieldConfig = gkr_field_config::BN254Config;
    type DefaultGKRConfig = expander_config::BN254ConfigMIMC5Raw; // TODO: compare with BN254ConfigSha2Raw

    const CONFIG_ID: usize = 2;
}

#[derive(Default, Clone, Copy, Hash, PartialEq, Eq, PartialOrd, Ord, Debug)]
pub struct GF2Config {}

impl Config for GF2Config {
    type CircuitField = crate::field::GF2;

    type DefaultSimdField = gf2::GF2x8;
    type DefaultGKRFieldConfig = gkr_field_config::GF2ExtConfig;
    type DefaultGKRConfig = expander_config::GF2ExtConfigSha2Raw; // TODO: compare with GF2ExtConfigSha2Orion

    const CONFIG_ID: usize = 3;

    // temporary fix for Keccak_GF2
    // TODO: measure actual costs
    const COST_MUL: usize = 200;

    const ENABLE_RANDOM_COMBINATION: bool = false;
}

#[derive(Default, Clone, Copy, Hash, PartialEq, Eq, PartialOrd, Ord, Debug)]
pub struct GoldilocksConfig {}

impl Config for GoldilocksConfig {
    type CircuitField = crate::field::Goldilocks;

    type DefaultSimdField = goldilocks::Goldilocksx8;
    type DefaultGKRFieldConfig = gkr_field_config::GoldilocksExtConfig;
<<<<<<< HEAD
    type DefaultGKRConfig = gkr::gkr_configs::GoldilocksExtConfigSha2Raw;
=======
    type DefaultGKRConfig = expander_config::GoldilocksExtConfigSha2Raw;
>>>>>>> e3931d66
    const CONFIG_ID: usize = 4;
}<|MERGE_RESOLUTION|>--- conflicted
+++ resolved
@@ -83,10 +83,6 @@
 
     type DefaultSimdField = goldilocks::Goldilocksx8;
     type DefaultGKRFieldConfig = gkr_field_config::GoldilocksExtConfig;
-<<<<<<< HEAD
-    type DefaultGKRConfig = gkr::gkr_configs::GoldilocksExtConfigSha2Raw;
-=======
     type DefaultGKRConfig = expander_config::GoldilocksExtConfigSha2Raw;
->>>>>>> e3931d66
     const CONFIG_ID: usize = 4;
 }