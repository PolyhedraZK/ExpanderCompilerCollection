use std::{fmt::Debug, hash::Hash};

use crate::field::Field;

pub trait Config: Default + Clone + Ord + Debug + Hash + Copy + 'static {
    type CircuitField: Field;

    type DefaultSimdField: arith::SimdField<Scalar = Self::CircuitField>;
    type DefaultGKRFieldConfig: gkr_field_config::GKRFieldConfig<
        CircuitField = Self::CircuitField,
        SimdCircuitField = Self::DefaultSimdField,
    >;
    type DefaultGKRConfig: expander_config::GKRConfig<FieldConfig = Self::DefaultGKRFieldConfig>;

    const CONFIG_ID: usize;

    const COST_INPUT: usize = 1000;
    const COST_VARIABLE: usize = 100;
    const COST_MUL: usize = 10;
    const COST_ADD: usize = 3;
    const COST_CONST: usize = 3;

    const ENABLE_RANDOM_COMBINATION: bool = true;

    fn new_expander_config() -> expander_config::Config<Self::DefaultGKRConfig> {
        expander_config::Config::new(
            expander_config::GKRScheme::Vanilla,
            mpi_config::MPIConfig::new(),
        )
    }
}

#[derive(Default, Clone, Copy, Hash, PartialEq, Eq, PartialOrd, Ord, Debug)]
pub struct M31Config {}

impl Config for M31Config {
    type CircuitField = crate::field::M31;

    type DefaultSimdField = mersenne31::M31x16;
    type DefaultGKRFieldConfig = gkr_field_config::M31ExtConfig;
<<<<<<< HEAD
    type DefaultGKRConfig = gkr::gkr_configs::M31ExtConfigKeccakRaw;
=======
    type DefaultGKRConfig = gkr::gkr_configs::M31ExtConfigSha2Raw; //TODO: compare with M31ExtConfigSha2Orion
>>>>>>> 578055fd

    const CONFIG_ID: usize = 1;
}

#[derive(Default, Clone, Copy, Hash, PartialEq, Eq, PartialOrd, Ord, Debug)]
pub struct BN254Config {}

impl Config for BN254Config {
    type CircuitField = crate::field::Fr;

    type DefaultSimdField = crate::field::Fr;
    type DefaultGKRFieldConfig = gkr_field_config::BN254Config;
<<<<<<< HEAD
    type DefaultGKRConfig = gkr::gkr_configs::BN254ConfigMIMC5Raw;
=======
    type DefaultGKRConfig = gkr::gkr_configs::BN254ConfigMIMC5Raw; // TODO: compare with BN254ConfigSha2Raw
>>>>>>> 578055fd

    const CONFIG_ID: usize = 2;
}

#[derive(Default, Clone, Copy, Hash, PartialEq, Eq, PartialOrd, Ord, Debug)]
pub struct GF2Config {}

impl Config for GF2Config {
    type CircuitField = crate::field::GF2;

    type DefaultSimdField = gf2::GF2x8;
    type DefaultGKRFieldConfig = gkr_field_config::GF2ExtConfig;
<<<<<<< HEAD
    type DefaultGKRConfig = gkr::gkr_configs::GF2ExtConfigSha2Orion;
=======
    type DefaultGKRConfig = gkr::gkr_configs::GF2ExtConfigSha2Raw; // TODO: compare with GF2ExtConfigSha2Orion
>>>>>>> 578055fd

    const CONFIG_ID: usize = 3;

    // temporary fix for Keccak_GF2
    // TODO: measure actual costs
    const COST_MUL: usize = 200;

    const ENABLE_RANDOM_COMBINATION: bool = false;
}<|MERGE_RESOLUTION|>--- conflicted
+++ resolved
@@ -38,11 +38,7 @@
 
     type DefaultSimdField = mersenne31::M31x16;
     type DefaultGKRFieldConfig = gkr_field_config::M31ExtConfig;
-<<<<<<< HEAD
     type DefaultGKRConfig = gkr::gkr_configs::M31ExtConfigKeccakRaw;
-=======
-    type DefaultGKRConfig = gkr::gkr_configs::M31ExtConfigSha2Raw; //TODO: compare with M31ExtConfigSha2Orion
->>>>>>> 578055fd
 
     const CONFIG_ID: usize = 1;
 }
@@ -55,11 +51,7 @@
 
     type DefaultSimdField = crate::field::Fr;
     type DefaultGKRFieldConfig = gkr_field_config::BN254Config;
-<<<<<<< HEAD
-    type DefaultGKRConfig = gkr::gkr_configs::BN254ConfigMIMC5Raw;
-=======
     type DefaultGKRConfig = gkr::gkr_configs::BN254ConfigMIMC5Raw; // TODO: compare with BN254ConfigSha2Raw
->>>>>>> 578055fd
 
     const CONFIG_ID: usize = 2;
 }
@@ -72,11 +64,7 @@
 
     type DefaultSimdField = gf2::GF2x8;
     type DefaultGKRFieldConfig = gkr_field_config::GF2ExtConfig;
-<<<<<<< HEAD
-    type DefaultGKRConfig = gkr::gkr_configs::GF2ExtConfigSha2Orion;
-=======
     type DefaultGKRConfig = gkr::gkr_configs::GF2ExtConfigSha2Raw; // TODO: compare with GF2ExtConfigSha2Orion
->>>>>>> 578055fd
 
     const CONFIG_ID: usize = 3;
 
