<<<<<<< HEAD
use crate::circuit::layered::witness::{Witness, WitnessValues};
=======
use crate::{
    circuit::layered::witness::{Witness, WitnessValues},
    frontend::{CircuitField, SIMDField},
};
>>>>>>> 21f4f253

use arith::SimdField;
use serdes::{ExpSerde, SerdeResult};

use super::{Config, Error, FieldArith, HintCaller, RootCircuit};

pub struct WitnessSolver<C: Config> {
    pub circuit: RootCircuit<C>,
}

impl<C: Config> WitnessSolver<C> {
    fn solve_witness_inner(
        &self,
        vars: Vec<CircuitField<C>>,
        public_vars: Vec<CircuitField<C>>,
        hint_caller: &mut impl HintCaller<CircuitField<C>>,
    ) -> Result<(Vec<CircuitField<C>>, usize), Error> {
        assert_eq!(vars.len(), self.circuit.input_size());
        assert_eq!(public_vars.len(), self.circuit.num_public_inputs);
        let mut a = self.circuit.eval_safe(vars, &public_vars, hint_caller)?;
        let res_len = a.len();
        a.extend(public_vars);
        Ok((a, res_len))
    }

    pub fn solve_witness_from_raw_inputs(
        &self,
        vars: Vec<CircuitField<C>>,
        public_vars: Vec<CircuitField<C>>,
        hint_caller: &mut impl HintCaller<CircuitField<C>>,
    ) -> Result<Witness<C>, Error> {
        let (values, num_inputs_per_witness) =
            self.solve_witness_inner(vars, public_vars, hint_caller)?;
        Ok(Witness {
            num_witnesses: 1,
            num_inputs_per_witness,
            num_public_inputs_per_witness: self.circuit.num_public_inputs,
            values: WitnessValues::Scalar(values),
        })
    }

    pub fn solve_witnesses_from_raw_inputs<
        F: Fn(usize) -> (Vec<CircuitField<C>>, Vec<CircuitField<C>>),
    >(
        &self,
        num_witnesses: usize,
        f: F,
        hint_caller: &mut impl HintCaller<CircuitField<C>>,
    ) -> Result<Witness<C>, Error> {
        let mut values = Vec::new();
        let mut num_inputs_per_witness = 0;
        let pack_size = SIMDField::<C>::PACK_SIZE;
        let num_blocks = (num_witnesses + pack_size - 1) / pack_size;
        for j in 0..num_blocks {
            let i_start = j * pack_size;
            let i_end = num_witnesses.min((j + 1) * pack_size);
            let b_end = (j + 1) * pack_size;
            let mut tmp_inputs = Vec::new();
            let mut tmp_public_inputs = Vec::new();
            for i in i_start..i_end {
                let (a, b) = f(i);
                assert_eq!(a.len(), self.circuit.input_size());
                assert_eq!(b.len(), self.circuit.num_public_inputs);
                tmp_inputs.push(a);
                tmp_public_inputs.push(b);
            }
            let mut simd_inputs = Vec::with_capacity(self.circuit.input_size());
            let mut simd_public_inputs = Vec::with_capacity(self.circuit.num_public_inputs);
            let mut tmp: Vec<CircuitField<C>> = vec![CircuitField::<C>::zero(); pack_size];
            for k in 0..self.circuit.input_size() {
                for i in i_start..i_end {
                    tmp[i - i_start] = tmp_inputs[i - i_start][k];
                }
                for i in i_end..b_end {
                    tmp[i - i_start] = tmp[i - i_start - 1];
                }
                simd_inputs.push(SIMDField::<C>::pack(&tmp));
            }
            for k in 0..self.circuit.num_public_inputs {
                for i in i_start..i_end {
                    tmp[i - i_start] = tmp_public_inputs[i - i_start][k];
                }
                for i in i_end..b_end {
                    tmp[i - i_start] = tmp[i - i_start - 1];
                }
                simd_public_inputs.push(SIMDField::<C>::pack(&tmp));
            }
            let simd_result =
                self.circuit
                    .eval_safe_simd(simd_inputs, &simd_public_inputs, hint_caller)?;
            num_inputs_per_witness = simd_result.len();
            values.extend(simd_result);
            values.extend(simd_public_inputs);
        }
        Ok(Witness {
            num_witnesses,
            num_inputs_per_witness,
            num_public_inputs_per_witness: self.circuit.num_public_inputs,
            values: WitnessValues::Simd(values),
        })
    }
}

impl<C: Config> ExpSerde for WitnessSolver<C> {
    const SERIALIZED_SIZE: usize = unimplemented!();

    fn deserialize_from<R: std::io::Read>(mut reader: R) -> SerdeResult<Self> {
        let circuit = RootCircuit::<C>::deserialize_from(&mut reader)?;
        Ok(Self { circuit })
    }

    fn serialize_into<W: std::io::Write>(&self, mut writer: W) -> SerdeResult<()> {
        self.circuit.serialize_into(&mut writer)
    }
}<|MERGE_RESOLUTION|>--- conflicted
+++ resolved
@@ -1,11 +1,7 @@
-<<<<<<< HEAD
-use crate::circuit::layered::witness::{Witness, WitnessValues};
-=======
-use crate::{
-    circuit::layered::witness::{Witness, WitnessValues},
-    frontend::{CircuitField, SIMDField},
+use crate::circuit::{
+    config::{CircuitField, SIMDField},
+    layered::witness::{Witness, WitnessValues},
 };
->>>>>>> 21f4f253
 
 use arith::SimdField;
 use serdes::{ExpSerde, SerdeResult};
