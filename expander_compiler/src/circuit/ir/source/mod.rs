--- conflicted
+++ resolved
@@ -3,12 +3,8 @@
 use crate::{
     circuit::{config::Config, layered::Coef},
     field::{Field, FieldArith},
-<<<<<<< HEAD
+    frontend::CircuitField,
     hints::{self, circom_shift_l_impl, circom_shift_r_impl, to_binary},
-=======
-    frontend::CircuitField,
-    hints::{self, circom_shift_l_impl, circom_shift_r_impl},
->>>>>>> 580cedab
     utils::error::Error,
 };
 
