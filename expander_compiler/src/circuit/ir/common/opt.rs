use crate::{
    circuit::input_mapping::{InputMapping, EMPTY},
    frontend::CircuitField,
    utils::{bucket_sort::bucket_sort, static_hash_map::StaticHashMap},
};

use super::{
<<<<<<< HEAD
    Circuit, Config, Constraint, Debug, FieldArith, Hash, HashMap, HashSet, Instruction, IrConfig,
=======
    Circuit, Constraint, Debug, FieldArith, Hash, HashMap, HashSet, Instruction, IrConfig,
>>>>>>> 21f4f253
    RootCircuit,
};

#[derive(Debug, Clone, Hash, PartialEq, Eq, PartialOrd, Ord)]
struct Element {
    circuit_id: usize,
    id: usize,
    typ: ElementType,
}

#[derive(Debug, Copy, Clone, Hash, PartialEq, Eq, PartialOrd, Ord)]
enum ElementType {
    Var,
    Insn,
    Output,
    CircuitConstrained,
}
use ElementType::*;

impl<Irc: IrConfig> RootCircuit<Irc> {
    pub fn remove_unreachable(&self) -> (Self, InputMapping) {
        let order = self.topo_order();
        // first, remove unused sub circuits based on constraints
        let mut circuit_used: HashSet<usize> = HashSet::new();
        circuit_used.insert(0);
        for circuit_id in order.iter() {
            if circuit_used.contains(circuit_id) {
                let circuit = self.circuits.get(circuit_id).unwrap();
                for insn in circuit.instructions.iter() {
                    if let Some((sub_circuit_id, _, _)) = insn.as_sub_circuit_call() {
                        circuit_used.insert(sub_circuit_id);
                    }
                }
            }
        }
        // now the order only contains used circuits
        let order: Vec<usize> = order
            .into_iter()
            .filter(|x| circuit_used.contains(x))
            .collect();
        // each element points to a variable or an instruction
        // if some element is dependent on another element, there is an edge between them
        let order_map = StaticHashMap::new(&order);
        let mut vertices_start_id = Vec::new();
        let mut num_vertices = 0;
        for circuit_id in order.iter() {
            let circuit = self.circuits.get(circuit_id).unwrap();
            let cur_vertices_nums = [
                circuit.get_num_variables() + 1,
                circuit.instructions.len(),
                circuit.outputs.len(),
                1,
            ];
            let mut t: [usize; 4] = [0; 4];
            for (i, cur_vertices_num) in cur_vertices_nums.iter().enumerate() {
                t[i] = num_vertices;
                num_vertices += cur_vertices_num;
            }
            vertices_start_id.push(t);
        }
        let vertice_id =
            |x: &Element| vertices_start_id[order_map.get(x.circuit_id)][x.typ as usize] + x.id;
        let mut edges_raw: Vec<(usize, usize)> = Vec::new();
        let mut dual_edges_raw: Vec<(usize, usize, usize)> = Vec::new();
        let mut add_edge = |from: Element, to: Element| {
            edges_raw.push((vertice_id(&from), vertice_id(&to)));
        };
        let mut add_dual_edge = |req1: Element, req2: Element, to: Element| {
            dual_edges_raw.push((vertice_id(&req1), vertice_id(&req2), vertice_id(&to)));
            dual_edges_raw.push((vertice_id(&req2), vertice_id(&req1), vertice_id(&to)));
        };
        for circuit_id in order.iter() {
            let circuit = self.circuits.get(circuit_id).unwrap();
            let mut cur_var_max = circuit.get_num_inputs_all();
            for (i, insn) in circuit.instructions.iter().enumerate() {
                if let Some((sub_circuit_id, inputs, num_outputs)) = insn.as_sub_circuit_call() {
                    for j in 0..num_outputs {
                        cur_var_max += 1;
                        add_edge(
                            Element {
                                circuit_id: *circuit_id,
                                id: cur_var_max,
                                typ: Var,
                            },
                            Element {
                                circuit_id: sub_circuit_id,
                                id: j,
                                typ: Output,
                            },
                        );
                        add_edge(
                            Element {
                                circuit_id: *circuit_id,
                                id: cur_var_max,
                                typ: Var,
                            },
                            Element {
                                circuit_id: *circuit_id,
                                id: i,
                                typ: Insn,
                            },
                        )
                    }
                    for (j, input) in inputs.iter().enumerate() {
                        add_dual_edge(
                            Element {
                                circuit_id: sub_circuit_id,
                                id: j + 1,
                                typ: Var,
                            },
                            Element {
                                circuit_id: *circuit_id,
                                id: i,
                                typ: Insn,
                            },
                            Element {
                                circuit_id: *circuit_id,
                                id: *input,
                                typ: Var,
                            },
                        );
                    }
                    add_edge(
                        Element {
                            circuit_id: sub_circuit_id,
                            id: 0,
                            typ: CircuitConstrained,
                        },
                        Element {
                            circuit_id: *circuit_id,
                            id: i,
                            typ: Insn,
                        },
                    );
                    add_edge(
                        Element {
                            circuit_id: sub_circuit_id,
                            id: 0,
                            typ: CircuitConstrained,
                        },
                        Element {
                            circuit_id: *circuit_id,
                            id: 0,
                            typ: CircuitConstrained,
                        },
                    );
                } else {
                    for _ in 0..insn.num_outputs() {
                        cur_var_max += 1;
                        add_edge(
                            Element {
                                circuit_id: *circuit_id,
                                id: cur_var_max,
                                typ: Var,
                            },
                            Element {
                                circuit_id: *circuit_id,
                                id: i,
                                typ: Insn,
                            },
                        );
                    }
                    for input in insn.inputs().iter() {
                        add_edge(
                            Element {
                                circuit_id: *circuit_id,
                                id: i,
                                typ: Insn,
                            },
                            Element {
                                circuit_id: *circuit_id,
                                id: *input,
                                typ: Var,
                            },
                        );
                    }
                }
            }
            assert_eq!(cur_var_max, circuit.get_num_variables());
            for (i, out) in circuit.outputs.iter().enumerate() {
                add_edge(
                    Element {
                        circuit_id: *circuit_id,
                        id: i,
                        typ: Output,
                    },
                    Element {
                        circuit_id: *circuit_id,
                        id: *out,
                        typ: Var,
                    },
                )
            }
        }
        // now we build the actual graph from raw edges
        let (edges_sorted_y, _) = bucket_sort(edges_raw, |x| x.1, num_vertices);
        let (edges, mut edges_start_pos) = bucket_sort(edges_sorted_y, |x| x.0, num_vertices);
        edges_start_pos.push(edges.len());
        let (dual_edges_sorted_z, _) = bucket_sort(dual_edges_raw, |x| x.2, num_vertices);
        let (dual_edges_sorted_y, _) = bucket_sort(dual_edges_sorted_z, |x| x.1, num_vertices);
        let (dual_edges, mut dual_edges_start_pos) =
            bucket_sort(dual_edges_sorted_y, |x| x.0, num_vertices);
        dual_edges_start_pos.push(dual_edges.len());
        // a queue is used to traverse the graph, and constraints are added first
        let mut queue: Vec<usize> = Vec::new();
        for circuit_id in order.iter() {
            let circuit = self.circuits.get(circuit_id).unwrap();
            for con in circuit.constraints.iter() {
                queue.push(vertice_id(&Element {
                    circuit_id: *circuit_id,
                    id: con.var(),
                    typ: Var,
                }));
            }
            if !circuit.constraints.is_empty() {
                queue.push(vertice_id(&Element {
                    circuit_id: *circuit_id,
                    id: 0,
                    typ: CircuitConstrained,
                }));
            }
        }
        for i in 0..self.circuits[&0].outputs.len() {
            queue.push(vertice_id(&Element {
                circuit_id: 0,
                id: i,
                typ: Output,
            }));
        }
        // after the traversal, the reachable elements are in the visited set
        let mut visited: Vec<bool> = vec![false; num_vertices];
        for &x in queue.iter() {
            visited[x] = true;
        }
        let mut i = 0;
        while i < queue.len() {
            let cur = queue[i];
            i += 1;
            for (_, neighbor) in edges
                .iter()
                .take(edges_start_pos[cur + 1])
                .skip(edges_start_pos[cur])
            {
                if !visited[*neighbor] {
                    visited[*neighbor] = true;
                    queue.push(*neighbor);
                }
            }
            for (_, req2, neighbor) in dual_edges
                .iter()
                .take(dual_edges_start_pos[cur + 1])
                .skip(dual_edges_start_pos[cur])
            {
                if visited[*req2] && !visited[*neighbor] {
                    visited[*neighbor] = true;
                    queue.push(*neighbor);
                }
            }
        }
        let is_visited = |x: &Element| visited[vertice_id(x)];
        // now we can process each circuit
        let mut new_circuits: HashMap<usize, Circuit<Irc>> = HashMap::new();
        for circuit_id in order.iter().rev() {
            let circuit = self.circuits.get(circuit_id).unwrap();
            let mut var_map: Vec<usize> = vec![EMPTY];
            let mut new_instructions: Vec<Irc::Instruction> = Vec::new();
            let mut mapped_var_max: usize = 0;
            for i in 1..=circuit.get_num_inputs_all() {
                if is_visited(&Element {
                    circuit_id: *circuit_id,
                    id: i,
                    typ: Var,
                }) {
                    mapped_var_max += 1;
                    var_map.push(mapped_var_max);
                } else {
                    var_map.push(EMPTY);
                }
            }
            for (i, insn) in circuit.instructions.iter().enumerate() {
                if !is_visited(&Element {
                    circuit_id: *circuit_id,
                    id: i,
                    typ: Insn,
                }) {
                    var_map.resize(var_map.len() + insn.num_outputs(), EMPTY);
                    continue;
                }
                if let Some((sub_circuit_id, inputs, num_outputs)) = insn.as_sub_circuit_call() {
                    let mut new_inputs: Vec<usize> = Vec::new();
                    let mut new_num_outputs: usize = 0;
                    for j in 0..inputs.len() {
                        if is_visited(&Element {
                            circuit_id: sub_circuit_id,
                            id: j + 1,
                            typ: Var,
                        }) {
                            new_inputs.push(var_map[inputs[j]]);
                        }
                    }
                    for j in 0..num_outputs {
                        if is_visited(&Element {
                            circuit_id: sub_circuit_id,
                            id: j,
                            typ: Output,
                        }) {
                            mapped_var_max += 1;
                            var_map.push(mapped_var_max);
                            new_num_outputs += 1;
                        } else {
                            var_map.push(EMPTY);
                        }
                    }
                    new_instructions.push(Irc::Instruction::sub_circuit_call(
                        sub_circuit_id,
                        new_inputs,
                        new_num_outputs,
                    ));
                } else {
                    let new_insn = insn.replace_vars(|x| var_map[x]);
                    new_instructions.push(new_insn);
                    for _ in 0..insn.num_outputs() {
                        mapped_var_max += 1;
                        var_map.push(mapped_var_max);
                    }
                }
            }
            assert_eq!(var_map.len(), circuit.get_num_variables() + 1);
            let mut new_outputs: Vec<usize> = Vec::new();
            for (i, out) in circuit.outputs.iter().enumerate() {
                if is_visited(&Element {
                    circuit_id: *circuit_id,
                    id: i,
                    typ: Output,
                }) {
                    new_outputs.push(var_map[*out]);
                }
            }
            new_circuits.insert(
                *circuit_id,
                Circuit {
                    instructions: new_instructions,
                    constraints: circuit
                        .constraints
                        .iter()
                        .map(|x| x.replace_var(|y| var_map[y]))
                        .collect(),
                    outputs: new_outputs,
                    num_inputs: (1..=circuit.num_inputs)
                        .filter(|x| var_map[*x] != EMPTY)
                        .count(),
                },
            );
        }
        let mut root_input_mask: Vec<bool> = Vec::new();
        for i in 1..=self.circuits[&0].num_inputs {
            root_input_mask.push(is_visited(&Element {
                circuit_id: 0,
                id: i,
                typ: Var,
            }));
        }
        let mut input_mapping_vec: Vec<usize> = Vec::new();
        let mut new_input_size: usize = 0;
        for v in root_input_mask.iter() {
            if *v {
                input_mapping_vec.push(new_input_size);
                new_input_size += 1;
            } else {
                input_mapping_vec.push(EMPTY);
            }
        }
        (
            RootCircuit {
                num_public_inputs: self.num_public_inputs,
                expected_num_output_zeroes: self.expected_num_output_zeroes,
                circuits: new_circuits,
            },
            InputMapping::new(new_input_size, input_mapping_vec),
        )
    }

    fn has_duplicate_sub_circuit_outputs(&self) -> bool {
        for circuit in self.circuits.values() {
            let out_set: HashSet<usize> = circuit.outputs.iter().cloned().collect();
            if out_set.len() != circuit.outputs.len() {
                return true;
            }
        }
        false
    }

    pub fn reassign_duplicate_sub_circuit_outputs(&mut self) {
        if !self.has_duplicate_sub_circuit_outputs() {
            return;
        }
        let order = self.topo_order();
        let mut out_map: HashMap<usize, Vec<usize>> = HashMap::new();
        for circuit_id in order.iter().rev() {
            let circuit = self.circuits.get_mut(circuit_id).unwrap();
            let mut var_map = Vec::with_capacity(circuit.get_num_variables() + 1);
            var_map.push(0);
            for i in 1..=circuit.get_num_inputs_all() {
                var_map.push(i);
            }
            for insn in circuit.instructions.iter_mut() {
                if let Some((sub_circuit_id, _, _)) = insn.as_sub_circuit_call() {
                    let t = var_map.len();
                    let om = out_map.get(&sub_circuit_id).unwrap();
                    for x in om.iter() {
                        var_map.push(*x + t);
                    }
                } else {
                    for _ in 0..insn.num_outputs() {
                        var_map.push(var_map.len());
                    }
                }
                *insn = insn.replace_vars(|x| var_map[x]);
            }
            for cons in circuit.constraints.iter_mut() {
                *cons = cons.replace_var(|x| var_map[x]);
            }
            for out in circuit.outputs.iter_mut() {
                *out = var_map[*out];
            }
            let mut om = Vec::with_capacity(circuit.outputs.len());
            for out in circuit.outputs.iter() {
                om.push(circuit.outputs.iter().position(|x| *x == *out).unwrap());
            }
            if *circuit_id == 0 {
                let mut var_max = var_map.len() - 1;
                for (i, x) in om.iter().enumerate() {
                    if *x < i {
                        circuit.instructions.push(Irc::Instruction::from_kx_plus_b(
                            circuit.outputs[*x],
                            CircuitField::<<Irc as IrConfig>::Config>::one(),
                            CircuitField::<<Irc as IrConfig>::Config>::zero(),
                        ));
                        var_max += 1;
                        circuit.outputs[i] = var_max;
                    }
                }
            }
            out_map.insert(*circuit_id, om);
        }
    }
}<|MERGE_RESOLUTION|>--- conflicted
+++ resolved
@@ -5,11 +5,7 @@
 };
 
 use super::{
-<<<<<<< HEAD
-    Circuit, Config, Constraint, Debug, FieldArith, Hash, HashMap, HashSet, Instruction, IrConfig,
-=======
     Circuit, Constraint, Debug, FieldArith, Hash, HashMap, HashSet, Instruction, IrConfig,
->>>>>>> 21f4f253
     RootCircuit,
 };
 
