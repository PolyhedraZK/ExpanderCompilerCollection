--- conflicted
+++ resolved
@@ -3,10 +3,7 @@
     print_layered_circuit_stats,
 };
 use crate::frontend::{extra, BasicAPI, CompileOptions, Error, RootAPI, Variable, API};
-<<<<<<< HEAD
 use crate::utils::pool::Pool;
-=======
->>>>>>> 341a901d
 use crate::{
     circuit::{
         config::Config,
@@ -423,11 +420,7 @@
 #[cfg(test)]
 mod tests {
     use super::*;
-<<<<<<< HEAD
     use crate::circuit::config::M31Config;
-=======
-    use crate::frontend::M31Config;
->>>>>>> 341a901d
 
     fn example_kernel_1<C: Config>(api: &mut API<C>, a: &mut Vec<Vec<Variable>>) {
         let x = a[1][1];
