--- conflicted
+++ resolved
@@ -299,8 +299,6 @@
         )
     }
 
-<<<<<<< HEAD
-=======
     pub fn copy_to_device_and_pack_simd<T: VecShaped<CircuitField<C>>>(
         &mut self,
         host_memory: &T,
@@ -312,7 +310,6 @@
         self.make_device_mem(flat, pad, broadcast_type(&shape, is_broadcast), shape)
     }
 
->>>>>>> 918f4b3a
     pub fn copy_simd_to_device<T: VecShaped<SIMDField<C>>>(
         &mut self,
         host_memory: &T,
@@ -351,8 +348,6 @@
         )
     }
 
-<<<<<<< HEAD
-=======
     pub fn copy_to_host_and_unpack_simd<T: VecShaped<CircuitField<C>> + Default>(
         &self,
         device_memory_handle: DeviceMemoryHandle,
@@ -364,7 +359,6 @@
         )
     }
 
->>>>>>> 918f4b3a
     pub fn copy_simd_to_host<T: VecShaped<SIMDField<C>> + Default>(
         &self,
         device_memory_handle: DeviceMemoryHandle,
