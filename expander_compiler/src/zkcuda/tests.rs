use super::{context::*, kernel::*, proving_system::*, shape::*};
use crate::frontend::*;

<<<<<<< HEAD
=======
fn add_2<C: Config>(api: &mut API<C>, inputs: &mut Vec<Vec<Variable>>) {
    let a = inputs[0][0];
    let b = inputs[0][1];
    let sum = api.add(a, b);
    inputs[1][0] = sum;
}

fn div_2x8<C: Config>(api: &mut API<C>, inputs: &mut Vec<Vec<Variable>>) {
    let mut s = vec![];
    for i in 0..8 {
        s.push(api.div(inputs[0][i], inputs[1][i], true));
    }
    for i in 0..8 {
        inputs[2][i] = s[i];
    }
}

fn add_16<C: Config>(api: &mut API<C>, inputs: &mut Vec<Vec<Variable>>) {
    let mut sum = api.constant(0);
    for i in 0..16 {
        sum = api.add(sum, inputs[0][i]);
    }
    inputs[1][0] = sum;
}

#[test]
#[allow(deprecated)]
fn zkcuda_1() {
    let kernel_add_2: Kernel<M31Config> = compile_with_spec(
        add_2,
        &[
            IOVecSpec {
                len: 2,
                is_input: true,
                is_output: false,
            },
            IOVecSpec {
                len: 1,
                is_input: false,
                is_output: true,
            },
        ],
    )
    .unwrap();
    let kernel_add_16: Kernel<M31Config> = compile_with_spec(
        add_16,
        &[
            IOVecSpec {
                len: 16,
                is_input: true,
                is_output: false,
            },
            IOVecSpec {
                len: 1,
                is_input: false,
                is_output: true,
            },
        ],
    )
    .unwrap();
    let kernel_div_2x8: Kernel<M31Config> = compile_with_spec(
        div_2x8,
        &[
            IOVecSpec {
                len: 8,
                is_input: true,
                is_output: false,
            },
            IOVecSpec {
                len: 8,
                is_input: true,
                is_output: false,
            },
            IOVecSpec {
                len: 8,
                is_input: false,
                is_output: true,
            },
        ],
    )
    .unwrap();

    let mut ctx: Context<M31Config> = Context::default();
    let mut a = vec![];
    for i in 0..32 {
        a.push(M31::from(i + 1_u32));
    }
    let a = ctx.copy_raw_to_device(&a);
    let mut io = vec![a, None];
    ctx.call_kernel_raw(&kernel_add_2, &mut io, 16, &[false, false]);
    let b = io[1].clone();
    let mut io = vec![b, None];
    ctx.call_kernel_raw(&kernel_add_16, &mut io, 1, &[false, false]);
    let c = io[1].clone();
    let result = ctx.copy_raw_to_host(c);
    assert_eq!(result, vec![M31::from(32 * 33 / 2)]);

    type P = DummyProvingSystem<M31Config>;
    let computation_graph = ctx.to_computation_graph();
    let (prover_setup, verifier_setup) = <P as ProvingSystem<M31Config>>::setup(&computation_graph);
    let proof = P::prove(&prover_setup, &computation_graph, &ctx.device_memories);
    assert!(P::verify(&verifier_setup, &computation_graph, &proof));

    let mut ctx: Context<M31Config> = Context::default();
    let mut a = vec![];
    let mut b = vec![];
    for i in 0..16 {
        a.push(M31::from((i + 1) * (i % 8 + 1)));
    }
    for i in 0..8 {
        b.push(M31::from(i + 1_u32));
    }
    let a = ctx.copy_raw_to_device(&a);
    let b = ctx.copy_raw_to_device(&b);
    let mut io = vec![a, b, None];
    ctx.call_kernel_raw(&kernel_div_2x8, &mut io, 2, &[false, true, false]);
    let c = io[2].clone();
    let mut io = vec![c, None];
    ctx.call_kernel_raw(&kernel_add_16, &mut io, 1, &[false, false]);
    let c = io[1].clone();
    let result = ctx.copy_raw_to_host(c);
    assert_eq!(result, vec![M31::from(16 * 17 / 2)]);

    let computation_graph = ctx.to_computation_graph();
    let (prover_setup, verifier_setup) = <P as ProvingSystem<M31Config>>::setup(&computation_graph);
    let proof = P::prove(&prover_setup, &computation_graph, &ctx.device_memories);
    assert!(P::verify(&verifier_setup, &computation_graph, &proof));
}

fn div_2x5<C: Config>(api: &mut API<C>, inputs: &mut Vec<Vec<Variable>>) {
    let mut s = vec![];
    for i in 0..5 {
        s.push(api.div(inputs[0][i], inputs[1][i], true));
    }
    for i in 0..5 {
        inputs[2][i] = s[i];
    }
}

fn add_5<C: Config>(api: &mut API<C>, inputs: &mut Vec<Vec<Variable>>) {
    let mut sum = api.constant(0);
    for i in 0..5 {
        sum = api.add(sum, inputs[0][i]);
    }
    inputs[1][0] = sum;
}

#[test]
#[allow(deprecated)]
fn zkcuda_2() {
    let kernel_add_5: Kernel<M31Config> = compile_with_spec(
        add_5,
        &[
            IOVecSpec {
                len: 5,
                is_input: true,
                is_output: false,
            },
            IOVecSpec {
                len: 1,
                is_input: false,
                is_output: true,
            },
        ],
    )
    .unwrap();
    let kernel_div_2x5: Kernel<M31Config> = compile_with_spec(
        div_2x5,
        &[
            IOVecSpec {
                len: 5,
                is_input: true,
                is_output: false,
            },
            IOVecSpec {
                len: 5,
                is_input: true,
                is_output: false,
            },
            IOVecSpec {
                len: 5,
                is_input: false,
                is_output: true,
            },
        ],
    )
    .unwrap();

    let mut ctx: Context<M31Config> = Context::default();
    let mut a = vec![];
    let mut b = vec![];
    for j in 0..8 {
        for i in j * 5..j * 5 + 5 {
            a.push(M31::from((i + 1) * (i % 5 + 1)));
        }
        for _ in 0..3 {
            a.push(M31::from(0));
        }
    }
    /*for _ in 0..24 {
        a.push(M31::from(0));
    }*/
    for i in 0..8 {
        b.push(M31::from(i + 1_u32));
    }
    /*for _ in 0..3 {
        b.push(M31::from(0));
    }*/
    let a = ctx.copy_raw_to_device(&a);
    let b = ctx.copy_raw_to_device(&b);
    let mut io = vec![a, b, None];
    ctx.call_kernel_raw(&kernel_div_2x5, &mut io, 8, &[false, true, false]);
    let c = io[2].clone();
    let mut io = vec![c, None];
    ctx.call_kernel_raw(&kernel_add_5, &mut io, 8, &[false, false]);
    let c = io[1].clone();
    let mut io = vec![c, None];
    ctx.call_kernel_raw(&kernel_add_5, &mut io, 1, &[false, false]);
    let c = io[1].clone();
    let result = ctx.copy_raw_to_host(c);
    assert_eq!(result, vec![M31::from(25 * 26 / 2)]);

    type P = Expander<M31Config>;
    let computation_graph = ctx.to_computation_graph();
    let (prover_setup, verifier_setup) = <P as ProvingSystem<M31Config>>::setup(&computation_graph);
    let proof = P::prove(&prover_setup, &computation_graph, &ctx.device_memories);
    assert!(P::verify(&verifier_setup, &computation_graph, &proof));
}

>>>>>>> 3a4d50a3
#[kernel]
fn macro_kernel<C: Config>(
    api: &mut API<C>,
    a: &[[InputVariable; 4]; 2],
    b: &mut [[OutputVariable; 1]; 4],
    c: &mut [[[InputOutputVariable; 2]; 1]; 4],
) {
    for i in 0..4 {
        b[i][0] = api.add(a[0][i], a[1][i]);
        c[i][0][0] = api.add(c[i][0][0], c[i][0][1]);
    }
}

#[kernel]
fn macro_kernel_2<C: Config>(
    api: &mut API<C>,
    a: &InputVariable,
    b: &mut OutputVariable,
    c: &mut InputOutputVariable,
) {
    *b = api.add(*a, *c);
    *c = api.add(*c, *b);
}

#[kernel]
fn macro_kernel_3<C: Config>(
    api: &mut API<C>,
    a: &mut [[[InputOutputVariable; 4]; 8]; 16],
    b: &mut [[[InputOutputVariable; 16]; 8]; 4],
    c: &InputVariable,
) {
    for i in 0..16 {
        for j in 0..8 {
            for k in 0..4 {
                let x = api.add(a[i][j][k], c);
                a[i][j][k] = b[k][j][i];
                b[k][j][i] = x;
            }
        }
    }
}

#[test]
fn compile_macro_kernels() {
    let _ = compile_macro_kernel::<M31Config>();
    let _ = compile_macro_kernel_2::<M31Config>();
    let _ = compile_macro_kernel_3::<M31Config>();
}

#[kernel]
fn identity_1<C: Config>(_api: &mut API<C>, _a: &mut InputOutputVariable) {}
#[kernel]
fn identity_3<C: Config>(_api: &mut API<C>, _a: &mut [InputOutputVariable; 3]) {}
#[kernel]
fn identity_5<C: Config>(_api: &mut API<C>, _a: &mut [InputOutputVariable; 5]) {}

fn context_shape_test_1_impl<P: ProvingSystem<M31Config>>() {
    type C = M31Config;
    type F = CircuitField<C>;
    let one = F::one();
    let identity_1 = compile_identity_1::<C>().unwrap();
    let identity_3 = compile_identity_3::<C>().unwrap();

    let mut ctx: Context<C> = Context::default();

    // Part 1
    // Since we only use the shape [15, 1], the representation of the vector is "xxxxxxxxxxxxxxx.".
    let mut a = ctx.copy_to_device(&vec![one; 15]);
    call_kernel!(ctx, identity_1, 15, mut a).unwrap();
    assert_eq!(ctx.copy_to_host::<Vec<F>>(a), vec![one; 15]);

    // Part 2
    // Since we use [15, 1] and [3, 5], the context will find a representation that is compatible with both.
    // The representation of the vector is "xxxxx...xxxxx...xxxxx...........".
    let mut a = ctx.copy_to_device(&vec![one; 15]);
    let mut b = a.reshape(&[5, 3]);
    call_kernel!(ctx, identity_1, 15, mut a).unwrap();
    call_kernel!(ctx, identity_3, 5, mut b).unwrap();
    let b = b.reshape(&[15]);
    assert_eq!(ctx.copy_to_host::<Vec<F>>(a), vec![one; 15]);
    assert_eq!(ctx.copy_to_host::<Vec<F>>(b), vec![one; 15]);

    let computation_graph = ctx.compile_computation_graph().unwrap();
    ctx.solve_witness().unwrap();

    // Debugging output and assertions
    let dm_len = ctx
        .export_device_memories()
        .iter()
        .map(|m| m.len())
        .collect::<Vec<_>>();
    for kernel in computation_graph.kernels().iter() {
        println!("Kernel input: {:?}", kernel.layered_circuit_input());
    }
    println!(
        "Commitments lens: {:?}",
        computation_graph.commitments_lens()
    );
    for proof_template in computation_graph.proof_templates() {
        println!("Proof template: {:?}", proof_template);
    }
    println!("Device memories length: {:?}", dm_len);
    assert_eq!(
        dm_len,
        vec![
            16, // Part 1 input
            16, // Part 1 output
            32, // Part 2 input
            32, // Part 2 output a
            32, // Part 2 output b
        ]
    );
    assert_eq!(computation_graph.commitments_lens(), dm_len);

    let (prover_setup, verifier_setup) = P::setup(&computation_graph);
    let proof = P::prove(
        &prover_setup,
        &computation_graph,
        &ctx.export_device_memories(),
    );
    assert!(P::verify(&verifier_setup, &computation_graph, &proof));
    P::post_process();
}

#[test]
#[allow(deprecated)]
fn context_shape_test_1() {
    context_shape_test_1_impl::<DummyProvingSystem<M31Config>>();
    context_shape_test_1_impl::<ExpanderGKRProvingSystem<M31Config>>();
}

/*
    In this test, we try to reshape a vector of length 15 into a shape of [3, 5] and then [5, 3].
    The [3, 5] shape forces the lowlevel representation to be "xxxxx...xxxxx...xxxxx...........".
    The [5, 3] shape forces the lowlevel representation to be "xxx.xxx.xxx.xxx.xxx.............".
    They are incompatible, so it will panic at the second kernel call.
*/
#[test]
#[should_panic(expected = "Detected illegal shape operation")]
fn context_shape_test_2() {
    type C = M31Config;
    type F = CircuitField<C>;
    let one = F::one();
    let identity_3 = compile_identity_3::<C>().unwrap();
    let identity_5 = compile_identity_5::<C>().unwrap();

    let mut ctx: Context<C> = Context::default();
    let a = ctx.copy_to_device(&vec![one; 15]);
    let mut b = a.reshape(&[5, 3]);
    let mut a = a.reshape(&[3, 5]);
    call_kernel!(ctx, identity_5, 3, mut a).unwrap();
    call_kernel!(ctx, identity_3, 5, mut b).unwrap();
    let _ = (a, b);
}

#[test]
fn context_shape_test_2_success() {
    type C = M31Config;
    type F = CircuitField<C>;
    let one = F::one();
    let identity_5 = compile_identity_5::<C>().unwrap();

    let mut ctx: Context<C> = Context::default();
    let a = ctx.copy_to_device(&vec![one; 15]);
    let b = a.reshape(&[5, 3]);
    let mut a = a.reshape(&[3, 5]);
    call_kernel!(ctx, identity_5, 3, mut a).unwrap();
    let _ = (a, b);
}<|MERGE_RESOLUTION|>--- conflicted
+++ resolved
@@ -1,238 +1,6 @@
 use super::{context::*, kernel::*, proving_system::*, shape::*};
 use crate::frontend::*;
 
-<<<<<<< HEAD
-=======
-fn add_2<C: Config>(api: &mut API<C>, inputs: &mut Vec<Vec<Variable>>) {
-    let a = inputs[0][0];
-    let b = inputs[0][1];
-    let sum = api.add(a, b);
-    inputs[1][0] = sum;
-}
-
-fn div_2x8<C: Config>(api: &mut API<C>, inputs: &mut Vec<Vec<Variable>>) {
-    let mut s = vec![];
-    for i in 0..8 {
-        s.push(api.div(inputs[0][i], inputs[1][i], true));
-    }
-    for i in 0..8 {
-        inputs[2][i] = s[i];
-    }
-}
-
-fn add_16<C: Config>(api: &mut API<C>, inputs: &mut Vec<Vec<Variable>>) {
-    let mut sum = api.constant(0);
-    for i in 0..16 {
-        sum = api.add(sum, inputs[0][i]);
-    }
-    inputs[1][0] = sum;
-}
-
-#[test]
-#[allow(deprecated)]
-fn zkcuda_1() {
-    let kernel_add_2: Kernel<M31Config> = compile_with_spec(
-        add_2,
-        &[
-            IOVecSpec {
-                len: 2,
-                is_input: true,
-                is_output: false,
-            },
-            IOVecSpec {
-                len: 1,
-                is_input: false,
-                is_output: true,
-            },
-        ],
-    )
-    .unwrap();
-    let kernel_add_16: Kernel<M31Config> = compile_with_spec(
-        add_16,
-        &[
-            IOVecSpec {
-                len: 16,
-                is_input: true,
-                is_output: false,
-            },
-            IOVecSpec {
-                len: 1,
-                is_input: false,
-                is_output: true,
-            },
-        ],
-    )
-    .unwrap();
-    let kernel_div_2x8: Kernel<M31Config> = compile_with_spec(
-        div_2x8,
-        &[
-            IOVecSpec {
-                len: 8,
-                is_input: true,
-                is_output: false,
-            },
-            IOVecSpec {
-                len: 8,
-                is_input: true,
-                is_output: false,
-            },
-            IOVecSpec {
-                len: 8,
-                is_input: false,
-                is_output: true,
-            },
-        ],
-    )
-    .unwrap();
-
-    let mut ctx: Context<M31Config> = Context::default();
-    let mut a = vec![];
-    for i in 0..32 {
-        a.push(M31::from(i + 1_u32));
-    }
-    let a = ctx.copy_raw_to_device(&a);
-    let mut io = vec![a, None];
-    ctx.call_kernel_raw(&kernel_add_2, &mut io, 16, &[false, false]);
-    let b = io[1].clone();
-    let mut io = vec![b, None];
-    ctx.call_kernel_raw(&kernel_add_16, &mut io, 1, &[false, false]);
-    let c = io[1].clone();
-    let result = ctx.copy_raw_to_host(c);
-    assert_eq!(result, vec![M31::from(32 * 33 / 2)]);
-
-    type P = DummyProvingSystem<M31Config>;
-    let computation_graph = ctx.to_computation_graph();
-    let (prover_setup, verifier_setup) = <P as ProvingSystem<M31Config>>::setup(&computation_graph);
-    let proof = P::prove(&prover_setup, &computation_graph, &ctx.device_memories);
-    assert!(P::verify(&verifier_setup, &computation_graph, &proof));
-
-    let mut ctx: Context<M31Config> = Context::default();
-    let mut a = vec![];
-    let mut b = vec![];
-    for i in 0..16 {
-        a.push(M31::from((i + 1) * (i % 8 + 1)));
-    }
-    for i in 0..8 {
-        b.push(M31::from(i + 1_u32));
-    }
-    let a = ctx.copy_raw_to_device(&a);
-    let b = ctx.copy_raw_to_device(&b);
-    let mut io = vec![a, b, None];
-    ctx.call_kernel_raw(&kernel_div_2x8, &mut io, 2, &[false, true, false]);
-    let c = io[2].clone();
-    let mut io = vec![c, None];
-    ctx.call_kernel_raw(&kernel_add_16, &mut io, 1, &[false, false]);
-    let c = io[1].clone();
-    let result = ctx.copy_raw_to_host(c);
-    assert_eq!(result, vec![M31::from(16 * 17 / 2)]);
-
-    let computation_graph = ctx.to_computation_graph();
-    let (prover_setup, verifier_setup) = <P as ProvingSystem<M31Config>>::setup(&computation_graph);
-    let proof = P::prove(&prover_setup, &computation_graph, &ctx.device_memories);
-    assert!(P::verify(&verifier_setup, &computation_graph, &proof));
-}
-
-fn div_2x5<C: Config>(api: &mut API<C>, inputs: &mut Vec<Vec<Variable>>) {
-    let mut s = vec![];
-    for i in 0..5 {
-        s.push(api.div(inputs[0][i], inputs[1][i], true));
-    }
-    for i in 0..5 {
-        inputs[2][i] = s[i];
-    }
-}
-
-fn add_5<C: Config>(api: &mut API<C>, inputs: &mut Vec<Vec<Variable>>) {
-    let mut sum = api.constant(0);
-    for i in 0..5 {
-        sum = api.add(sum, inputs[0][i]);
-    }
-    inputs[1][0] = sum;
-}
-
-#[test]
-#[allow(deprecated)]
-fn zkcuda_2() {
-    let kernel_add_5: Kernel<M31Config> = compile_with_spec(
-        add_5,
-        &[
-            IOVecSpec {
-                len: 5,
-                is_input: true,
-                is_output: false,
-            },
-            IOVecSpec {
-                len: 1,
-                is_input: false,
-                is_output: true,
-            },
-        ],
-    )
-    .unwrap();
-    let kernel_div_2x5: Kernel<M31Config> = compile_with_spec(
-        div_2x5,
-        &[
-            IOVecSpec {
-                len: 5,
-                is_input: true,
-                is_output: false,
-            },
-            IOVecSpec {
-                len: 5,
-                is_input: true,
-                is_output: false,
-            },
-            IOVecSpec {
-                len: 5,
-                is_input: false,
-                is_output: true,
-            },
-        ],
-    )
-    .unwrap();
-
-    let mut ctx: Context<M31Config> = Context::default();
-    let mut a = vec![];
-    let mut b = vec![];
-    for j in 0..8 {
-        for i in j * 5..j * 5 + 5 {
-            a.push(M31::from((i + 1) * (i % 5 + 1)));
-        }
-        for _ in 0..3 {
-            a.push(M31::from(0));
-        }
-    }
-    /*for _ in 0..24 {
-        a.push(M31::from(0));
-    }*/
-    for i in 0..8 {
-        b.push(M31::from(i + 1_u32));
-    }
-    /*for _ in 0..3 {
-        b.push(M31::from(0));
-    }*/
-    let a = ctx.copy_raw_to_device(&a);
-    let b = ctx.copy_raw_to_device(&b);
-    let mut io = vec![a, b, None];
-    ctx.call_kernel_raw(&kernel_div_2x5, &mut io, 8, &[false, true, false]);
-    let c = io[2].clone();
-    let mut io = vec![c, None];
-    ctx.call_kernel_raw(&kernel_add_5, &mut io, 8, &[false, false]);
-    let c = io[1].clone();
-    let mut io = vec![c, None];
-    ctx.call_kernel_raw(&kernel_add_5, &mut io, 1, &[false, false]);
-    let c = io[1].clone();
-    let result = ctx.copy_raw_to_host(c);
-    assert_eq!(result, vec![M31::from(25 * 26 / 2)]);
-
-    type P = Expander<M31Config>;
-    let computation_graph = ctx.to_computation_graph();
-    let (prover_setup, verifier_setup) = <P as ProvingSystem<M31Config>>::setup(&computation_graph);
-    let proof = P::prove(&prover_setup, &computation_graph, &ctx.device_memories);
-    assert!(P::verify(&verifier_setup, &computation_graph, &proof));
-}
-
->>>>>>> 3a4d50a3
 #[kernel]
 fn macro_kernel<C: Config>(
     api: &mut API<C>,
@@ -361,7 +129,7 @@
 #[allow(deprecated)]
 fn context_shape_test_1() {
     context_shape_test_1_impl::<DummyProvingSystem<M31Config>>();
-    context_shape_test_1_impl::<ExpanderGKRProvingSystem<M31Config>>();
+    context_shape_test_1_impl::<Expander<M31Config>>();
 }
 
 /*
