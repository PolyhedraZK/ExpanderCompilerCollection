--- conflicted
+++ resolved
@@ -291,50 +291,9 @@
 {
     let p_keys = &mut prover_setup.p_keys;
     let v_keys = &mut verifier_setup.v_keys;
-<<<<<<< HEAD
-
-    let computation_graph = computation_graph.unwrap();
-    for template in computation_graph.proof_templates().iter() {
-        for (x, is_broadcast) in template
-            .commitment_indices()
-            .iter()
-            .zip(template.is_broadcast().iter())
-        {
-            let val_total_len = computation_graph.commitments_lens()[*x];
-            assert!(val_total_len.is_power_of_two());
-            let (val_actual_len, parallel_count) = if *is_broadcast {
-                (val_total_len, 1)
-            } else {
-                let parallel_count = next_power_of_two(template.parallel_count());
-                (val_total_len / parallel_count, parallel_count)
-            };
-
-            if p_keys.contains_key(&(val_actual_len, parallel_count)) {
-                continue;
-            }
-
-            let local_mpi_config = generate_local_mpi_config(global_mpi_config, parallel_count);
-
-            let (p_key, v_key) = if let Some(local_mpi_config) = local_mpi_config {
-                let (_params, p_key, v_key, _scratch) = pcs_testing_setup_fixed_seed::<
-                    C::FieldConfig,
-                    C::TranscriptConfig,
-                    C::PCSConfig,
-                >(
-                    val_actual_len, &local_mpi_config
-                );
-                (p_key, v_key)
-            } else {
-                <C::PCSConfig as ExpanderPCS<C::FieldConfig, C::PCSField>>::SRS::default()
-                    .into_keys()
-            };
-            p_keys.insert((val_actual_len, parallel_count), p_key);
-            v_keys.insert((val_actual_len, parallel_count), v_key);
-=======
-    for commitment_len in computation_graph.unwrap().commitments_lens.iter() {
+    for commitment_len in computation_graph.unwrap().commitments_lens().iter() {
         if p_keys.contains_key(commitment_len) {
             continue;
->>>>>>> d87e66a8
         }
         let (_params, p_key, v_key, _scratch) =
             pcs_testing_setup_fixed_seed::<C::FieldConfig, C::TranscriptConfig, C::PCSConfig>(
@@ -357,49 +316,6 @@
     ECCConfig: Config<FieldConfig = C::FieldConfig>,
     C::FieldConfig: FieldEngine<SimdCircuitField = C::PCSField>,
 {
-<<<<<<< HEAD
-    let commitments = computation_graph
-        .proof_templates()
-        .iter()
-        .map(|template| {
-            template
-                .commitment_indices()
-                .iter()
-                .zip(template.is_broadcast().iter())
-                .map(|(x, is_broadcast)| {
-                    commit::<C>(
-                        global_mpi_config,
-                        prover_setup,
-                        values[*x].as_ref(),
-                        next_power_of_two(template.parallel_count()),
-                        *is_broadcast,
-                    )
-                })
-                .unzip::<_, _, Vec<_>, Vec<_>>()
-        })
-        .collect::<Vec<_>>();
-
-    let proofs = computation_graph
-        .proof_templates()
-        .iter()
-        .zip(commitments.iter())
-        .map(|(template, _commitments_kernel)| {
-            prove_kernel::<C, ECCConfig>(
-                global_mpi_config,
-                prover_setup,
-                template.kernel_id(),
-                &computation_graph.kernels()[template.kernel_id()],
-                &[],
-                &[],
-                &template
-                    .commitment_indices()
-                    .iter()
-                    .map(|x| values[*x].as_ref())
-                    .collect::<Vec<_>>(),
-                next_power_of_two(template.parallel_count()),
-                template.is_broadcast(),
-            )
-=======
     let (commitments, extra_infos) = if global_mpi_config.is_root() {
         let (commitments, extra_infos) = values
             .iter()
@@ -411,21 +327,21 @@
     };
 
     let proofs = computation_graph
-        .proof_templates
+        .proof_templates()
         .iter()
         .map(|template| {
             let commitment_values = template
-                .commitment_indices
+                .commitment_indices()
                 .iter()
                 .map(|&idx| values[idx].as_ref())
                 .collect::<Vec<_>>();
 
             let gkr_end_state = prove_kernel_gkr::<C, ECCConfig>(
                 global_mpi_config,
-                &computation_graph.kernels[template.kernel_id],
+                &computation_graph.kernels()[template.kernel_id()],
                 &commitment_values,
-                next_power_of_two(template.parallel_count),
-                &template.is_broadcast,
+                next_power_of_two(template.parallel_count()),
+                &template.is_broadcast(),
             );
 
             if global_mpi_config.is_root() {
@@ -441,12 +357,12 @@
                         prover_setup,
                         &commitment_values,
                         &template
-                            .commitment_indices
+                            .commitment_indices()
                             .iter()
                             .map(|&idx| &extra_infos.as_ref().unwrap()[idx])
                             .collect::<Vec<_>>(),
                         c,
-                        &template.is_broadcast,
+                        &template.is_broadcast(),
                         &mut transcript,
                     );
                 });
@@ -457,7 +373,6 @@
             } else {
                 None
             }
->>>>>>> d87e66a8
         })
         .collect::<Vec<_>>();
 
