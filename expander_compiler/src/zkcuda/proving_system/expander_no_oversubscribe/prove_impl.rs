use arith::{Field, Fr, SimdField};
use expander_utils::timer::Timer;
use gkr_engine::{
    BN254ConfigXN, ExpanderDualVarChallenge, FieldEngine, GKREngine, MPIConfig, MPIEngine,
    Transcript,
};

use crate::{
    frontend::{Config, SIMDField},
    utils::misc::next_power_of_two,
    zkcuda::{
        context::ComputationGraph,
        kernel::{Kernel, LayeredCircuitInputVec},
        proving_system::{
            expander::{
                commit_impl::local_commit_impl,
                config::{GetFieldConfig, GetPCS, GetTranscript, ZKCudaConfig},
                prove_impl::{
                    get_local_vals, prepare_expander_circuit, prepare_inputs_with_local_vals,
                },
                structs::{ExpanderProof, ExpanderProverSetup},
            },
            expander_no_oversubscribe::profiler::NBytesProfiler,
            expander_parallelized::{
                prove_impl::partition_single_gkr_claim_and_open_pcs_mpi,
                server_ctrl::generate_local_mpi_config,
            },
            expander_pcs_defered::prove_impl::{
                extract_pcs_claims, max_len_setup_commit_impl, open_defered_pcs,
            },
            CombinedProof, Expander,
        },
    },
};

pub fn mpi_prove_no_oversubscribe_impl<ZC: ZKCudaConfig>(
    global_mpi_config: &MPIConfig<'static>,
    prover_setup: &ExpanderProverSetup<GetFieldConfig<ZC>, GetPCS<ZC>>,
    computation_graph: &ComputationGraph<ZC::ECCConfig>,
    values: &[impl AsRef<[SIMDField<ZC::ECCConfig>]>],
    n_bytes_profiler: &mut NBytesProfiler,
) -> Option<CombinedProof<ZC::ECCConfig, Expander<ZC::GKRConfig>>>
where
    <ZC::GKRConfig as GKREngine>::FieldConfig: FieldEngine<CircuitField = Fr, ChallengeField = Fr>,
{
    let commit_timer = Timer::new("Commit to all input", global_mpi_config.is_root());
    let (commitments, states) = if global_mpi_config.is_root() {
        let (commitments, states) = values
            .iter()
            .map(|value| match ZC::BATCH_PCS {
                true => max_len_setup_commit_impl::<ZC::GKRConfig, ZC::ECCConfig>(
                    prover_setup,
                    value.as_ref(),
                ),
                false => local_commit_impl::<ZC::GKRConfig, ZC::ECCConfig>(
                    prover_setup.p_keys.get(&value.as_ref().len()).unwrap(),
                    value.as_ref(),
                ),
            })
            .unzip::<_, _, Vec<_>, Vec<_>>();
        (Some(commitments), Some(states))
    } else {
        (None, None)
    };
    commit_timer.stop();
<<<<<<< HEAD

    std::thread::sleep(std::time::Duration::from_secs(10));

=======
>>>>>>> 2131cfc8
    let mut vals_ref = vec![];
    let mut challenges = vec![];
    let prove_timer = Timer::new("Prove all kernels", global_mpi_config.is_root());
    let proofs =
        computation_graph
            .proof_templates()
            .iter()
            .map(|template| {
                let commitment_values = template
                    .commitment_indices()
                    .iter()
                    .map(|&idx| values[idx].as_ref())
                    .collect::<Vec<_>>();
                let single_kernel_gkr_timer =
                    Timer::new("small gkr kernel", global_mpi_config.is_root());
                let gkr_end_state = prove_kernel_gkr_no_oversubscribe::<
                    GetFieldConfig<ZC>,
                    GetTranscript<ZC>,
                    ZC::ECCConfig,
                >(
                    global_mpi_config,
                    &computation_graph.kernels()[template.kernel_id()],
                    &commitment_values,
                    next_power_of_two(template.kernel_parallel_count()),
                    template.data_broadcast_count(),
                    n_bytes_profiler,
                );
                single_kernel_gkr_timer.stop();

                match ZC::BATCH_PCS {
                    true => {
                        if global_mpi_config.is_root() {
                            let (mut transcript, challenge) = gkr_end_state.unwrap();
                            assert!(challenge.challenge_y().is_none());
                            let challenge = challenge.challenge_x();

                            let (local_vals_ref, local_challenges) =
                                extract_pcs_claims::<ZC::GKRConfig>(
                                    &commitment_values,
                                    &challenge,
                                    template.data_broadcast_count(),
                                    next_power_of_two(template.kernel_parallel_count()),
                                );

                            vals_ref.extend(local_vals_ref);
                            challenges.extend(local_challenges);

                            Some(ExpanderProof {
                                data: vec![transcript.finalize_and_get_proof()],
                            })
                        } else {
                            None
                        }
                    }
                    false => {
                        if global_mpi_config.is_root() {
                            let pcs_open_timer = Timer::new("pcs open", true);
                            let (mut transcript, challenge) = gkr_end_state.unwrap();
                            let challenges = if let Some(challenge_y) = challenge.challenge_y() {
                                vec![challenge.challenge_x(), challenge_y]
                            } else {
                                vec![challenge.challenge_x()]
                            };

                            challenges.iter().for_each(|c| {
                                partition_single_gkr_claim_and_open_pcs_mpi::<ZC::GKRConfig>(
                                    prover_setup,
                                    &commitment_values,
                                    &template
                                        .commitment_indices()
                                        .iter()
                                        .map(|&idx| &states.as_ref().unwrap()[idx])
                                        .collect::<Vec<_>>(),
                                    c,
                                    template.data_broadcast_count(),
                                    &mut transcript,
                                );
                            });

                            pcs_open_timer.stop();
                            Some(ExpanderProof {
                                data: vec![transcript.finalize_and_get_proof()],
                            })
                        } else {
                            None
                        }
                    }
                }
            })
            .collect::<Vec<_>>();
    prove_timer.stop();

    std::thread::sleep(std::time::Duration::from_secs(10));

    match ZC::BATCH_PCS {
        true => {
            if global_mpi_config.is_root() {
                let mut proofs = proofs.into_iter().map(|p| p.unwrap()).collect::<Vec<_>>();

                let pcs_opening_timer = Timer::new("Batch PCS Opening for all kernels", true);
                let pcs_batch_opening = open_defered_pcs::<ZC::GKRConfig, ZC::ECCConfig>(
                    prover_setup,
                    &vals_ref,
                    &challenges,
                );
                pcs_opening_timer.stop();

                proofs.push(pcs_batch_opening);
                Some(CombinedProof {
                    commitments: commitments.unwrap(),
                    proofs,
                })
            } else {
                None
            }
        }
        false => {
            if global_mpi_config.is_root() {
                let proofs = proofs.into_iter().map(|p| p.unwrap()).collect::<Vec<_>>();
                Some(CombinedProof {
                    commitments: commitments.unwrap(),
                    proofs,
                })
            } else {
                None
            }
        }
    }
}

#[allow(clippy::too_many_arguments)]
pub fn prove_kernel_gkr_no_oversubscribe<F, T, ECCConfig>(
    mpi_config: &MPIConfig<'static>,
    kernel: &Kernel<ECCConfig>,
    commitments_values: &[&[F::SimdCircuitField]],
    kernel_parallel_count: usize,
    data_broadcast_count: &[usize],
    n_bytes_profiler: &mut NBytesProfiler,
) -> Option<(T, ExpanderDualVarChallenge<F>)>
where
    F: FieldEngine<CircuitField = Fr, ChallengeField = Fr>,
    T: Transcript,
    ECCConfig: Config<FieldConfig = F>,
{
    let local_mpi_config = generate_local_mpi_config(mpi_config, kernel_parallel_count);

    local_mpi_config.as_ref()?;

    let local_mpi_config = local_mpi_config.unwrap();
    let local_world_size = local_mpi_config.world_size();

    macro_rules! call_prove_kernel_gkr_internal {
        ($n:expr) => {
            prove_kernel_gkr_internal::<F, BN254ConfigXN<$n>, T, ECCConfig>(
                &local_mpi_config,
                kernel,
                commitments_values,
                kernel_parallel_count,
                data_broadcast_count,
                n_bytes_profiler,
            )
        };
    }

    let n_local_copies = kernel_parallel_count / local_world_size;
    match n_local_copies {
        1 => prove_kernel_gkr_internal::<F, F, T, ECCConfig>(
            &local_mpi_config,
            kernel,
            commitments_values,
            kernel_parallel_count,
            data_broadcast_count,
            n_bytes_profiler,
        ),
        2 => call_prove_kernel_gkr_internal!(2),
        4 => call_prove_kernel_gkr_internal!(4),
        8 => call_prove_kernel_gkr_internal!(8),
        16 => call_prove_kernel_gkr_internal!(16),
        32 => call_prove_kernel_gkr_internal!(32),
        64 => call_prove_kernel_gkr_internal!(64),
        128 => call_prove_kernel_gkr_internal!(128),
        256 => call_prove_kernel_gkr_internal!(256),
        512 => call_prove_kernel_gkr_internal!(512),
        1024 => call_prove_kernel_gkr_internal!(1024),
        2048 => call_prove_kernel_gkr_internal!(2048),
        4096 => call_prove_kernel_gkr_internal!(4096),
        8192 => call_prove_kernel_gkr_internal!(8192),
        16384 => call_prove_kernel_gkr_internal!(16384),
        32768 => call_prove_kernel_gkr_internal!(32768),
        65536 => call_prove_kernel_gkr_internal!(65536),
        _ => {
            panic!("Unsupported parallel count: {kernel_parallel_count}");
        }
    }
}

pub fn prove_kernel_gkr_internal<FBasic, FMulti, T, ECCConfig>(
    mpi_config: &MPIConfig<'static>,
    kernel: &Kernel<ECCConfig>,
    commitments_values: &[&[FBasic::SimdCircuitField]],
    kernel_parallel_count: usize,
    data_broadcast_count: &[usize],
    n_bytes_profiler: &mut NBytesProfiler,
) -> Option<(T, ExpanderDualVarChallenge<FBasic>)>
where
    FBasic: FieldEngine<CircuitField = Fr, ChallengeField = Fr>,
    FMulti:
        FieldEngine<CircuitField = FBasic::CircuitField, ChallengeField = FBasic::ChallengeField>,
    T: Transcript,
    ECCConfig: Config<FieldConfig = FBasic>,
{
    let world_rank = mpi_config.world_rank();
    let world_size = mpi_config.world_size();
    let n_copies = kernel_parallel_count / world_size;
    let local_commitment_values = get_local_vals_multi_copies(
        commitments_values,
        data_broadcast_count,
        world_rank,
        n_copies,
        kernel_parallel_count,
    );

    let (mut expander_circuit, mut prover_scratch) =
        prepare_expander_circuit::<FMulti, ECCConfig>(kernel, world_size);

    let mut transcript = T::new();
    let challenge = prove_gkr_with_local_vals_multi_copies::<FBasic, FMulti, T>(
        &mut expander_circuit,
        &mut prover_scratch,
        &local_commitment_values,
        kernel.layered_circuit_input(),
        &mut transcript,
        mpi_config,
        n_bytes_profiler,
    );

    Some((transcript, challenge))
}

pub fn get_local_vals_multi_copies<'vals_life, F: Field>(
    global_vals: &'vals_life [impl AsRef<[F]>],
    data_broadcast_count: &[usize],
    local_world_rank: usize,
    n_copies: usize,
    kernel_parallel_count: usize,
) -> Vec<Vec<&'vals_life [F]>> {
    let parallel_indices = (0..n_copies)
        .map(|i| local_world_rank * n_copies + i)
        .collect::<Vec<_>>();

    parallel_indices
        .iter()
        .map(|&kernel_parallel_index| {
            get_local_vals(
                global_vals,
                data_broadcast_count,
                kernel_parallel_index,
                kernel_parallel_count,
            )
        })
        .collect::<Vec<_>>()
}

pub fn prove_gkr_with_local_vals_multi_copies<FBasic, FMulti, T>(
    expander_circuit: &mut expander_circuit::Circuit<FMulti>,
    prover_scratch: &mut sumcheck::ProverScratchPad<FMulti>,
    local_commitment_values_multi_copies: &[Vec<impl AsRef<[FBasic::SimdCircuitField]>>],
    partition_info: &[LayeredCircuitInputVec],
    transcript: &mut T,
    mpi_config: &MPIConfig,
    _n_bytes_profiler: &mut NBytesProfiler,
) -> ExpanderDualVarChallenge<FBasic>
where
    FBasic: FieldEngine<CircuitField = Fr, ChallengeField = Fr>,
    FMulti:
        FieldEngine<CircuitField = FBasic::CircuitField, ChallengeField = FBasic::ChallengeField>,
    T: Transcript,
{
    let input_vals_multi_copies = local_commitment_values_multi_copies
        .iter()
        .map(|local_commitment_values| {
            prepare_inputs_with_local_vals(
                1 << expander_circuit.log_input_size(),
                partition_info,
                local_commitment_values,
            )
        })
        .collect::<Vec<_>>();

    let mut input_vals =
        vec![FMulti::SimdCircuitField::ZERO; 1 << expander_circuit.log_input_size()];

    for (i, vals) in input_vals.iter_mut().enumerate() {
        let vals_unpacked = input_vals_multi_copies
            .iter()
            .flat_map(|v| v[i].unpack())
            .collect::<Vec<_>>();
        *vals = FMulti::SimdCircuitField::pack(&vals_unpacked);
    }
    expander_circuit.layers[0].input_vals = input_vals;

    expander_circuit.fill_rnd_coefs(transcript);
    expander_circuit.evaluate();

    #[cfg(feature = "zkcuda_profile")]
    {
        expander_circuit.layers.iter().for_each(|layer| {
            layer.input_vals.iter().for_each(|val| {
                val.unpack().iter().for_each(|fr| {
                    _n_bytes_profiler.add_fr(*fr);
                })
            });
        });
    }

    let (claimed_v, challenge) =
        gkr::gkr_prove(expander_circuit, prover_scratch, transcript, mpi_config);
    assert_eq!(claimed_v, FBasic::ChallengeField::from(0u32));

    let n_simd_vars_basic = FBasic::SimdCircuitField::PACK_SIZE.ilog2() as usize;

    ExpanderDualVarChallenge {
        rz_0: challenge.rz_0,
        rz_1: challenge.rz_1,
        r_simd: challenge.r_simd[..n_simd_vars_basic].to_vec(),
        r_mpi: {
            let mut v = challenge.r_simd[n_simd_vars_basic..].to_vec();
            v.extend(&challenge.r_mpi);
            v
        },
    }
}<|MERGE_RESOLUTION|>--- conflicted
+++ resolved
@@ -63,12 +63,9 @@
         (None, None)
     };
     commit_timer.stop();
-<<<<<<< HEAD
 
     std::thread::sleep(std::time::Duration::from_secs(10));
 
-=======
->>>>>>> 2131cfc8
     let mut vals_ref = vec![];
     let mut challenges = vec![];
     let prove_timer = Timer::new("Prove all kernels", global_mpi_config.is_root());
