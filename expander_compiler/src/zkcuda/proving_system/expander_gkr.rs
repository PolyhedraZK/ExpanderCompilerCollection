use std::io::{Cursor, Read};
use std::collections::HashMap;

use crate::circuit::config::Config;
use crate::field;

use super::super::kernel::Kernel;
use super::{check_inputs, prepare_inputs, Commitment, ProvingSystem};

use arith::Field;
use expander_circuit::Circuit;
use expander_config::GKRConfig;
use expander_transcript::{Proof as ExpanderProof, Transcript};
use gkr::{gkr_prove, gkr_verify};
use gkr_field_config::GKRFieldConfig;
use mpi_config::MPIConfig;
use poly_commit::{
    expander_pcs_init_testing_only, raw::*, ExpanderGKRChallenge, PCSEmptyType, PCSForExpanderGKR, StructuredReferenceString,
};
use polynomials::{EqPolynomial, MultiLinearPoly, RefMultiLinearPoly};
use serdes::ExpSerde;
use sumcheck::ProverScratchPad;

use rand::rngs::StdRng;
use rand::SeedableRng;

pub struct ExpanderGKRCommitment<C, T, PCS> 
where 
    C: GKRFieldConfig,
    T: Transcript<C::ChallengeField>,
    PCS: PCSForExpanderGKR<C, T>
{
    vals_len: usize,
    commitment: PCS::Commitment,
}

impl<Cfg, C, T, PCS> Commitment<Cfg> for ExpanderGKRCommitment<C, T, PCS> 
where 
    Cfg: Config<DefaultGKRFieldConfig = C>,
    C: GKRFieldConfig,
    T: Transcript<C::ChallengeField>,
    PCS: PCSForExpanderGKR<C, T>,
{
    fn vals_len(&self) -> usize {
        self.vals_len
    }
}

// Derive does not seem to work since PCS does not implement Clone, although all the fields do
impl<C, T, PCS> Clone for ExpanderGKRCommitment<C, T, PCS> 
where 
    C: GKRFieldConfig,
    T: Transcript<C::ChallengeField>,
    PCS: PCSForExpanderGKR<C, T>,
{
    fn clone(&self) -> Self {
        Self {
            vals_len: self.vals_len,
            commitment: self.commitment.clone(),
        }
    }
}

pub struct ExpanderGKRCommitmentExtraInfo<C, T, PCS>
where 
    C: GKRFieldConfig,
    T: Transcript<C::ChallengeField>,
    PCS: PCSForExpanderGKR<C, T>,
{
    scratch: PCS::ScratchPad,
}

impl<C, T, PCS> Clone for ExpanderGKRCommitmentExtraInfo<C, T, PCS>
where
    C: GKRFieldConfig,
    T: Transcript<C::ChallengeField>,
    PCS: PCSForExpanderGKR<C, T>,
{
    fn clone(&self) -> Self {
        Self {
            scratch: self.scratch.clone(),
        }
    }
}

pub struct ExpanderGKRProverSetup<C, T, PCS> 
where 
    C: GKRFieldConfig,
    T: Transcript<C::ChallengeField>,
    PCS: PCSForExpanderGKR<C, T>,
{
    p_keys: HashMap<usize, <PCS::SRS as StructuredReferenceString>::PKey>,
}

impl<C, T, PCS> Clone for ExpanderGKRProverSetup<C, T, PCS> 
where 
    C: GKRFieldConfig,
    T: Transcript<C::ChallengeField>,
    PCS: PCSForExpanderGKR<C, T>,
{
    fn clone(&self) -> Self {
        Self {
            p_keys: self.p_keys.clone(),
        }
    }
}

pub struct ExpanderGKRVerifierSetup<C, T, PCS> 
where 
    C: GKRFieldConfig,
    T: Transcript<C::ChallengeField>,
    PCS: PCSForExpanderGKR<C, T>,
{
    v_keys: HashMap<usize, <PCS::SRS as StructuredReferenceString>::VKey>,
}

impl<C, T, PCS> Clone for ExpanderGKRVerifierSetup<C, T, PCS> 
where 
    C: GKRFieldConfig,
    T: Transcript<C::ChallengeField>,
    PCS: PCSForExpanderGKR<C, T>,
{
    fn clone(&self) -> Self {
        Self {
            v_keys: self.v_keys.clone(),
        }
    }
    
}

#[derive(Clone)]
pub struct ExpanderGKRProof {
    data: Vec<ExpanderProof>,
}

pub struct ExpanderGKRProvingSystem<C: Config> {
    _config: std::marker::PhantomData<C>,
}

macro_rules! field {
    ($config: ident) => {
        $config::DefaultGKRFieldConfig
    };
}

macro_rules! transcript {
    ($config: ident) => {
        <$config::DefaultGKRConfig as GKRConfig>::Transcript
    };
}

macro_rules! pcs {
    ($config: ident) => {
        <$config::DefaultGKRConfig as GKRConfig>::PCS
    };
}

impl<C: Config> ProvingSystem<C> for ExpanderGKRProvingSystem<C> {
    type ProverSetup = ExpanderGKRProverSetup<field!(C), transcript!(C), pcs!(C)>;
    type VerifierSetup = ExpanderGKRVerifierSetup<field!(C), transcript!(C), pcs!(C)>;
    type Proof = ExpanderGKRProof;
    type Commitment = ExpanderGKRCommitment<field!(C), transcript!(C), pcs!(C)>;
    type CommitmentExtraInfo = ExpanderGKRCommitmentExtraInfo<field!(C), transcript!(C), pcs!(C)>;

    fn setup(computation_graph: &crate::zkcuda::proof::ComputationGraph<C>) -> (Self::ProverSetup, Self::VerifierSetup) {
        let mut p_keys = HashMap::new();
        let mut v_keys = HashMap::new();
        for commitment_len in computation_graph.commitments_lens.iter() {
            if p_keys.contains_key(commitment_len) {
                continue;
            }

            let (_params, p_key, v_key, _scratch) = 
                pcs_testing_setup_fixed_seed::<field!(C), transcript!(C), pcs!(C)>(*commitment_len);
            p_keys.insert(*commitment_len, p_key);
            v_keys.insert(*commitment_len, v_key);
        }
        (ExpanderGKRProverSetup { p_keys }, ExpanderGKRVerifierSetup { v_keys })
    }

    fn commit(
            prover_setup: &Self::ProverSetup,
            vals: &Vec<<C as Config>::DefaultSimdField>,
        ) -> (Self::Commitment, Self::CommitmentExtraInfo) {
        let n_vars = vals.len().ilog2() as usize;
        let params = <pcs!(C) as PCSForExpanderGKR<field!(C), transcript!(C)>>::gen_params(n_vars);
        let p_key = prover_setup.p_keys.get(&vals.len()).unwrap();
        let mut scratch = <pcs!(C) as PCSForExpanderGKR<field!(C), transcript!(C)>>::init_scratch_pad(&params, &MPIConfig::default());
        
        let commitment = 
            <pcs!(C) as PCSForExpanderGKR<field!(C), transcript!(C)>>::commit(
            &params,
            &MPIConfig::default(),
            p_key,
            &RefMultiLinearPoly::from_ref(vals), 
            &mut scratch,
        );
        (Self::Commitment { vals_len: vals.len(), commitment }, Self::CommitmentExtraInfo { scratch })
    }

    fn prove(
<<<<<<< HEAD
            prover_setup: &Self::ProverSetup,
            kernel: &Kernel<C>,
            _commitments: &[&Self::Commitment],
            commitments_extra_info: &[&Self::CommitmentExtraInfo],
            commitments_values: &[&[<C as Config>::DefaultSimdField]],
            parallel_count: usize,
            is_broadcast: &[bool],
        ) -> Self::Proof {
            check_inputs(kernel, commitments_values, parallel_count, is_broadcast);

            let mut expander_circuit = kernel.layered_circuit.export_to_expander().flatten();
            expander_circuit.identify_rnd_coefs();
            expander_circuit.identify_structure_info();
            let (max_num_input_var, max_num_output_var) = max_n_vars(&expander_circuit);
            let mut prover_scratch = ProverScratchPad::<C::DefaultGKRFieldConfig>::new(
                        max_num_input_var,
                        max_num_output_var,
                        1,
                    );

            let mut proof = ExpanderGKRProof { data: vec![] };

            // For each parallel index, prove the GKR proof
            for i in 0..parallel_count {
                let mut transcript = <C::DefaultGKRConfig as GKRConfig>::Transcript::new();
                transcript.append_u8_slice(&[0u8; 32]); // TODO: Replace with the commitment, and hash an additional a few times
                expander_circuit.layers[0].input_vals =
                    prepare_inputs(kernel, commitments_values, is_broadcast, i);
                expander_circuit.fill_rnd_coefs(&mut transcript);
                expander_circuit.evaluate();
                let (claimed_v, rx, ry, rsimd, _rmpi) = gkr_prove(
                    &expander_circuit,
                    &mut prover_scratch,
                    &mut transcript,
                    &MPIConfig::new(),
                );
                assert_eq!(
                    claimed_v,
                    <C::DefaultGKRFieldConfig as GKRFieldConfig>::ChallengeField::from(0)
                );
=======
        kernel: &Kernel<C>,
        commitments: &[&Self::Commitment],
        parallel_count: usize,
        is_broadcast: &[bool],
    ) -> ExpanderGKRProof {
        check_inputs(kernel, commitments, parallel_count, is_broadcast);

        let mut expander_circuit = kernel.layered_circuit.export_to_expander().flatten();
        expander_circuit.identify_rnd_coefs();
        expander_circuit.identify_structure_info();
        let (max_num_input_var, max_num_output_var) = max_n_vars(&expander_circuit);
        let mut prover_scratch = ProverScratchPad::<C::DefaultGKRFieldConfig>::new(
            max_num_input_var,
            max_num_output_var,
            1,
        );

        let mut proof = ExpanderGKRProof { data: vec![] };

        // For each parallel index, prove the GKR proof
        for i in 0..parallel_count {
            let mut transcript = <C::DefaultGKRConfig as GKRConfig>::Transcript::new();
            transcript.append_u8_slice(&[0u8; 32]); // TODO: Replace with the commitment, and hash an additional a few times
            expander_circuit.layers[0].input_vals =
                prepare_inputs(kernel, commitments, is_broadcast, i);
            expander_circuit.fill_rnd_coefs(&mut transcript);
            expander_circuit.evaluate();
            for x in expander_circuit
                .layers
                .last_mut()
                .unwrap()
                .output_vals
                .iter()
            {
                assert_eq!(*x, C::DefaultSimdField::zero());
            }
            let (claimed_v, rx, ry, rsimd, _rmpi) = gkr_prove(
                &expander_circuit,
                &mut prover_scratch,
                &mut transcript,
                &MPIConfig::new(),
            );
            assert_eq!(
                claimed_v,
                <C::DefaultGKRFieldConfig as GKRFieldConfig>::ChallengeField::from(0)
            );
>>>>>>> 693c3902

                prove_input_claim(
                    kernel,
                    commitments_values,
                    prover_setup,
                    commitments_extra_info,
                    &rx,
                    &rsimd,
                    is_broadcast,
                    i,
                    &mut transcript,
                );
                if let Some(ry) = ry {
                    prove_input_claim(
                        kernel,
                        commitments_values,
                        prover_setup,
                        commitments_extra_info,
                        &ry,
                        &rsimd,
                        is_broadcast,
                        i,
                        &mut transcript,
                    );
                }

                proof.data.push(transcript.finalize_and_get_proof());
            }

            proof

    }

    fn verify(
<<<<<<< HEAD
            verifier_setup: &Self::VerifierSetup,
            kernel: &Kernel<C>,
            proof: &Self::Proof,
            commitments: &[&Self::Commitment],
            parallel_count: usize,
            is_broadcast: &[bool],
        ) -> bool {
            let mut expander_circuit: Circuit<C::DefaultGKRFieldConfig> =
                kernel.layered_circuit.export_to_expander().flatten();
            expander_circuit.identify_rnd_coefs();
            expander_circuit.identify_structure_info();

            for i in 0..parallel_count {
                let mut transcript = <C::DefaultGKRConfig as GKRConfig>::Transcript::new();
                transcript.append_u8_slice(&[0u8; 32]); 
                let mut cursor = Cursor::new(&proof.data[i].bytes);
                cursor.set_position(32);
                let (mut verified, rz0, rz1, r_simd, _r_mpi, claimed_v0, claimed_v1) = gkr_verify(
                    &MPIConfig::default(),
                    &expander_circuit,
                    &[],
                    &<C::DefaultGKRFieldConfig as GKRFieldConfig>::ChallengeField::ZERO,
                    &mut transcript,
                    &mut cursor,
                );
    
=======
        kernel: &Kernel<C>,
        proof: &Self::Proof,
        commitments: &[&Self::Commitment],
        parallel_count: usize,
        is_broadcast: &[bool],
    ) -> bool {
        check_inputs(kernel, commitments, parallel_count, is_broadcast);

        let mut expander_circuit: Circuit<C::DefaultGKRFieldConfig> =
            kernel.layered_circuit.export_to_expander().flatten();
        expander_circuit.identify_rnd_coefs();
        expander_circuit.identify_structure_info();
        for i in 0..parallel_count {
            let mut transcript = <C::DefaultGKRConfig as GKRConfig>::Transcript::new();
            transcript.append_u8_slice(&[0u8; 32]); // TODO: Replace with the commitment, and hash an additional a few times
            expander_circuit.fill_rnd_coefs(&mut transcript);
            let mut cursor = Cursor::new(&proof.data[i].bytes);
            cursor.set_position(32);
            let (mut verified, rz0, rz1, r_simd, _r_mpi, claimed_v0, claimed_v1) = gkr_verify(
                &MPIConfig::new(),
                &expander_circuit,
                &[],
                &<C::DefaultGKRFieldConfig as GKRFieldConfig>::ChallengeField::ZERO,
                &mut transcript,
                &mut cursor,
            );

            verified &= verify_input_claim(
                &mut cursor,
                &rz0,
                &r_simd,
                &claimed_v0,
                kernel,
                commitments,
                is_broadcast,
                i,
                &mut transcript,
            );
            if let Some(rz1) = rz1 {
>>>>>>> 693c3902
                verified &= verify_input_claim(
                    &mut cursor,
                    &rz0,
                    &r_simd,
                    &claimed_v0,
                    kernel,
                    commitments,
                    is_broadcast,
                    i,
                    &mut transcript,
                );
                if let Some(rz1) = rz1 {
                    verified &= verify_input_claim(
                        &mut cursor,
                        &rz1,
                        &r_simd,
                        &claimed_v1.unwrap(),
                        kernel,
                        commitments,
                        is_broadcast,
                        i,
                        &mut transcript,
                    );
                }
    
                if !verified {
                    return false;
                }
            }
            true
    }

    // fn verify(
    //     kernel: &Kernel<C>,
    //     proof: &Self::Proof,
    //     commitments: &[&Self::Commitment],
    //     parallel_count: usize,
    //     is_broadcast: &[bool],
    // ) -> bool {
    //     
    // }
}

fn pcs_testing_setup_fixed_seed<
    FConfig: GKRFieldConfig, 
    T: Transcript<FConfig::ChallengeField>, 
    PCS: PCSForExpanderGKR<FConfig, T>
>(
    vals_len: usize,
) -> (
    PCS::Params,
    <PCS::SRS as StructuredReferenceString>::PKey,
    <PCS::SRS as StructuredReferenceString>::VKey,
    PCS::ScratchPad,
) {
    let mut rng = StdRng::from_seed([123; 32]);
    expander_pcs_init_testing_only::<
        FConfig,
        T,
        PCS,
    >(
        vals_len.ilog2() as usize,
        &MPIConfig::default(),
        &mut rng,
    )
}

fn max_n_vars<C: GKRFieldConfig>(circuit: &Circuit<C>) -> (usize, usize) {
    let mut max_num_input_var = 0;
    let mut max_num_output_var = 0;
    for layer in circuit.layers.iter() {
        max_num_input_var = max_num_input_var.max(layer.input_var_num);
        max_num_output_var = max_num_output_var.max(layer.output_var_num);
    }
    (max_num_input_var, max_num_output_var)
}

fn prove_input_claim<C: Config>(
    kernel: &Kernel<C>,
    commitments_values: &[&[C::DefaultSimdField]],
    p_keys: &ExpanderGKRProverSetup<field!(C), transcript!(C), pcs!(C)>,
    commitments_extra_info: &[&ExpanderGKRCommitmentExtraInfo<field!(C), transcript!(C), pcs!(C)>],
    x: &[<field!(C) as GKRFieldConfig>::ChallengeField],
    x_simd: &[<field!(C) as GKRFieldConfig>::ChallengeField],
    is_broadcast: &[bool],
    parallel_index: usize,
    transcript: &mut transcript!(C),
) {
    for (((input, commitment_val), extra_info), ib) in kernel
        .layered_circuit_input
        .iter()
        .zip(commitments_values)
        .zip(commitments_extra_info)
        .zip(is_broadcast)
    {
        let nb_challenge_vars = input.len.trailing_zeros() as usize;
        let challenge_vars = &x[..nb_challenge_vars];

        let vals = if *ib {
            commitment_val
        } else {
            &commitment_val[parallel_index * input.len..(parallel_index + 1) * input.len]
        };

        let params = <pcs!(C) as PCSForExpanderGKR<field!(C), transcript!(C)>>::gen_params(
            vals.len().ilog2() as usize,
        );
        let p_key = p_keys.p_keys.get(&vals.len()).unwrap();
        
        // TODO: Remove unsafe after switching to the main branch
        let mut mutable_scratch = unsafe {
            let ptr = &extra_info.scratch as *const <pcs!(C) as PCSForExpanderGKR<field!(C), transcript!(C)>>::ScratchPad as *mut <pcs!(C) as PCSForExpanderGKR<field!(C), transcript!(C)>>::ScratchPad;
            &mut *ptr
        };

        // TODO: Remove unnecessary clone
        let poly = MultiLinearPoly::new(vals.to_vec());
        // Meant to use raw to evaluate the polynomial
        // TODO: Switch to `MultilinearPolyExpander` after switch to the main branch
        let v = RawExpanderGKR::<
            field!(C),
            transcript!(C),
        >::eval(vals, challenge_vars, x_simd, &[]);
        transcript.append_field_element(&v);

<<<<<<< HEAD
=======
        let scratch_pad = <RawExpanderGKR<
            C::DefaultGKRFieldConfig,
            <C::DefaultGKRConfig as GKRConfig>::Transcript,
        > as PCSForExpanderGKR<_, _>>::ScratchPad::default();
>>>>>>> 693c3902
        transcript.lock_proof();
        let opening = <pcs!(C) as PCSForExpanderGKR<field!(C), transcript!(C)>>::open(
            &params,
            &MPIConfig::default(),
            &p_key,
            &poly,
            &ExpanderGKRChallenge::<C::DefaultGKRFieldConfig> {
                x: challenge_vars.to_vec(),
                x_simd: x_simd.to_vec(),
                x_mpi: vec![],
            },
            transcript,
<<<<<<< HEAD
            &mut mutable_scratch,
=======
            &scratch_pad,
>>>>>>> 693c3902
        );
        transcript.unlock_proof();

        let mut buffer = vec![];
        opening
            .serialize_into(&mut buffer)
            .expect("Failed to serialize opening");
        transcript.append_u8_slice(&buffer);
    }
}

#[allow(clippy::too_many_arguments)]
fn verify_input_claim<C: Config>(
    mut proof_reader: impl Read,
    kernel: &Kernel<C>,
    x: &[<C::DefaultGKRFieldConfig as GKRFieldConfig>::ChallengeField],
    x_simd: &[<C::DefaultGKRFieldConfig as GKRFieldConfig>::ChallengeField],
    y: &<C::DefaultGKRFieldConfig as GKRFieldConfig>::ChallengeField,
    commitments: &[&ExpanderGKRCommitment<field!(C), transcript!(C), pcs!(C)>],
    is_broadcast: &[bool],
    parallel_index: usize,
    transcript: &mut transcript!(C),
) -> bool {
    let mut target_y = <C::DefaultGKRFieldConfig as GKRFieldConfig>::ChallengeField::ZERO;
    for ((input, &commitment), ib) in kernel
        .layered_circuit_input
        .iter()
        .zip(commitments)
        .zip(is_broadcast)
    {
        let claim = <C::DefaultGKRFieldConfig as GKRFieldConfig>::ChallengeField::deserialize_from(
            &mut proof_reader,
        )
        .unwrap();
        let nb_challenge_vars = input.len.trailing_zeros() as usize;
        let challenge_vars = &x[..nb_challenge_vars];

        let index_vars = &x[nb_challenge_vars..];
        let index = input.offset / input.len;
        let index_as_bits = (0..index_vars.len())
            .map(|i| {
                <C::DefaultGKRFieldConfig as GKRFieldConfig>::ChallengeField::from(
                    ((index >> i) & 1) as u32,
                )
            })
            .collect::<Vec<_>>();
        let v_index =
            EqPolynomial::<<C::DefaultGKRFieldConfig as GKRFieldConfig>::ChallengeField>::eq_vec(
                index_vars,
                &index_as_bits,
            );

        target_y += v_index * claim;

        let raw_commitment = if *ib {
            commitment.vals_ref()
        } else {
            commitment.vals_ref()[parallel_index * input.len..(parallel_index + 1) * input.len]
                .as_ref()
        };

        let (params, _p_key, v_key, _) = pcs_testing_setup_fixed_seed::<C>(raw_commitment);
        let opening = <RawExpanderGKR<
            C::DefaultGKRFieldConfig,
            <C::DefaultGKRConfig as GKRConfig>::Transcript,
        > as PCSForExpanderGKR<
            C::DefaultGKRFieldConfig,
            <C::DefaultGKRConfig as GKRConfig>::Transcript,
        >>::Opening::deserialize_from(&mut proof_reader)
        .unwrap();
        RawExpanderGKR::verify(
            &params,
            &MPIConfig::default(),
            &v_key,
            &RawCommitment {
                evals: raw_commitment.to_vec(),
            },
            &ExpanderGKRChallenge::<C::DefaultGKRFieldConfig> {
                x: challenge_vars.to_vec(),
                x_simd: x_simd.to_vec(),
                x_mpi: vec![],
            },
            claim,
            transcript,
            &opening,
        );
    }

    *y == target_y
}<|MERGE_RESOLUTION|>--- conflicted
+++ resolved
@@ -199,7 +199,6 @@
     }
 
     fn prove(
-<<<<<<< HEAD
             prover_setup: &Self::ProverSetup,
             kernel: &Kernel<C>,
             _commitments: &[&Self::Commitment],
@@ -240,54 +239,6 @@
                     claimed_v,
                     <C::DefaultGKRFieldConfig as GKRFieldConfig>::ChallengeField::from(0)
                 );
-=======
-        kernel: &Kernel<C>,
-        commitments: &[&Self::Commitment],
-        parallel_count: usize,
-        is_broadcast: &[bool],
-    ) -> ExpanderGKRProof {
-        check_inputs(kernel, commitments, parallel_count, is_broadcast);
-
-        let mut expander_circuit = kernel.layered_circuit.export_to_expander().flatten();
-        expander_circuit.identify_rnd_coefs();
-        expander_circuit.identify_structure_info();
-        let (max_num_input_var, max_num_output_var) = max_n_vars(&expander_circuit);
-        let mut prover_scratch = ProverScratchPad::<C::DefaultGKRFieldConfig>::new(
-            max_num_input_var,
-            max_num_output_var,
-            1,
-        );
-
-        let mut proof = ExpanderGKRProof { data: vec![] };
-
-        // For each parallel index, prove the GKR proof
-        for i in 0..parallel_count {
-            let mut transcript = <C::DefaultGKRConfig as GKRConfig>::Transcript::new();
-            transcript.append_u8_slice(&[0u8; 32]); // TODO: Replace with the commitment, and hash an additional a few times
-            expander_circuit.layers[0].input_vals =
-                prepare_inputs(kernel, commitments, is_broadcast, i);
-            expander_circuit.fill_rnd_coefs(&mut transcript);
-            expander_circuit.evaluate();
-            for x in expander_circuit
-                .layers
-                .last_mut()
-                .unwrap()
-                .output_vals
-                .iter()
-            {
-                assert_eq!(*x, C::DefaultSimdField::zero());
-            }
-            let (claimed_v, rx, ry, rsimd, _rmpi) = gkr_prove(
-                &expander_circuit,
-                &mut prover_scratch,
-                &mut transcript,
-                &MPIConfig::new(),
-            );
-            assert_eq!(
-                claimed_v,
-                <C::DefaultGKRFieldConfig as GKRFieldConfig>::ChallengeField::from(0)
-            );
->>>>>>> 693c3902
 
                 prove_input_claim(
                     kernel,
@@ -322,7 +273,6 @@
     }
 
     fn verify(
-<<<<<<< HEAD
             verifier_setup: &Self::VerifierSetup,
             kernel: &Kernel<C>,
             proof: &Self::Proof,
@@ -349,47 +299,6 @@
                     &mut cursor,
                 );
     
-=======
-        kernel: &Kernel<C>,
-        proof: &Self::Proof,
-        commitments: &[&Self::Commitment],
-        parallel_count: usize,
-        is_broadcast: &[bool],
-    ) -> bool {
-        check_inputs(kernel, commitments, parallel_count, is_broadcast);
-
-        let mut expander_circuit: Circuit<C::DefaultGKRFieldConfig> =
-            kernel.layered_circuit.export_to_expander().flatten();
-        expander_circuit.identify_rnd_coefs();
-        expander_circuit.identify_structure_info();
-        for i in 0..parallel_count {
-            let mut transcript = <C::DefaultGKRConfig as GKRConfig>::Transcript::new();
-            transcript.append_u8_slice(&[0u8; 32]); // TODO: Replace with the commitment, and hash an additional a few times
-            expander_circuit.fill_rnd_coefs(&mut transcript);
-            let mut cursor = Cursor::new(&proof.data[i].bytes);
-            cursor.set_position(32);
-            let (mut verified, rz0, rz1, r_simd, _r_mpi, claimed_v0, claimed_v1) = gkr_verify(
-                &MPIConfig::new(),
-                &expander_circuit,
-                &[],
-                &<C::DefaultGKRFieldConfig as GKRFieldConfig>::ChallengeField::ZERO,
-                &mut transcript,
-                &mut cursor,
-            );
-
-            verified &= verify_input_claim(
-                &mut cursor,
-                &rz0,
-                &r_simd,
-                &claimed_v0,
-                kernel,
-                commitments,
-                is_broadcast,
-                i,
-                &mut transcript,
-            );
-            if let Some(rz1) = rz1 {
->>>>>>> 693c3902
                 verified &= verify_input_claim(
                     &mut cursor,
                     &rz0,
@@ -515,13 +424,6 @@
         >::eval(vals, challenge_vars, x_simd, &[]);
         transcript.append_field_element(&v);
 
-<<<<<<< HEAD
-=======
-        let scratch_pad = <RawExpanderGKR<
-            C::DefaultGKRFieldConfig,
-            <C::DefaultGKRConfig as GKRConfig>::Transcript,
-        > as PCSForExpanderGKR<_, _>>::ScratchPad::default();
->>>>>>> 693c3902
         transcript.lock_proof();
         let opening = <pcs!(C) as PCSForExpanderGKR<field!(C), transcript!(C)>>::open(
             &params,
@@ -534,11 +436,7 @@
                 x_mpi: vec![],
             },
             transcript,
-<<<<<<< HEAD
             &mut mutable_scratch,
-=======
-            &scratch_pad,
->>>>>>> 693c3902
         );
         transcript.unlock_proof();
 
