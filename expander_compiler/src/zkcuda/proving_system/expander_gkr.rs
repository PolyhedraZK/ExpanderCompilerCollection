use std::cmp::max;
use std::collections::HashMap;
use std::io::{Cursor, Read};

use crate::circuit::config::Config;
use crate::frontend::SIMDField;

use super::super::kernel::Kernel;
use super::{check_inputs, prepare_inputs, Commitment, Proof, ProvingSystem};

use arith::Field;
use expander_circuit::Circuit;
use expander_utils::timer::Timer;
use gkr::{gkr_prove, gkr_verify};
use gkr_engine::{
    ExpanderPCS, ExpanderSingleVarChallenge, FieldEngine, GKREngine, MPIConfig,
    Proof as ExpanderProof, StructuredReferenceString, Transcript,
};
use poly_commit::expander_pcs_init_testing_only;
use polynomials::{EqPolynomial, MultiLinearPoly};
use serdes::ExpSerde;
use sumcheck::ProverScratchPad;

#[allow(clippy::type_complexity)]
<<<<<<< HEAD
pub struct ExpanderGKRCommitment<F: FieldEngine, PCS: ExpanderPCS<F>> {
=======
#[derive(ExpSerde)]
pub struct ExpanderGKRCommitment<C: Config> {
>>>>>>> addaf27a
    pub vals_len: usize,
    pub commitment: Vec<PCS::Commitment>,
}

impl<F: FieldEngine, PCS: ExpanderPCS<F>> Clone for ExpanderGKRCommitment<F, PCS> {
    fn clone(&self) -> Self {
        Self {
            vals_len: self.vals_len,
            commitment: self.commitment.clone(),
        }
    }
}

<<<<<<< HEAD
impl<F: FieldEngine, PCS: ExpanderPCS<F>> ExpSerde for ExpanderGKRCommitment<F, PCS> {
    const SERIALIZED_SIZE: usize = unimplemented!();
    fn serialize_into<W: std::io::Write>(&self, mut writer: W) -> serdes::SerdeResult<()> {
        self.vals_len.serialize_into(&mut writer)?;
        self.commitment.serialize_into(&mut writer)
    }
    fn deserialize_from<R: std::io::Read>(mut reader: R) -> serdes::SerdeResult<Self> {
        let vals_len = usize::deserialize_from(&mut reader)?;
        let commitment = Vec::<PCS::Commitment>::deserialize_from(&mut reader)?;
        Ok(ExpanderGKRCommitment {
            vals_len,
            commitment,
        })
    }
}

impl<F: FieldEngine, PCS: ExpanderPCS<F>, ECCConfig: Config<FieldConfig = F>> Commitment<ECCConfig>
    for ExpanderGKRCommitment<F, PCS>
{
=======
impl<C: Config> Commitment<C> for ExpanderGKRCommitment<C> {
>>>>>>> addaf27a
    fn vals_len(&self) -> usize {
        self.vals_len
    }
}

#[allow(clippy::type_complexity)]
<<<<<<< HEAD
pub struct ExpanderGKRCommitmentExtraInfo<F: FieldEngine, PCS: ExpanderPCS<F>> {
    pub scratch: Vec<PCS::ScratchPad>,
=======
#[derive(ExpSerde)]
pub struct ExpanderGKRCommitmentExtraInfo<C: Config> {
    pub scratch: Vec<<pcs!(C) as ExpanderPCS<field!(C)>>::ScratchPad>,
>>>>>>> addaf27a
}

impl<F: FieldEngine, PCS: ExpanderPCS<F>> Clone for ExpanderGKRCommitmentExtraInfo<F, PCS> {
    fn clone(&self) -> Self {
        Self {
            scratch: self.scratch.clone(),
        }
    }
}

<<<<<<< HEAD
impl<F: FieldEngine, PCS: ExpanderPCS<F>> ExpSerde for ExpanderGKRCommitmentExtraInfo<F, PCS> {
    const SERIALIZED_SIZE: usize = unimplemented!();
    fn serialize_into<W: std::io::Write>(&self, mut writer: W) -> serdes::SerdeResult<()> {
        self.scratch.serialize_into(&mut writer)
    }
    fn deserialize_from<R: std::io::Read>(mut reader: R) -> serdes::SerdeResult<Self> {
        let scratch = Vec::<PCS::ScratchPad>::deserialize_from(&mut reader)?;
        Ok(ExpanderGKRCommitmentExtraInfo { scratch })
    }
}

#[allow(clippy::type_complexity)]
pub struct ExpanderGKRProverSetup<F: FieldEngine, PCS: ExpanderPCS<F>> {
    pub p_keys: HashMap<usize, <PCS::SRS as StructuredReferenceString>::PKey>,
=======
#[allow(clippy::type_complexity)]
#[derive(ExpSerde)]
pub struct ExpanderGKRProverSetup<C: Config> {
    pub p_keys: HashMap<
        usize,
        <<pcs!(C) as ExpanderPCS<field!(C)>>::SRS as StructuredReferenceString>::PKey,
    >,
>>>>>>> addaf27a
}

impl<F: FieldEngine, PCS: ExpanderPCS<F>> Clone for ExpanderGKRProverSetup<F, PCS> {
    fn clone(&self) -> Self {
        Self {
            p_keys: self.p_keys.clone(),
        }
    }
}

<<<<<<< HEAD
impl<F: FieldEngine, PCS: ExpanderPCS<F>> ExpSerde for ExpanderGKRProverSetup<F, PCS> {
    const SERIALIZED_SIZE: usize = unimplemented!();
    fn serialize_into<W: std::io::Write>(&self, mut writer: W) -> serdes::SerdeResult<()> {
        self.p_keys.serialize_into(&mut writer)
    }
    fn deserialize_from<R: std::io::Read>(mut reader: R) -> serdes::SerdeResult<Self> {
        let p_keys = HashMap::<_, _>::deserialize_from(&mut reader)?;
        Ok(ExpanderGKRProverSetup { p_keys })
    }
}

#[allow(clippy::type_complexity)]
pub struct ExpanderGKRVerifierSetup<F: FieldEngine, PCS: ExpanderPCS<F>> {
    pub v_keys: HashMap<usize, <PCS::SRS as StructuredReferenceString>::VKey>,
=======
#[allow(clippy::type_complexity)]
#[derive(ExpSerde)]
pub struct ExpanderGKRVerifierSetup<C: Config> {
    pub v_keys: HashMap<
        usize,
        <<pcs!(C) as ExpanderPCS<field!(C)>>::SRS as StructuredReferenceString>::VKey,
    >,
>>>>>>> addaf27a
}

impl<F: FieldEngine, PCS: ExpanderPCS<F>> Clone for ExpanderGKRVerifierSetup<F, PCS> {
    fn clone(&self) -> Self {
        Self {
            v_keys: self.v_keys.clone(),
        }
    }
}

<<<<<<< HEAD
impl<F: FieldEngine, PCS: ExpanderPCS<F>> ExpSerde for ExpanderGKRVerifierSetup<F, PCS> {
    const SERIALIZED_SIZE: usize = unimplemented!();
    fn serialize_into<W: std::io::Write>(&self, mut writer: W) -> serdes::SerdeResult<()> {
        self.v_keys.serialize_into(&mut writer)
    }
    fn deserialize_from<R: std::io::Read>(mut reader: R) -> serdes::SerdeResult<Self> {
        let v_keys = HashMap::<_, _>::deserialize_from(&mut reader)?;
        Ok(ExpanderGKRVerifierSetup { v_keys })
    }
}

#[derive(Clone)]
=======
#[derive(Clone, ExpSerde)]
>>>>>>> addaf27a
pub struct ExpanderGKRProof {
    pub data: Vec<ExpanderProof>,
}

impl Proof for ExpanderGKRProof {}

pub struct ExpanderGKRProvingSystem<C: GKREngine> {
    _config: std::marker::PhantomData<C>,
}

impl<C: GKREngine, ECCConfig: Config<FieldConfig = C::FieldConfig>> ProvingSystem<ECCConfig>
    for ExpanderGKRProvingSystem<C>
{
    type ProverSetup = ExpanderGKRProverSetup<C::FieldConfig, C::PCSConfig>;
    type VerifierSetup = ExpanderGKRVerifierSetup<C::FieldConfig, C::PCSConfig>;
    type Proof = ExpanderGKRProof;
    type Commitment = ExpanderGKRCommitment<C::FieldConfig, C::PCSConfig>;
    type CommitmentExtraInfo = ExpanderGKRCommitmentExtraInfo<C::FieldConfig, C::PCSConfig>;

    fn setup(
        computation_graph: &crate::zkcuda::proof::ComputationGraph<ECCConfig>,
    ) -> (Self::ProverSetup, Self::VerifierSetup) {
        let mut p_keys = HashMap::new();
        let mut v_keys = HashMap::new();
        for template in computation_graph.proof_templates.iter() {
            for (x, is_broadcast) in template
                .commitment_indices
                .iter()
                .zip(template.is_broadcast.iter())
            {
                let val_total_len = computation_graph.commitments_lens[*x];
                let val_actual_len = if *is_broadcast {
                    val_total_len
                } else {
                    val_total_len / template.parallel_count
                };
                if p_keys.contains_key(&val_actual_len) {
                    continue;
                }
<<<<<<< HEAD
                let (_params, p_key, v_key, _scratch) = pcs_testing_setup_fixed_seed::<
                    C::FieldConfig,
                    C::TranscriptConfig,
                    C::PCSConfig,
                >(val_actual_len);
=======
                let (_params, p_key, v_key, _scratch) =
                    pcs_testing_setup_fixed_seed::<field!(C), pcs!(C)>(val_actual_len);
>>>>>>> addaf27a
                p_keys.insert(val_actual_len, p_key);
                v_keys.insert(val_actual_len, v_key);
            }
        }

        (
            ExpanderGKRProverSetup { p_keys },
            ExpanderGKRVerifierSetup { v_keys },
        )
    }

    fn commit(
        prover_setup: &Self::ProverSetup,
        vals: &[SIMDField<C>],
        parallel_count: usize,
        is_broadcast: bool,
    ) -> (Self::Commitment, Self::CommitmentExtraInfo) {
        let timer = Timer::new("commit", true);

        let vals_to_commit = if is_broadcast {
            vec![vals]
        } else {
            vals.chunks(vals.len() / parallel_count).collect::<Vec<_>>()
        };

        let n_vars = vals_to_commit[0].len().ilog2() as usize;
        let params = <C::PCSConfig as ExpanderPCS<C::FieldConfig>>::gen_params(n_vars);
        let p_key = prover_setup.p_keys.get(&(1 << n_vars)).unwrap();

        let (commitment, scratch) = vals_to_commit
            .into_iter()
            .map(|vals| {
                let mut scratch = <C::PCSConfig as ExpanderPCS<C::FieldConfig>>::init_scratch_pad(
                    &params,
                    &MPIConfig::default(),
                );

                let commitment = <C::PCSConfig as ExpanderPCS<C::FieldConfig>>::commit(
                    &params,
                    &MPIConfig::default(),
                    p_key,
                    &MultiLinearPoly::new(vals.to_vec()),
                    &mut scratch,
                )
                .unwrap();
                (commitment, scratch)
            })
            .unzip::<_, _, Vec<_>, Vec<_>>();

        timer.stop();
        (
            Self::Commitment {
                vals_len: 1 << n_vars,
                commitment,
            },
            Self::CommitmentExtraInfo { scratch },
        )
    }

    fn prove(
        prover_setup: &Self::ProverSetup,
        kernel: &Kernel<ECCConfig>,
        _commitments: &[Self::Commitment],
        commitments_extra_info: &[Self::CommitmentExtraInfo],
        commitments_values: &[&[SIMDField<C>]],
        parallel_count: usize,
        is_broadcast: &[bool],
    ) -> Self::Proof {
        let timer = Timer::new("prove", true);
        check_inputs(kernel, commitments_values, parallel_count, is_broadcast);

        let mut expander_circuit = kernel.layered_circuit.export_to_expander().flatten::<C>();
        expander_circuit.pre_process_gkr::<C>();
        let (max_num_input_var, max_num_output_var) = max_n_vars(&expander_circuit);
        let max_num_var = max(max_num_input_var, max_num_output_var);
        let mut prover_scratch =
            ProverScratchPad::<C::FieldConfig>::new(max_num_var, max_num_var, 1);

        let mut proof = ExpanderGKRProof { data: vec![] };

        // For each parallel index, prove the GKR proof
        for i in 0..parallel_count {
            let mut transcript = C::TranscriptConfig::new();
            transcript.append_u8_slice(&[0u8; 32]); // TODO: Replace with the commitment, and hash an additional a few times
            expander_circuit.layers[0].input_vals = prepare_inputs(
                &kernel.layered_circuit,
                &kernel.layered_circuit_input,
                commitments_values,
                is_broadcast,
                i,
            );
            expander_circuit.fill_rnd_coefs(&mut transcript);
            expander_circuit.evaluate();
            let (claimed_v, challenge) = gkr_prove(
                &expander_circuit,
                &mut prover_scratch,
                &mut transcript,
                &MPIConfig::default(),
            );
            assert_eq!(
                claimed_v,
                <C::FieldConfig as FieldEngine>::ChallengeField::from(0)
            );

            prove_input_claim::<C, ECCConfig>(
                kernel,
                commitments_values,
                prover_setup,
                commitments_extra_info,
                &challenge.challenge_x(),
                is_broadcast,
                i,
                parallel_count,
                &mut transcript,
            );
            if let Some(challenge_y) = challenge.challenge_y() {
                prove_input_claim::<C, ECCConfig>(
                    kernel,
                    commitments_values,
                    prover_setup,
                    commitments_extra_info,
<<<<<<< HEAD
                    &challenge_y,
=======
                    &challenge.challenge_y().unwrap(),
>>>>>>> addaf27a
                    is_broadcast,
                    i,
                    parallel_count,
                    &mut transcript,
                );
            }

            proof.data.push(transcript.finalize_and_get_proof());
        }

        timer.stop();
        proof
    }

    fn verify(
        verifier_setup: &Self::VerifierSetup,
        kernel: &Kernel<ECCConfig>,
        proof: &Self::Proof,
        commitments: &[Self::Commitment],
        parallel_count: usize,
        is_broadcast: &[bool],
    ) -> bool {
        let timer = Timer::new("verify", true);
        let mut expander_circuit = kernel.layered_circuit.export_to_expander().flatten::<C>();
        expander_circuit.pre_process_gkr::<C>();

        for i in 0..parallel_count {
            let mut transcript = C::TranscriptConfig::new();
            transcript.append_u8_slice(&[0u8; 32]);
            expander_circuit.fill_rnd_coefs(&mut transcript);

            let mut cursor = Cursor::new(&proof.data[i].bytes);
            cursor.set_position(32);
            let (mut verified, challenge, claimed_v0, claimed_v1) = gkr_verify(
                1,
                &expander_circuit,
                &[],
                &<C::FieldConfig as FieldEngine>::ChallengeField::ZERO,
                &mut transcript,
                &mut cursor,
            );

            if !verified {
                println!("Failed to verify GKR proof for parallel index {}", i);
                return false;
            }

            verified &= verify_input_claim::<C, ECCConfig>(
                &mut cursor,
                kernel,
                verifier_setup,
                &challenge.challenge_x(),
                &claimed_v0,
                commitments,
                is_broadcast,
                i,
                parallel_count,
                &mut transcript,
            );
            if let Some(challenge_y) = challenge.challenge_y() {
                verified &= verify_input_claim::<C, ECCConfig>(
                    &mut cursor,
                    kernel,
                    verifier_setup,
<<<<<<< HEAD
                    &challenge_y,
=======
                    &challenge.challenge_y().unwrap(),
>>>>>>> addaf27a
                    &claimed_v1.unwrap(),
                    commitments,
                    is_broadcast,
                    i,
                    parallel_count,
                    &mut transcript,
                );
            }

            if !verified {
                println!("Failed to verify overall pcs for parallel index {}", i);
                return false;
            }
        }
        timer.stop();
        true
    }
}

#[allow(clippy::type_complexity)]
<<<<<<< HEAD
pub fn pcs_testing_setup_fixed_seed<
    FConfig: FieldEngine,
    T: Transcript,
    PCS: ExpanderPCS<FConfig>,
>(
=======
pub fn pcs_testing_setup_fixed_seed<FConfig: FieldEngine, PCS: ExpanderPCS<FConfig>>(
>>>>>>> addaf27a
    vals_len: usize,
) -> (
    PCS::Params,
    <PCS::SRS as StructuredReferenceString>::PKey,
    <PCS::SRS as StructuredReferenceString>::VKey,
    PCS::ScratchPad,
) {
    expander_pcs_init_testing_only::<FConfig, PCS>(vals_len.ilog2() as usize, &MPIConfig::default())
}

pub fn max_n_vars<C: FieldEngine>(circuit: &Circuit<C>) -> (usize, usize) {
    let mut max_num_input_var = 0;
    let mut max_num_output_var = 0;
    for layer in circuit.layers.iter() {
        max_num_input_var = max_num_input_var.max(layer.input_var_num);
        max_num_output_var = max_num_output_var.max(layer.output_var_num);
    }
    (max_num_input_var, max_num_output_var)
}

#[allow(clippy::too_many_arguments)]
fn prove_input_claim<C: GKREngine, ECCConfig: Config<FieldConfig = C::FieldConfig>>(
    _kernel: &Kernel<ECCConfig>,
    commitments_values: &[&[SIMDField<C>]],
    p_keys: &ExpanderGKRProverSetup<C::FieldConfig, C::PCSConfig>,
    commitments_extra_info: &[ExpanderGKRCommitmentExtraInfo<C::FieldConfig, C::PCSConfig>],
    challenge: &ExpanderSingleVarChallenge<C::FieldConfig>,
    is_broadcast: &[bool],
    parallel_index: usize,
    parallel_count: usize,
    transcript: &mut C::TranscriptConfig,
) {
    for ((commitment_val, extra_info), ib) in commitments_values
        .iter()
        .zip(commitments_extra_info)
        .zip(is_broadcast)
    {
        let val_len = if *ib {
            commitment_val.len()
        } else {
            commitment_val.len() / parallel_count
        };
        let vals_to_open = if *ib {
            *commitment_val
        } else {
            &commitment_val[val_len * parallel_index..val_len * (parallel_index + 1)]
        };

        let nb_challenge_vars = val_len.ilog2() as usize;
        let challenge_vars = challenge.rz[..nb_challenge_vars].to_vec();

        let params = <C::PCSConfig as ExpanderPCS<C::FieldConfig>>::gen_params(val_len);
        let p_key = p_keys.p_keys.get(&val_len).unwrap();

        // TODO: Remove unnecessary `to_vec` clone
        let poly = MultiLinearPoly::new(vals_to_open.to_vec());
        let v =
            <C::FieldConfig as FieldEngine>::single_core_eval_circuit_vals_at_expander_challenge(
                vals_to_open,
                &ExpanderSingleVarChallenge {
                    rz: challenge_vars.to_vec(),
                    r_simd: challenge.r_simd.to_vec(),
                    r_mpi: vec![],
                },
            );
        transcript.append_field_element(&v);

        transcript.lock_proof();
        let scratch_for_parallel_index = if *ib {
            &extra_info.scratch[0]
        } else {
            &extra_info.scratch[parallel_index]
        };
        let opening = <C::PCSConfig as ExpanderPCS<C::FieldConfig>>::open(
            &params,
            &MPIConfig::default(),
            p_key,
            &poly,
            &ExpanderSingleVarChallenge {
                rz: challenge_vars.to_vec(),
                r_simd: challenge.r_simd.to_vec(),
                r_mpi: vec![],
            },
            transcript,
            scratch_for_parallel_index,
        )
        .unwrap();
        transcript.unlock_proof();

        let mut buffer = vec![];
        opening
            .serialize_into(&mut buffer)
            .expect("Failed to serialize opening");
        transcript.append_u8_slice(&buffer);
    }
}

#[allow(clippy::too_many_arguments)]
fn verify_input_claim<C: GKREngine, ECCConfig: Config<FieldConfig = C::FieldConfig>>(
    mut proof_reader: impl Read,
    kernel: &Kernel<ECCConfig>,
    v_keys: &ExpanderGKRVerifierSetup<C::FieldConfig, C::PCSConfig>,
    challenge: &ExpanderSingleVarChallenge<C::FieldConfig>,
    y: &<C::FieldConfig as FieldEngine>::ChallengeField,
    commitments: &[ExpanderGKRCommitment<C::FieldConfig, C::PCSConfig>],
    is_broadcast: &[bool],
    parallel_index: usize,
    _parallel_count: usize,
    transcript: &mut C::TranscriptConfig,
) -> bool {
    let mut target_y = <C::FieldConfig as FieldEngine>::ChallengeField::ZERO;
    for ((input, commitment), ib) in kernel
        .layered_circuit_input
        .iter()
        .zip(commitments.iter())
        .zip(is_broadcast)
    {
        let commitment_len = <ExpanderGKRCommitment<C::FieldConfig, C::PCSConfig> as Commitment<
            ECCConfig,
        >>::vals_len(commitment);
        let nb_challenge_vars = commitment_len.ilog2() as usize;
        let challenge_vars = challenge.rz[..nb_challenge_vars].to_vec();

        let params = <C::PCSConfig as ExpanderPCS<C::FieldConfig>>::gen_params(
            commitment_len.ilog2() as usize,
        );
        let v_key = v_keys.v_keys.get(&commitment_len).unwrap();

        let claim =
            <C::FieldConfig as FieldEngine>::ChallengeField::deserialize_from(&mut proof_reader)
                .unwrap();
        transcript.append_field_element(&claim);

        let opening = <C::PCSConfig as ExpanderPCS<C::FieldConfig>>::Opening::deserialize_from(
            &mut proof_reader,
        )
        .unwrap();

        transcript.lock_proof();
        let commitment_for_parallel_index = if *ib {
            &commitment.commitment[0]
        } else {
            &commitment.commitment[parallel_index]
        };
        let verified = <C::PCSConfig as ExpanderPCS<C::FieldConfig>>::verify(
            &params,
            v_key,
            commitment_for_parallel_index,
            &ExpanderSingleVarChallenge {
                rz: challenge_vars,
                r_simd: challenge.r_simd.to_vec(),
                r_mpi: vec![],
            },
            claim,
            transcript,
            &opening,
        );
        transcript.unlock_proof();

        if !verified {
            println!(
                "Failed to verify single pcs opening for parallel index {}",
                parallel_index
            );
            return false;
        }

        let index_vars = &challenge.rz[nb_challenge_vars..];
        let index = input.offset / input.len;
        let index_as_bits = (0..index_vars.len())
            .map(|i| {
                <C::FieldConfig as FieldEngine>::ChallengeField::from(((index >> i) & 1) as u32)
            })
            .collect::<Vec<_>>();
        let v_index = EqPolynomial::<<C::FieldConfig as FieldEngine>::ChallengeField>::eq_vec(
            index_vars,
            &index_as_bits,
        );

        target_y += v_index * claim;
    }

    *y == target_y
}<|MERGE_RESOLUTION|>--- conflicted
+++ resolved
@@ -22,12 +22,8 @@
 use sumcheck::ProverScratchPad;
 
 #[allow(clippy::type_complexity)]
-<<<<<<< HEAD
+#[derive(ExpSerde)]
 pub struct ExpanderGKRCommitment<F: FieldEngine, PCS: ExpanderPCS<F>> {
-=======
-#[derive(ExpSerde)]
-pub struct ExpanderGKRCommitment<C: Config> {
->>>>>>> addaf27a
     pub vals_len: usize,
     pub commitment: Vec<PCS::Commitment>,
 }
@@ -41,43 +37,18 @@
     }
 }
 
-<<<<<<< HEAD
-impl<F: FieldEngine, PCS: ExpanderPCS<F>> ExpSerde for ExpanderGKRCommitment<F, PCS> {
-    const SERIALIZED_SIZE: usize = unimplemented!();
-    fn serialize_into<W: std::io::Write>(&self, mut writer: W) -> serdes::SerdeResult<()> {
-        self.vals_len.serialize_into(&mut writer)?;
-        self.commitment.serialize_into(&mut writer)
-    }
-    fn deserialize_from<R: std::io::Read>(mut reader: R) -> serdes::SerdeResult<Self> {
-        let vals_len = usize::deserialize_from(&mut reader)?;
-        let commitment = Vec::<PCS::Commitment>::deserialize_from(&mut reader)?;
-        Ok(ExpanderGKRCommitment {
-            vals_len,
-            commitment,
-        })
-    }
-}
-
 impl<F: FieldEngine, PCS: ExpanderPCS<F>, ECCConfig: Config<FieldConfig = F>> Commitment<ECCConfig>
     for ExpanderGKRCommitment<F, PCS>
 {
-=======
-impl<C: Config> Commitment<C> for ExpanderGKRCommitment<C> {
->>>>>>> addaf27a
     fn vals_len(&self) -> usize {
         self.vals_len
     }
 }
 
 #[allow(clippy::type_complexity)]
-<<<<<<< HEAD
+#[derive(ExpSerde)]
 pub struct ExpanderGKRCommitmentExtraInfo<F: FieldEngine, PCS: ExpanderPCS<F>> {
     pub scratch: Vec<PCS::ScratchPad>,
-=======
-#[derive(ExpSerde)]
-pub struct ExpanderGKRCommitmentExtraInfo<C: Config> {
-    pub scratch: Vec<<pcs!(C) as ExpanderPCS<field!(C)>>::ScratchPad>,
->>>>>>> addaf27a
 }
 
 impl<F: FieldEngine, PCS: ExpanderPCS<F>> Clone for ExpanderGKRCommitmentExtraInfo<F, PCS> {
@@ -88,30 +59,10 @@
     }
 }
 
-<<<<<<< HEAD
-impl<F: FieldEngine, PCS: ExpanderPCS<F>> ExpSerde for ExpanderGKRCommitmentExtraInfo<F, PCS> {
-    const SERIALIZED_SIZE: usize = unimplemented!();
-    fn serialize_into<W: std::io::Write>(&self, mut writer: W) -> serdes::SerdeResult<()> {
-        self.scratch.serialize_into(&mut writer)
-    }
-    fn deserialize_from<R: std::io::Read>(mut reader: R) -> serdes::SerdeResult<Self> {
-        let scratch = Vec::<PCS::ScratchPad>::deserialize_from(&mut reader)?;
-        Ok(ExpanderGKRCommitmentExtraInfo { scratch })
-    }
-}
-
 #[allow(clippy::type_complexity)]
+#[derive(ExpSerde)]
 pub struct ExpanderGKRProverSetup<F: FieldEngine, PCS: ExpanderPCS<F>> {
     pub p_keys: HashMap<usize, <PCS::SRS as StructuredReferenceString>::PKey>,
-=======
-#[allow(clippy::type_complexity)]
-#[derive(ExpSerde)]
-pub struct ExpanderGKRProverSetup<C: Config> {
-    pub p_keys: HashMap<
-        usize,
-        <<pcs!(C) as ExpanderPCS<field!(C)>>::SRS as StructuredReferenceString>::PKey,
-    >,
->>>>>>> addaf27a
 }
 
 impl<F: FieldEngine, PCS: ExpanderPCS<F>> Clone for ExpanderGKRProverSetup<F, PCS> {
@@ -122,30 +73,11 @@
     }
 }
 
-<<<<<<< HEAD
-impl<F: FieldEngine, PCS: ExpanderPCS<F>> ExpSerde for ExpanderGKRProverSetup<F, PCS> {
-    const SERIALIZED_SIZE: usize = unimplemented!();
-    fn serialize_into<W: std::io::Write>(&self, mut writer: W) -> serdes::SerdeResult<()> {
-        self.p_keys.serialize_into(&mut writer)
-    }
-    fn deserialize_from<R: std::io::Read>(mut reader: R) -> serdes::SerdeResult<Self> {
-        let p_keys = HashMap::<_, _>::deserialize_from(&mut reader)?;
-        Ok(ExpanderGKRProverSetup { p_keys })
-    }
-}
 
 #[allow(clippy::type_complexity)]
+#[derive(ExpSerde)]
 pub struct ExpanderGKRVerifierSetup<F: FieldEngine, PCS: ExpanderPCS<F>> {
     pub v_keys: HashMap<usize, <PCS::SRS as StructuredReferenceString>::VKey>,
-=======
-#[allow(clippy::type_complexity)]
-#[derive(ExpSerde)]
-pub struct ExpanderGKRVerifierSetup<C: Config> {
-    pub v_keys: HashMap<
-        usize,
-        <<pcs!(C) as ExpanderPCS<field!(C)>>::SRS as StructuredReferenceString>::VKey,
-    >,
->>>>>>> addaf27a
 }
 
 impl<F: FieldEngine, PCS: ExpanderPCS<F>> Clone for ExpanderGKRVerifierSetup<F, PCS> {
@@ -156,22 +88,7 @@
     }
 }
 
-<<<<<<< HEAD
-impl<F: FieldEngine, PCS: ExpanderPCS<F>> ExpSerde for ExpanderGKRVerifierSetup<F, PCS> {
-    const SERIALIZED_SIZE: usize = unimplemented!();
-    fn serialize_into<W: std::io::Write>(&self, mut writer: W) -> serdes::SerdeResult<()> {
-        self.v_keys.serialize_into(&mut writer)
-    }
-    fn deserialize_from<R: std::io::Read>(mut reader: R) -> serdes::SerdeResult<Self> {
-        let v_keys = HashMap::<_, _>::deserialize_from(&mut reader)?;
-        Ok(ExpanderGKRVerifierSetup { v_keys })
-    }
-}
-
-#[derive(Clone)]
-=======
 #[derive(Clone, ExpSerde)]
->>>>>>> addaf27a
 pub struct ExpanderGKRProof {
     pub data: Vec<ExpanderProof>,
 }
@@ -211,16 +128,11 @@
                 if p_keys.contains_key(&val_actual_len) {
                     continue;
                 }
-<<<<<<< HEAD
                 let (_params, p_key, v_key, _scratch) = pcs_testing_setup_fixed_seed::<
                     C::FieldConfig,
                     C::TranscriptConfig,
                     C::PCSConfig,
                 >(val_actual_len);
-=======
-                let (_params, p_key, v_key, _scratch) =
-                    pcs_testing_setup_fixed_seed::<field!(C), pcs!(C)>(val_actual_len);
->>>>>>> addaf27a
                 p_keys.insert(val_actual_len, p_key);
                 v_keys.insert(val_actual_len, v_key);
             }
@@ -342,11 +254,7 @@
                     commitments_values,
                     prover_setup,
                     commitments_extra_info,
-<<<<<<< HEAD
                     &challenge_y,
-=======
-                    &challenge.challenge_y().unwrap(),
->>>>>>> addaf27a
                     is_broadcast,
                     i,
                     parallel_count,
@@ -411,11 +319,7 @@
                     &mut cursor,
                     kernel,
                     verifier_setup,
-<<<<<<< HEAD
                     &challenge_y,
-=======
-                    &challenge.challenge_y().unwrap(),
->>>>>>> addaf27a
                     &claimed_v1.unwrap(),
                     commitments,
                     is_broadcast,
@@ -436,15 +340,11 @@
 }
 
 #[allow(clippy::type_complexity)]
-<<<<<<< HEAD
 pub fn pcs_testing_setup_fixed_seed<
     FConfig: FieldEngine,
     T: Transcript,
     PCS: ExpanderPCS<FConfig>,
 >(
-=======
-pub fn pcs_testing_setup_fixed_seed<FConfig: FieldEngine, PCS: ExpanderPCS<FConfig>>(
->>>>>>> addaf27a
     vals_len: usize,
 ) -> (
     PCS::Params,
