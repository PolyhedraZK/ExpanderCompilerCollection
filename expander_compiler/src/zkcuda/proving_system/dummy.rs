use rayon::iter::{IndexedParallelIterator, IntoParallelRefIterator, ParallelIterator};
use serdes::ExpSerde;

use crate::circuit::config::{Config, SIMDField};
use crate::utils::misc::next_power_of_two;
use crate::zkcuda::context::ComputationGraph;
use crate::zkcuda::proving_system::{CombinedProof, KernelWiseProvingSystem, ProvingSystem};

use super::super::kernel::Kernel;

use super::{check_inputs, prepare_inputs, Commitment};

// dummy implementation of these traits

#[derive(Clone, ExpSerde)]
pub struct DummyCommitment<C: Config> {
    vals: Vec<SIMDField<C>>,
}

impl<C: Config> Commitment<C> for DummyCommitment<C> {
    fn vals_len(&self) -> usize {
        self.vals.len()
    }
}

#[derive(Clone, ExpSerde)]
pub struct DummyProof {
    cond: Vec<Vec<bool>>,
}

// TODO
/*#[deprecated(
    note = "DummyProvingSystem is a dummy implementation for testing purposes. Please use Expander."
)]*/
pub struct DummyProvingSystem<C: Config> {
    _config: std::marker::PhantomData<C>,
}

#[allow(deprecated)]
impl<C: Config> KernelWiseProvingSystem<C> for DummyProvingSystem<C> {
    type ProverSetup = ();
    type VerifierSetup = ();
    type Proof = DummyProof;
    type Commitment = DummyCommitment<C>;
    type CommitmentState = ();

    fn setup(computation_graph: &ComputationGraph<C>) -> (Self::ProverSetup, Self::VerifierSetup) {
        // let _ = computation_graph;
        computation_graph
            .commitments_lens()
            .iter()
            .for_each(|&x| println!("Setup length {x}"));

        ((), ())
    }

    fn commit(
        _prover_setup: &Self::ProverSetup,
        vals: &[SIMDField<C>],
    ) -> (Self::Commitment, Self::CommitmentState) {
        assert!(vals.len() & (vals.len() - 1) == 0);
        (
            DummyCommitment {
                vals: vals.to_vec(),
            },
            (),
        )
    }

    fn prove_kernel(
        _prover_setup: &Self::ProverSetup,
        kernel: &Kernel<C>,
        _commitments: &[&Self::Commitment],
        _commitments_state: &[&Self::CommitmentState],
        commitments_values: &[&[SIMDField<C>]],
        parallel_count: usize,
        is_broadcast: &[bool],
    ) -> DummyProof {
        check_inputs(kernel, commitments_values, parallel_count, is_broadcast);
        let mut res = vec![];
        for i in 0..parallel_count {
            let lc_input = prepare_inputs(
                kernel.layered_circuit(),
                kernel.layered_circuit_input(),
                commitments_values,
                is_broadcast,
                i,
            );
            let (_, cond) = kernel
                .layered_circuit()
                .eval_with_public_inputs_simd(lc_input, &[]);
            for x in cond.iter() {
                if !*x {
                    panic!("constraints not satisfied");
                }
            }
            res.push(cond);
        }
        DummyProof { cond: res }
    }
    fn verify_kernel(
        _verifier_setup: &Self::VerifierSetup,
        kernel: &Kernel<C>,
        proof: &Self::Proof,
        commitments: &[&Self::Commitment],
        parallel_count: usize,
        is_broadcast: &[bool],
    ) -> bool {
        let values = commitments.iter().map(|c| &c.vals[..]).collect::<Vec<_>>();
        check_inputs(kernel, &values, parallel_count, is_broadcast);
        for i in 0..parallel_count {
            let lc_input = prepare_inputs(
                kernel.layered_circuit(),
                kernel.layered_circuit_input(),
                &values,
                is_broadcast,
                i,
            );
            let (_, cond) = kernel
                .layered_circuit()
                .eval_with_public_inputs_simd(lc_input, &[]);
            if cond != proof.cond[i] {
                return false;
            }
        }
        true
    }
}

// TODO: Generate this with procedural macros
// The idea is to implement the ProvingSystem trait for KernelWiseProvingSystem
// However, we can not simply implement ProvingSystem<C> for all KernelWiseProvingSystem<C> because
// If later we want a customized implementation of ProvingSystem for some struct A
// The compiler will not allow use to do so, complaining that KernelWiseProvingSystem may be later implemented for A
// causing a potential conflict.
// In this case, generate the implementation with a procedural macro seems to be the best solution.
impl<C: Config> ProvingSystem<C> for DummyProvingSystem<C> {
    type ProverSetup = <Self as KernelWiseProvingSystem<C>>::ProverSetup;
    type VerifierSetup = <Self as KernelWiseProvingSystem<C>>::VerifierSetup;
    type Proof = CombinedProof<C, Self>;

    fn setup(computation_graph: &ComputationGraph<C>) -> (Self::ProverSetup, Self::VerifierSetup) {
        <Self as KernelWiseProvingSystem<C>>::setup(computation_graph)
    }

    fn prove(
        prover_setup: &Self::ProverSetup,
        computation_graph: &ComputationGraph<C>,
        device_memories: &[Vec<SIMDField<C>>],
    ) -> Self::Proof {
        let (commitments, states) = device_memories
            .iter()
            .map(|device_memory| {
                <Self as KernelWiseProvingSystem<C>>::commit(prover_setup, &device_memory[..])
            })
            .unzip::<_, _, Vec<_>, Vec<_>>();

        let proofs: Vec<<Self as KernelWiseProvingSystem<C>>::Proof> = computation_graph
            .proof_templates()
            .iter()
            .map(|template| {
                let (mut local_commitments, mut local_state, mut local_vals) =
                    (vec![], vec![], vec![]);
                for idx in template.commitment_indices() {
                    local_commitments.push(&commitments[*idx]);
<<<<<<< HEAD
                    local_extra_info.push(&extra_infos[*idx]);
                    local_vals.push(&device_memories[*idx][..]);
=======
                    local_state.push(&states[*idx]);
                    local_vals.push(&device_memories[*idx].values[..]);
>>>>>>> 3a4d50a3
                }

                <Self as KernelWiseProvingSystem<C>>::prove_kernel(
                    prover_setup,
                    &computation_graph.kernels()[template.kernel_id()],
                    &local_commitments,
                    &local_state,
                    &local_vals,
                    next_power_of_two(template.parallel_count()),
                    template.is_broadcast(),
                )
            })
            .collect::<Vec<_>>();

        CombinedProof {
            commitments,
            proofs,
        }
    }

    fn verify(
        verifier_setup: &Self::VerifierSetup,
        computation_graph: &ComputationGraph<C>,
        proof: &Self::Proof,
    ) -> bool {
        let verified = proof
            .proofs
            .par_iter()
            .zip(computation_graph.proof_templates().par_iter())
            .map(|(local_proof, template)| {
                let local_commitments = template
                    .commitment_indices()
                    .iter()
                    .map(|idx| &proof.commitments[*idx])
                    .collect::<Vec<_>>();

                <Self as KernelWiseProvingSystem<C>>::verify_kernel(
                    verifier_setup,
                    &computation_graph.kernels()[template.kernel_id()],
                    local_proof,
                    &local_commitments,
                    next_power_of_two(template.parallel_count()),
                    template.is_broadcast(),
                )
            })
            .collect::<Vec<_>>();

        verified.iter().all(|x| *x)
    }

    fn post_process() {
        <Self as KernelWiseProvingSystem<C>>::post_process();
    }
}<|MERGE_RESOLUTION|>--- conflicted
+++ resolved
@@ -163,13 +163,8 @@
                     (vec![], vec![], vec![]);
                 for idx in template.commitment_indices() {
                     local_commitments.push(&commitments[*idx]);
-<<<<<<< HEAD
-                    local_extra_info.push(&extra_infos[*idx]);
+                    local_state.push(&states[*idx]);
                     local_vals.push(&device_memories[*idx][..]);
-=======
-                    local_state.push(&states[*idx]);
-                    local_vals.push(&device_memories[*idx].values[..]);
->>>>>>> 3a4d50a3
                 }
 
                 <Self as KernelWiseProvingSystem<C>>::prove_kernel(
