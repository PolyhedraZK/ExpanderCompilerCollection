use rayon::iter::{IndexedParallelIterator, IntoParallelRefIterator, ParallelIterator};
use serdes::ExpSerde;

use crate::circuit::config::{Config, SIMDField};
use crate::utils::misc::next_power_of_two;
use crate::zkcuda::context::ComputationGraph;
use crate::zkcuda::proving_system::{CombinedProof, KernelWiseProvingSystem, ProvingSystem};

use super::super::kernel::Kernel;

use super::{check_inputs, prepare_inputs, Commitment};

// dummy implementation of these traits

#[derive(Clone, ExpSerde)]
pub struct DummyCommitment<C: Config> {
    vals: Vec<SIMDField<C>>,
}

impl<C: Config> Commitment<C> for DummyCommitment<C> {
    fn vals_len(&self) -> usize {
        self.vals.len()
    }
}

#[derive(Clone, ExpSerde)]
pub struct DummyProof {
    cond: Vec<Vec<bool>>,
}

// TODO
/*#[deprecated(
    note = "DummyProvingSystem is a dummy implementation for testing purposes. Please use ExpanderGKRProvingSystem."
)]*/
pub struct DummyProvingSystem<C: Config> {
    _config: std::marker::PhantomData<C>,
}

#[allow(deprecated)]
impl<C: Config> KernelWiseProvingSystem<C> for DummyProvingSystem<C> {
    type ProverSetup = ();
    type VerifierSetup = ();
    type Proof = DummyProof;
    type Commitment = DummyCommitment<C>;
    type CommitmentExtraInfo = ();

    fn setup(computation_graph: &ComputationGraph<C>) -> (Self::ProverSetup, Self::VerifierSetup) {
        // let _ = computation_graph;
        computation_graph
            .commitments_lens()
            .iter()
            .for_each(|&x| println!("Setup length {x}"));

        ((), ())
    }

    fn commit(
        _prover_setup: &Self::ProverSetup,
        vals: &[SIMDField<C>],
    ) -> (Self::Commitment, Self::CommitmentExtraInfo) {
        assert!(vals.len() & (vals.len() - 1) == 0);
        (
            DummyCommitment {
                vals: vals.to_vec(),
            },
            (),
        )
    }

    fn prove_kernel(
        _prover_setup: &Self::ProverSetup,
        kernel: &Kernel<C>,
        _commitments: &[&Self::Commitment],
        _commitments_extra_info: &[&Self::CommitmentExtraInfo],
        commitments_values: &[&[SIMDField<C>]],
        parallel_count: usize,
        is_broadcast: &[bool],
    ) -> DummyProof {
        check_inputs(kernel, commitments_values, parallel_count, is_broadcast);
        let mut res = vec![];
        for i in 0..parallel_count {
            let lc_input = prepare_inputs(
                kernel.layered_circuit(),
                kernel.layered_circuit_input(),
                commitments_values,
                is_broadcast,
                i,
            );
            let (_, cond) = kernel
                .layered_circuit()
                .eval_with_public_inputs_simd(lc_input, &[]);
            for x in cond.iter() {
                if !*x {
                    panic!("constraints not satisfied");
                }
            }
            res.push(cond);
        }
        DummyProof { cond: res }
    }
    fn verify_kernel(
        _verifier_setup: &Self::VerifierSetup,
        kernel: &Kernel<C>,
        proof: &Self::Proof,
        commitments: &[&Self::Commitment],
        parallel_count: usize,
        is_broadcast: &[bool],
    ) -> bool {
        let values = commitments.iter().map(|c| &c.vals[..]).collect::<Vec<_>>();
        check_inputs(kernel, &values, parallel_count, is_broadcast);
        for i in 0..parallel_count {
            let lc_input = prepare_inputs(
                kernel.layered_circuit(),
                kernel.layered_circuit_input(),
                &values,
                is_broadcast,
                i,
            );
            let (_, cond) = kernel
                .layered_circuit()
                .eval_with_public_inputs_simd(lc_input, &[]);
            if cond != proof.cond[i] {
                return false;
            }
        }
        true
    }
}

// TODO: Generate this with procedural macros
// The idea is to implement the ProvingSystem trait for KernelWiseProvingSystem
// However, we can not simply implement ProvingSystem<C> for all KernelWiseProvingSystem<C> because
// If later we want a customized implementation of ProvingSystem for some struct A
// The compiler will not allow use to do so, complaining that KernelWiseProvingSystem may be later implemented for A
// causing a potential conflict.
// In this case, generate the implementation with a procedural macro seems to be the best solution.
impl<C: Config> ProvingSystem<C> for DummyProvingSystem<C> {
    type ProverSetup = <Self as KernelWiseProvingSystem<C>>::ProverSetup;
    type VerifierSetup = <Self as KernelWiseProvingSystem<C>>::VerifierSetup;
    type Proof = CombinedProof<C, Self>;

    fn setup(computation_graph: &ComputationGraph<C>) -> (Self::ProverSetup, Self::VerifierSetup) {
        <Self as KernelWiseProvingSystem<C>>::setup(computation_graph)
    }

    fn prove(
        prover_setup: &Self::ProverSetup,
        computation_graph: &ComputationGraph<C>,
        device_memories: &[Vec<SIMDField<C>>],
    ) -> Self::Proof {
<<<<<<< HEAD
        let commitments = computation_graph
            .proof_templates()
            .iter()
            .map(|template| {
                template
                    .commitment_indices()
                    .iter()
                    .zip(template.is_broadcast().iter())
                    .map(|(x, is_broadcast)| {
                        <Self as KernelWiseProvingSystem<C>>::commit(
                            prover_setup,
                            &device_memories[*x],
                            next_power_of_two(template.parallel_count()),
                            *is_broadcast,
                        )
                    })
                    .unzip::<_, _, Vec<_>, Vec<_>>()
=======
        let (commitments, extra_infos) = device_memories
            .iter()
            .map(|device_memory| {
                <Self as KernelWiseProvingSystem<C>>::commit(
                    prover_setup,
                    &device_memory.values[..],
                )
>>>>>>> d87e66a8
            })
            .unzip::<_, _, Vec<_>, Vec<_>>();

        let proofs: Vec<<Self as KernelWiseProvingSystem<C>>::Proof> = computation_graph
            .proof_templates()
            .iter()
            .map(|template| {
                let (mut local_commitments, mut local_extra_info, mut local_vals) =
                    (vec![], vec![], vec![]);
                for idx in &template.commitment_indices {
                    local_commitments.push(&commitments[*idx]);
                    local_extra_info.push(&extra_infos[*idx]);
                    local_vals.push(&device_memories[*idx].values[..]);
                }

                <Self as KernelWiseProvingSystem<C>>::prove_kernel(
                    prover_setup,
<<<<<<< HEAD
                    template.kernel_id(),
                    &computation_graph.kernels()[template.kernel_id()],
                    &commitments_kernel.0,
                    &commitments_kernel.1,
                    &template
                        .commitment_indices()
                        .iter()
                        .map(|x| &device_memories[*x][..])
                        .collect::<Vec<_>>(),
                    next_power_of_two(template.parallel_count()),
                    template.is_broadcast(),
=======
                    &computation_graph.kernels[template.kernel_id],
                    &local_commitments,
                    &local_extra_info,
                    &local_vals,
                    next_power_of_two(template.parallel_count),
                    &template.is_broadcast,
>>>>>>> d87e66a8
                )
            })
            .collect::<Vec<_>>();

        CombinedProof {
            commitments,
            proofs,
        }
    }

    fn verify(
        verifier_setup: &Self::VerifierSetup,
        computation_graph: &ComputationGraph<C>,
        proof: &Self::Proof,
    ) -> bool {
        let verified = proof
            .proofs
            .par_iter()
<<<<<<< HEAD
            .zip(computation_graph.proof_templates().par_iter())
            .zip(proof.commitments.par_iter())
            .map(|((proof, template), commitments_kernel)| {
                <Self as KernelWiseProvingSystem<C>>::verify_kernel(
                    verifier_setup,
                    template.kernel_id(),
                    &computation_graph.kernels()[template.kernel_id()],
                    proof,
                    commitments_kernel,
                    next_power_of_two(template.parallel_count()),
                    template.is_broadcast(),
=======
            .zip(computation_graph.proof_templates.par_iter())
            .map(|(local_proof, template)| {
                let local_commitments = template
                    .commitment_indices
                    .iter()
                    .map(|idx| &proof.commitments[*idx])
                    .collect::<Vec<_>>();

                <Self as KernelWiseProvingSystem<C>>::verify_kernel(
                    verifier_setup,
                    &computation_graph.kernels[template.kernel_id],
                    local_proof,
                    &local_commitments,
                    next_power_of_two(template.parallel_count),
                    &template.is_broadcast,
>>>>>>> d87e66a8
                )
            })
            .collect::<Vec<_>>();

        verified.iter().all(|x| *x)
    }

    fn post_process() {
        <Self as KernelWiseProvingSystem<C>>::post_process();
    }
}<|MERGE_RESOLUTION|>--- conflicted
+++ resolved
@@ -148,33 +148,10 @@
         computation_graph: &ComputationGraph<C>,
         device_memories: &[Vec<SIMDField<C>>],
     ) -> Self::Proof {
-<<<<<<< HEAD
-        let commitments = computation_graph
-            .proof_templates()
-            .iter()
-            .map(|template| {
-                template
-                    .commitment_indices()
-                    .iter()
-                    .zip(template.is_broadcast().iter())
-                    .map(|(x, is_broadcast)| {
-                        <Self as KernelWiseProvingSystem<C>>::commit(
-                            prover_setup,
-                            &device_memories[*x],
-                            next_power_of_two(template.parallel_count()),
-                            *is_broadcast,
-                        )
-                    })
-                    .unzip::<_, _, Vec<_>, Vec<_>>()
-=======
         let (commitments, extra_infos) = device_memories
             .iter()
             .map(|device_memory| {
-                <Self as KernelWiseProvingSystem<C>>::commit(
-                    prover_setup,
-                    &device_memory.values[..],
-                )
->>>>>>> d87e66a8
+                <Self as KernelWiseProvingSystem<C>>::commit(prover_setup, &device_memory[..])
             })
             .unzip::<_, _, Vec<_>, Vec<_>>();
 
@@ -184,34 +161,20 @@
             .map(|template| {
                 let (mut local_commitments, mut local_extra_info, mut local_vals) =
                     (vec![], vec![], vec![]);
-                for idx in &template.commitment_indices {
+                for idx in template.commitment_indices() {
                     local_commitments.push(&commitments[*idx]);
                     local_extra_info.push(&extra_infos[*idx]);
-                    local_vals.push(&device_memories[*idx].values[..]);
+                    local_vals.push(&device_memories[*idx][..]);
                 }
 
                 <Self as KernelWiseProvingSystem<C>>::prove_kernel(
                     prover_setup,
-<<<<<<< HEAD
-                    template.kernel_id(),
                     &computation_graph.kernels()[template.kernel_id()],
-                    &commitments_kernel.0,
-                    &commitments_kernel.1,
-                    &template
-                        .commitment_indices()
-                        .iter()
-                        .map(|x| &device_memories[*x][..])
-                        .collect::<Vec<_>>(),
-                    next_power_of_two(template.parallel_count()),
-                    template.is_broadcast(),
-=======
-                    &computation_graph.kernels[template.kernel_id],
                     &local_commitments,
                     &local_extra_info,
                     &local_vals,
-                    next_power_of_two(template.parallel_count),
-                    &template.is_broadcast,
->>>>>>> d87e66a8
+                    next_power_of_two(template.parallel_count()),
+                    &template.is_broadcast(),
                 )
             })
             .collect::<Vec<_>>();
@@ -230,35 +193,21 @@
         let verified = proof
             .proofs
             .par_iter()
-<<<<<<< HEAD
             .zip(computation_graph.proof_templates().par_iter())
-            .zip(proof.commitments.par_iter())
-            .map(|((proof, template), commitments_kernel)| {
-                <Self as KernelWiseProvingSystem<C>>::verify_kernel(
-                    verifier_setup,
-                    template.kernel_id(),
-                    &computation_graph.kernels()[template.kernel_id()],
-                    proof,
-                    commitments_kernel,
-                    next_power_of_two(template.parallel_count()),
-                    template.is_broadcast(),
-=======
-            .zip(computation_graph.proof_templates.par_iter())
             .map(|(local_proof, template)| {
                 let local_commitments = template
-                    .commitment_indices
+                    .commitment_indices()
                     .iter()
                     .map(|idx| &proof.commitments[*idx])
                     .collect::<Vec<_>>();
 
                 <Self as KernelWiseProvingSystem<C>>::verify_kernel(
                     verifier_setup,
-                    &computation_graph.kernels[template.kernel_id],
+                    &computation_graph.kernels()[template.kernel_id()],
                     local_proof,
                     &local_commitments,
-                    next_power_of_two(template.parallel_count),
-                    &template.is_broadcast,
->>>>>>> d87e66a8
+                    next_power_of_two(template.parallel_count()),
+                    &template.is_broadcast(),
                 )
             })
             .collect::<Vec<_>>();
