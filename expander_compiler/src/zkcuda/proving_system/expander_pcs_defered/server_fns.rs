--- conflicted
+++ resolved
@@ -1,8 +1,4 @@
-<<<<<<< HEAD
-use gkr_engine::MPIEngine;
-=======
 use gkr_engine::{FieldEngine, GKREngine, MPIEngine};
->>>>>>> 54148195
 
 use crate::{
     frontend::Config,
@@ -31,20 +27,9 @@
         global_mpi_config: &gkr_engine::MPIConfig<'static>,
         setup_file: Option<String>,
         computation_graph: &mut ComputationGraph<ECCConfig>,
-<<<<<<< HEAD
-        prover_setup: &mut ExpanderProverSetup<
-            <C as gkr_engine::GKREngine>::FieldConfig,
-            <C as gkr_engine::GKREngine>::PCSConfig,
-        >,
-        verifier_setup: &mut ExpanderVerifierSetup<
-            <C as gkr_engine::GKREngine>::FieldConfig,
-            <C as gkr_engine::GKREngine>::PCSConfig,
-        >,
-=======
-        prover_setup: &mut ExpanderProverSetup<C::PCSField, C::FieldConfig, C::PCSConfig>,
-        verifier_setup: &mut ExpanderVerifierSetup<C::PCSField, C::FieldConfig, C::PCSConfig>,
+        prover_setup: &mut ExpanderProverSetup<C::FieldConfig, C::PCSConfig>,
+        verifier_setup: &mut ExpanderVerifierSetup<C::FieldConfig, C::PCSConfig>,
         mpi_win: &mut Option<SharedMemoryWINWrapper>,
->>>>>>> 54148195
     ) {
         let setup_file = if global_mpi_config.is_root() {
             let setup_file = setup_file.expect("Setup file path must be provided");
