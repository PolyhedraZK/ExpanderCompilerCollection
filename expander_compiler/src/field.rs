pub use arith::{Field as FieldArith, Fr as BN254Fr};
pub use gf2::GF2;
pub use goldilocks::Goldilocks;
pub use mersenne31::M31;
use serdes::ExpSerde;

pub trait Field: FieldArith + ExpSerde {}

impl Field for BN254Fr {}
impl Field for GF2 {}
impl Field for M31 {}
<<<<<<< HEAD

// This trait exist only for making Rust happy
// If we use arith::Field, Rust says upstream may add more impls
pub trait FieldRaw: FieldArith {}

impl FieldRaw for BN254Fr {}
impl FieldRaw for GF2 {}
impl FieldRaw for M31 {}
impl FieldRaw for mersenne31::M31x16 {}
impl FieldRaw for gf2::GF2x8 {}
=======
impl Field for Goldilocks {}
>>>>>>> 21f4f253
<|MERGE_RESOLUTION|>--- conflicted
+++ resolved
@@ -1,6 +1,6 @@
 pub use arith::{Field as FieldArith, Fr as BN254Fr};
 pub use gf2::GF2;
-pub use goldilocks::Goldilocks;
+pub use goldilocks::{Goldilocks, Goldilocksx8};
 pub use mersenne31::M31;
 use serdes::ExpSerde;
 
@@ -9,7 +9,7 @@
 impl Field for BN254Fr {}
 impl Field for GF2 {}
 impl Field for M31 {}
-<<<<<<< HEAD
+impl Field for Goldilocks {}
 
 // This trait exist only for making Rust happy
 // If we use arith::Field, Rust says upstream may add more impls
@@ -20,6 +20,5 @@
 impl FieldRaw for M31 {}
 impl FieldRaw for mersenne31::M31x16 {}
 impl FieldRaw for gf2::GF2x8 {}
-=======
-impl Field for Goldilocks {}
->>>>>>> 21f4f253
+impl FieldRaw for Goldilocks {}
+impl FieldRaw for Goldilocksx8 {}