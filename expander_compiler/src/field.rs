--- conflicted
+++ resolved
@@ -5,51 +5,6 @@
 
 pub trait Field: FieldArith + ExpSerde {}
 
-<<<<<<< HEAD
-pub trait Field: FieldArith + FieldForECC + FieldSerde + FieldRaw {}
-
-impl Field for BN254 {}
-impl Field for GF2 {}
-impl Field for M31 {}
-
-// This trait exist only for making Rust happy
-// If we use arith::Field, Rust says upstream may add more impls
-pub trait FieldRaw: FieldArith {}
-
-impl FieldRaw for BN254 {}
-impl FieldRaw for GF2 {}
-impl FieldRaw for M31 {}
-impl FieldRaw for mersenne31::M31x16 {}
-impl FieldRaw for gf2::GF2x8 {}
-
-impl<T: Field> Serde for T {
-    fn serialize_into<W: std::io::Write>(&self, writer: W) -> Result<(), std::io::Error> {
-        match <Self as FieldSerde>::serialize_into(self, writer) {
-            Ok(_) => Ok(()),
-            Err(e) => match e {
-                FieldSerdeError::IOError(e) => Err(e),
-                FieldSerdeError::DeserializeError => Err(std::io::Error::new(
-                    std::io::ErrorKind::InvalidData,
-                    "failed to serialize field element",
-                )),
-            },
-        }
-    }
-    fn deserialize_from<R: std::io::Read>(reader: R) -> Result<Self, std::io::Error> {
-        match <Self as FieldSerde>::deserialize_from(reader) {
-            Ok(f) => Ok(f),
-            Err(e) => match e {
-                FieldSerdeError::IOError(e) => Err(e),
-                FieldSerdeError::DeserializeError => Err(std::io::Error::new(
-                    std::io::ErrorKind::InvalidData,
-                    "failed to deserialize field element",
-                )),
-            },
-        }
-    }
-}
-=======
 impl Field for BN254Fr {}
 impl Field for GF2 {}
-impl Field for M31 {}
->>>>>>> 0f41e59d
+impl Field for M31 {}