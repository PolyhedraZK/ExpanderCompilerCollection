--- conflicted
+++ resolved
@@ -1,8 +1,8 @@
 pub use arith::{Field as FieldArith, Fr as BN254Fr};
-use babybear::BabyBear;
-pub use gf2::GF2;
+use babybear::{BabyBear, BabyBearx16};
+pub use gf2::{GF2x8, GF2};
 pub use goldilocks::{Goldilocks, Goldilocksx8};
-pub use mersenne31::M31;
+pub use mersenne31::{M31x16, M31};
 use serdes::ExpSerde;
 
 pub trait Field: FieldArith + ExpSerde {}
@@ -11,7 +11,7 @@
 impl Field for GF2 {}
 impl Field for M31 {}
 impl Field for Goldilocks {}
-<<<<<<< HEAD
+impl Field for BabyBear {}
 
 // This trait exist only for making Rust happy
 // If we use arith::Field, Rust says upstream may add more impls
@@ -20,10 +20,9 @@
 impl FieldRaw for BN254Fr {}
 impl FieldRaw for GF2 {}
 impl FieldRaw for M31 {}
-impl FieldRaw for mersenne31::M31x16 {}
-impl FieldRaw for gf2::GF2x8 {}
+impl FieldRaw for M31x16 {}
+impl FieldRaw for GF2x8 {}
 impl FieldRaw for Goldilocks {}
 impl FieldRaw for Goldilocksx8 {}
-=======
-impl Field for BabyBear {}
->>>>>>> 0827ebb4
+impl FieldRaw for BabyBear {}
+impl FieldRaw for BabyBearx16 {}