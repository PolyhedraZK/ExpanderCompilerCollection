use std::collections::HashMap;

use crate::{
    circuit::{
        config::Config,
        ir::{
            common::{EvalResult, Instruction},
            source::{BoolBinOpType, Instruction as IrInstruction, UnconstrainedBinOpType},
        },
    },
    field::FieldArith,
    hints::{
        self,
        registry::{hint_key_to_id, HintCaller},
    },
};

use super::{
    api::{BasicAPI, RootAPI, UnconstrainedAPI},
    builder::{
        ensure_variables_valid, get_variable_id, new_variable, ToVariableOrValue, VariableOrValue,
    },
    CircuitField, Variable,
};

pub struct DebugBuilder<C: Config, H: HintCaller<CircuitField<C>>> {
    values: Vec<CircuitField<C>>,
    sub_circuit_output_structure: HashMap<usize, Vec<usize>>,
    full_hash_id: HashMap<usize, [u8; 32]>,
    outputs: Vec<Variable>,
    hint_caller: H,
}

impl<C: Config, H: HintCaller<CircuitField<C>>> BasicAPI<C> for DebugBuilder<C, H> {
    fn display(&self, str: &str, x: impl ToVariableOrValue<CircuitField<C>>) {
        let x = self.convert_to_value(x);
        println!("{}: {:?}", str, x);
    }

    fn add(
        &mut self,
        x: impl ToVariableOrValue<CircuitField<C>>,
        y: impl ToVariableOrValue<CircuitField<C>>,
    ) -> Variable {
        let x = self.convert_to_value(x);
        let y = self.convert_to_value(y);
        self.return_as_variable(x + y)
    }
    fn sub(
        &mut self,
        x: impl ToVariableOrValue<CircuitField<C>>,
        y: impl ToVariableOrValue<CircuitField<C>>,
    ) -> Variable {
        let x = self.convert_to_value(x);
        let y = self.convert_to_value(y);
        self.return_as_variable(x - y)
    }
    fn mul(
        &mut self,
        x: impl ToVariableOrValue<CircuitField<C>>,
        y: impl ToVariableOrValue<CircuitField<C>>,
    ) -> Variable {
        let x = self.convert_to_value(x);
        let y = self.convert_to_value(y);
        self.return_as_variable(x * y)
    }
    fn xor(
        &mut self,
        x: impl ToVariableOrValue<CircuitField<C>>,
        y: impl ToVariableOrValue<CircuitField<C>>,
    ) -> Variable {
        let x = self.convert_to_id(x);
        let y = self.convert_to_id(y);
        self.eval_ir_insn(IrInstruction::BoolBinOp {
            x,
            y,
            op: BoolBinOpType::Xor,
        })
    }
    fn or(
        &mut self,
        x: impl ToVariableOrValue<CircuitField<C>>,
        y: impl ToVariableOrValue<CircuitField<C>>,
    ) -> Variable {
        let x = self.convert_to_id(x);
        let y = self.convert_to_id(y);
        self.eval_ir_insn(IrInstruction::BoolBinOp {
            x,
            y,
            op: BoolBinOpType::Or,
        })
    }
    fn and(
        &mut self,
        x: impl ToVariableOrValue<CircuitField<C>>,
        y: impl ToVariableOrValue<CircuitField<C>>,
    ) -> Variable {
        let x = self.convert_to_id(x);
        let y = self.convert_to_id(y);
        self.eval_ir_insn(IrInstruction::BoolBinOp {
            x,
            y,
            op: BoolBinOpType::And,
        })
    }
    fn div(
        &mut self,
        x: impl ToVariableOrValue<CircuitField<C>>,
        y: impl ToVariableOrValue<CircuitField<C>>,
        checked: bool,
    ) -> Variable {
        let x = self.convert_to_id(x);
        let y = self.convert_to_id(y);
        self.eval_ir_insn(IrInstruction::Div { x, y, checked })
    }
    fn neg(&mut self, x: impl ToVariableOrValue<CircuitField<C>>) -> Variable {
        let x = self.convert_to_value(x);
        self.return_as_variable(-x)
    }
    fn is_zero(&mut self, x: impl ToVariableOrValue<CircuitField<C>>) -> Variable {
        let x = self.convert_to_id(x);
        self.eval_ir_insn(IrInstruction::IsZero(x))
    }
<<<<<<< HEAD
    fn to_binary(
        &mut self,
        x: impl ToVariableOrValue<<C as Config>::CircuitField>,
        num_bits: usize,
    ) -> Vec<Variable> {
        let x = self.convert_to_id(x);
        hints::to_binary(self.values[x], num_bits)
            .unwrap()
            .into_iter()
            .map(|v| self.return_as_variable(v))
            .collect()
    }
    fn assert_is_zero(&mut self, x: impl ToVariableOrValue<C::CircuitField>) {
=======
    fn assert_is_zero(&mut self, x: impl ToVariableOrValue<CircuitField<C>>) {
>>>>>>> 580cedab
        let x = self.convert_to_value(x);
        assert!(x.is_zero());
    }
    fn assert_is_non_zero(&mut self, x: impl ToVariableOrValue<CircuitField<C>>) {
        let x = self.convert_to_value(x);
        assert!(!x.is_zero());
    }
    fn assert_is_bool(&mut self, x: impl ToVariableOrValue<CircuitField<C>>) {
        let x = self.convert_to_value(x);
        assert!(x.is_zero() || x == CircuitField::<C>::one());
    }
    fn get_random_value(&mut self) -> Variable {
        let v = CircuitField::<C>::random_unsafe(&mut rand::thread_rng());
        self.return_as_variable(v)
    }
    fn new_hint(
        &mut self,
        hint_key: &str,
        inputs: &[Variable],
        num_outputs: usize,
    ) -> Vec<Variable> {
        ensure_variables_valid(inputs);
        let inputs: Vec<CircuitField<C>> =
            inputs.iter().map(|v| self.convert_to_value(v)).collect();
        match self
            .hint_caller
            .call(hint_key_to_id(hint_key), &inputs, num_outputs)
        {
            Ok(outputs) => outputs
                .into_iter()
                .map(|v| self.return_as_variable(v))
                .collect(),
            Err(e) => panic!("Hint error: {:?}", e),
        }
    }
    fn constant(&mut self, x: impl ToVariableOrValue<CircuitField<C>>) -> Variable {
        let x = self.convert_to_value(x);
        self.return_as_variable(x)
    }
    fn constant_value(
        &mut self,
        x: impl ToVariableOrValue<CircuitField<C>>,
    ) -> Option<CircuitField<C>> {
        Some(self.convert_to_value(x))
    }
}

impl<C: Config, H: HintCaller<CircuitField<C>>> UnconstrainedAPI<C> for DebugBuilder<C, H> {
    fn unconstrained_identity(&mut self, x: impl ToVariableOrValue<CircuitField<C>>) -> Variable {
        self.constant(x)
    }
    fn unconstrained_add(
        &mut self,
        x: impl ToVariableOrValue<CircuitField<C>>,
        y: impl ToVariableOrValue<CircuitField<C>>,
    ) -> Variable {
        self.add(x, y)
    }
    fn unconstrained_mul(
        &mut self,
        x: impl ToVariableOrValue<CircuitField<C>>,
        y: impl ToVariableOrValue<CircuitField<C>>,
    ) -> Variable {
        self.mul(x, y)
    }
    fn unconstrained_div(
        &mut self,
        x: impl ToVariableOrValue<CircuitField<C>>,
        y: impl ToVariableOrValue<CircuitField<C>>,
    ) -> Variable {
        let x = self.convert_to_id(x);
        let y = self.convert_to_id(y);
        self.eval_ir_insn(IrInstruction::UnconstrainedBinOp {
            x,
            y,
            op: UnconstrainedBinOpType::Div,
        })
    }
    fn unconstrained_pow(
        &mut self,
        x: impl ToVariableOrValue<CircuitField<C>>,
        y: impl ToVariableOrValue<CircuitField<C>>,
    ) -> Variable {
        let x = self.convert_to_id(x);
        let y = self.convert_to_id(y);
        self.eval_ir_insn(IrInstruction::UnconstrainedBinOp {
            x,
            y,
            op: UnconstrainedBinOpType::Pow,
        })
    }
    fn unconstrained_int_div(
        &mut self,
        x: impl ToVariableOrValue<CircuitField<C>>,
        y: impl ToVariableOrValue<CircuitField<C>>,
    ) -> Variable {
        let x = self.convert_to_id(x);
        let y = self.convert_to_id(y);
        self.eval_ir_insn(IrInstruction::UnconstrainedBinOp {
            x,
            y,
            op: UnconstrainedBinOpType::IntDiv,
        })
    }
    fn unconstrained_mod(
        &mut self,
        x: impl ToVariableOrValue<CircuitField<C>>,
        y: impl ToVariableOrValue<CircuitField<C>>,
    ) -> Variable {
        let x = self.convert_to_id(x);
        let y = self.convert_to_id(y);
        self.eval_ir_insn(IrInstruction::UnconstrainedBinOp {
            x,
            y,
            op: UnconstrainedBinOpType::Mod,
        })
    }
    fn unconstrained_shift_l(
        &mut self,
        x: impl ToVariableOrValue<CircuitField<C>>,
        y: impl ToVariableOrValue<CircuitField<C>>,
    ) -> Variable {
        let x = self.convert_to_id(x);
        let y = self.convert_to_id(y);
        self.eval_ir_insn(IrInstruction::UnconstrainedBinOp {
            x,
            y,
            op: UnconstrainedBinOpType::ShiftL,
        })
    }
    fn unconstrained_shift_r(
        &mut self,
        x: impl ToVariableOrValue<CircuitField<C>>,
        y: impl ToVariableOrValue<CircuitField<C>>,
    ) -> Variable {
        let x = self.convert_to_id(x);
        let y = self.convert_to_id(y);
        self.eval_ir_insn(IrInstruction::UnconstrainedBinOp {
            x,
            y,
            op: UnconstrainedBinOpType::ShiftR,
        })
    }
    fn unconstrained_lesser_eq(
        &mut self,
        x: impl ToVariableOrValue<CircuitField<C>>,
        y: impl ToVariableOrValue<CircuitField<C>>,
    ) -> Variable {
        let x = self.convert_to_id(x);
        let y = self.convert_to_id(y);
        self.eval_ir_insn(IrInstruction::UnconstrainedBinOp {
            x,
            y,
            op: UnconstrainedBinOpType::LesserEq,
        })
    }
    fn unconstrained_greater_eq(
        &mut self,
        x: impl ToVariableOrValue<CircuitField<C>>,
        y: impl ToVariableOrValue<CircuitField<C>>,
    ) -> Variable {
        let x = self.convert_to_id(x);
        let y = self.convert_to_id(y);
        self.eval_ir_insn(IrInstruction::UnconstrainedBinOp {
            x,
            y,
            op: UnconstrainedBinOpType::GreaterEq,
        })
    }
    fn unconstrained_lesser(
        &mut self,
        x: impl ToVariableOrValue<CircuitField<C>>,
        y: impl ToVariableOrValue<CircuitField<C>>,
    ) -> Variable {
        let x = self.convert_to_id(x);
        let y = self.convert_to_id(y);
        self.eval_ir_insn(IrInstruction::UnconstrainedBinOp {
            x,
            y,
            op: UnconstrainedBinOpType::Lesser,
        })
    }
    fn unconstrained_greater(
        &mut self,
        x: impl ToVariableOrValue<CircuitField<C>>,
        y: impl ToVariableOrValue<CircuitField<C>>,
    ) -> Variable {
        let x = self.convert_to_id(x);
        let y = self.convert_to_id(y);
        self.eval_ir_insn(IrInstruction::UnconstrainedBinOp {
            x,
            y,
            op: UnconstrainedBinOpType::Greater,
        })
    }
    fn unconstrained_eq(
        &mut self,
        x: impl ToVariableOrValue<CircuitField<C>>,
        y: impl ToVariableOrValue<CircuitField<C>>,
    ) -> Variable {
        let x = self.convert_to_id(x);
        let y = self.convert_to_id(y);
        self.eval_ir_insn(IrInstruction::UnconstrainedBinOp {
            x,
            y,
            op: UnconstrainedBinOpType::Eq,
        })
    }
    fn unconstrained_not_eq(
        &mut self,
        x: impl ToVariableOrValue<CircuitField<C>>,
        y: impl ToVariableOrValue<CircuitField<C>>,
    ) -> Variable {
        let x = self.convert_to_id(x);
        let y = self.convert_to_id(y);
        self.eval_ir_insn(IrInstruction::UnconstrainedBinOp {
            x,
            y,
            op: UnconstrainedBinOpType::NotEq,
        })
    }
    fn unconstrained_bool_or(
        &mut self,
        x: impl ToVariableOrValue<CircuitField<C>>,
        y: impl ToVariableOrValue<CircuitField<C>>,
    ) -> Variable {
        let x = self.convert_to_id(x);
        let y = self.convert_to_id(y);
        self.eval_ir_insn(IrInstruction::UnconstrainedBinOp {
            x,
            y,
            op: UnconstrainedBinOpType::BoolOr,
        })
    }
    fn unconstrained_bool_and(
        &mut self,
        x: impl ToVariableOrValue<CircuitField<C>>,
        y: impl ToVariableOrValue<CircuitField<C>>,
    ) -> Variable {
        let x = self.convert_to_id(x);
        let y = self.convert_to_id(y);
        self.eval_ir_insn(IrInstruction::UnconstrainedBinOp {
            x,
            y,
            op: UnconstrainedBinOpType::BoolAnd,
        })
    }
    fn unconstrained_bit_or(
        &mut self,
        x: impl ToVariableOrValue<CircuitField<C>>,
        y: impl ToVariableOrValue<CircuitField<C>>,
    ) -> Variable {
        let x = self.convert_to_id(x);
        let y = self.convert_to_id(y);
        self.eval_ir_insn(IrInstruction::UnconstrainedBinOp {
            x,
            y,
            op: UnconstrainedBinOpType::BitOr,
        })
    }
    fn unconstrained_bit_and(
        &mut self,
        x: impl ToVariableOrValue<CircuitField<C>>,
        y: impl ToVariableOrValue<CircuitField<C>>,
    ) -> Variable {
        let x = self.convert_to_id(x);
        let y = self.convert_to_id(y);
        self.eval_ir_insn(IrInstruction::UnconstrainedBinOp {
            x,
            y,
            op: UnconstrainedBinOpType::BitAnd,
        })
    }
    fn unconstrained_bit_xor(
        &mut self,
        x: impl ToVariableOrValue<CircuitField<C>>,
        y: impl ToVariableOrValue<CircuitField<C>>,
    ) -> Variable {
        let x = self.convert_to_id(x);
        let y = self.convert_to_id(y);
        self.eval_ir_insn(IrInstruction::UnconstrainedBinOp {
            x,
            y,
            op: UnconstrainedBinOpType::BitXor,
        })
    }
}

impl<C: Config, H: HintCaller<CircuitField<C>>> RootAPI<C> for DebugBuilder<C, H> {
    fn memorized_simple_call<F: Fn(&mut Self, &Vec<Variable>) -> Vec<Variable> + 'static>(
        &mut self,
        f: F,
        inputs: &[Variable],
    ) -> Vec<Variable> {
        ensure_variables_valid(inputs);
        let inputs = inputs.to_vec();
        f(self, &inputs)
    }

    fn hash_to_sub_circuit_id(&mut self, hash: &[u8; 32]) -> usize {
        let circuit_id = usize::from_le_bytes(hash[0..8].try_into().unwrap());
        if let Some(prev_hash) = self.full_hash_id.get(&circuit_id) {
            if *prev_hash != *hash {
                panic!("subcircuit id collision");
            }
        } else {
            self.full_hash_id.insert(circuit_id, *hash);
        }
        circuit_id
    }

    fn call_sub_circuit<F: FnOnce(&mut Self, &Vec<Variable>) -> Vec<Variable>>(
        &mut self,
        _: usize,
        inputs: &[Variable],
        f: F,
    ) -> Vec<Variable> {
        let inputs = inputs.to_vec();
        f(self, &inputs)
    }

    fn register_sub_circuit_output_structure(&mut self, circuit_id: usize, structure: Vec<usize>) {
        if self
            .sub_circuit_output_structure
            .insert(circuit_id, structure)
            .is_some()
        {
            panic!("subcircuit output structure already registered");
        }
    }

    fn get_sub_circuit_output_structure(&self, circuit_id: usize) -> Vec<usize> {
        self.sub_circuit_output_structure
            .get(&circuit_id)
            .unwrap()
            .clone()
    }

    fn set_outputs(&mut self, outputs: Vec<Variable>) {
        ensure_variables_valid(&outputs);
        self.outputs = outputs;
    }
}

impl<C: Config, H: HintCaller<CircuitField<C>>> DebugBuilder<C, H> {
    pub fn new(
        inputs: Vec<CircuitField<C>>,
        public_inputs: Vec<CircuitField<C>>,
        hint_caller: H,
    ) -> (Self, Vec<Variable>, Vec<Variable>) {
        let mut builder = DebugBuilder {
            values: vec![CircuitField::<C>::zero()],
            hint_caller,
            sub_circuit_output_structure: HashMap::new(),
            full_hash_id: HashMap::new(),
            outputs: vec![],
        };
        let vars = (1..=inputs.len()).map(new_variable).collect();
        let public_vars = (inputs.len() + 1..=inputs.len() + public_inputs.len())
            .map(new_variable)
            .collect();
        builder.values.extend(inputs);
        builder.values.extend(public_inputs);
        (builder, vars, public_vars)
    }

    fn convert_to_value<T: ToVariableOrValue<CircuitField<C>>>(&self, value: T) -> CircuitField<C> {
        match value.convert_to_variable_or_value() {
            VariableOrValue::Variable(v) => self.values[get_variable_id(v)],
            VariableOrValue::Value(v) => v,
        }
    }

    fn convert_to_id<T: ToVariableOrValue<CircuitField<C>>>(&mut self, value: T) -> usize {
        match value.convert_to_variable_or_value() {
            VariableOrValue::Variable(v) => get_variable_id(v),
            VariableOrValue::Value(v) => {
                let id = self.values.len();
                self.values.push(v);
                id
            }
        }
    }

    fn return_as_variable(&mut self, value: CircuitField<C>) -> Variable {
        let id = self.values.len();
        self.values.push(value);
        new_variable(id)
    }

    fn eval_ir_insn(&mut self, insn: IrInstruction<C>) -> Variable {
        match insn.eval_unsafe(&self.values) {
            EvalResult::Error(e) => panic!("error: {:?}", e),
            EvalResult::SubCircuitCall(_, _) => unreachable!(),
            EvalResult::Value(v) => self.return_as_variable(v),
            EvalResult::Values(_) => unreachable!(),
        }
    }

    pub fn get_outputs(&self) -> Vec<CircuitField<C>> {
        self.outputs
            .iter()
            .map(|v| self.values[get_variable_id(*v)])
            .collect()
    }
}<|MERGE_RESOLUTION|>--- conflicted
+++ resolved
@@ -121,10 +121,9 @@
         let x = self.convert_to_id(x);
         self.eval_ir_insn(IrInstruction::IsZero(x))
     }
-<<<<<<< HEAD
     fn to_binary(
         &mut self,
-        x: impl ToVariableOrValue<<C as Config>::CircuitField>,
+        x: impl ToVariableOrValue<CircuitField<C>>,
         num_bits: usize,
     ) -> Vec<Variable> {
         let x = self.convert_to_id(x);
@@ -134,10 +133,7 @@
             .map(|v| self.return_as_variable(v))
             .collect()
     }
-    fn assert_is_zero(&mut self, x: impl ToVariableOrValue<C::CircuitField>) {
-=======
     fn assert_is_zero(&mut self, x: impl ToVariableOrValue<CircuitField<C>>) {
->>>>>>> 580cedab
         let x = self.convert_to_value(x);
         assert!(x.is_zero());
     }
