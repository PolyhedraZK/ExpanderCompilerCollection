use crate::{
    circuit::{
        config::Config,
        ir::{
            common::{EvalResult, Instruction},
            source::{BoolBinOpType, Instruction as IrInstruction, UnconstrainedBinOpType},
        },
    },
    field::FieldArith,
    hints::registry::{hint_key_to_id, HintCaller},
};

use super::{
<<<<<<< HEAD
    api::{BasicAPI, DebugAPI, RootAPI, UnconstrainedAPI},
    builder::{
        ensure_variables_valid, get_variable_id, new_variable, ToVariableOrValue, VariableOrValue,
    },
=======
    api::{BasicAPI, RootAPI, UnconstrainedAPI},
    builder::{get_variable_id, new_variable, ToVariableOrValue, VariableOrValue},
>>>>>>> d26a1274
    Variable,
};

pub struct DebugBuilder<C: Config, H: HintCaller<C::CircuitField>> {
    values: Vec<C::CircuitField>,
    hint_caller: H,
}

impl<C: Config, H: HintCaller<C::CircuitField>> BasicAPI<C> for DebugBuilder<C, H> {
    fn display(&self, str: &str, x: impl ToVariableOrValue<<C as Config>::CircuitField>) {
        let x = self.convert_to_value(x);
        println!("{}: {:?}", str, x);
    }

    fn add(
        &mut self,
        x: impl ToVariableOrValue<C::CircuitField>,
        y: impl ToVariableOrValue<C::CircuitField>,
    ) -> Variable {
        let x = self.convert_to_value(x);
        let y = self.convert_to_value(y);
        self.return_as_variable(x + y)
    }
    fn sub(
        &mut self,
        x: impl ToVariableOrValue<C::CircuitField>,
        y: impl ToVariableOrValue<C::CircuitField>,
    ) -> Variable {
        let x = self.convert_to_value(x);
        let y = self.convert_to_value(y);
        self.return_as_variable(x - y)
    }
    fn mul(
        &mut self,
        x: impl ToVariableOrValue<C::CircuitField>,
        y: impl ToVariableOrValue<C::CircuitField>,
    ) -> Variable {
        let x = self.convert_to_value(x);
        let y = self.convert_to_value(y);
        self.return_as_variable(x * y)
    }
    fn xor(
        &mut self,
        x: impl ToVariableOrValue<C::CircuitField>,
        y: impl ToVariableOrValue<C::CircuitField>,
    ) -> Variable {
        let x = self.convert_to_id(x);
        let y = self.convert_to_id(y);
        self.eval_ir_insn(IrInstruction::BoolBinOp {
            x,
            y,
            op: BoolBinOpType::Xor,
        })
    }
    fn or(
        &mut self,
        x: impl ToVariableOrValue<C::CircuitField>,
        y: impl ToVariableOrValue<C::CircuitField>,
    ) -> Variable {
        let x = self.convert_to_id(x);
        let y = self.convert_to_id(y);
        self.eval_ir_insn(IrInstruction::BoolBinOp {
            x,
            y,
            op: BoolBinOpType::Or,
        })
    }
    fn and(
        &mut self,
        x: impl ToVariableOrValue<C::CircuitField>,
        y: impl ToVariableOrValue<C::CircuitField>,
    ) -> Variable {
        let x = self.convert_to_id(x);
        let y = self.convert_to_id(y);
        self.eval_ir_insn(IrInstruction::BoolBinOp {
            x,
            y,
            op: BoolBinOpType::And,
        })
    }
    fn div(
        &mut self,
        x: impl ToVariableOrValue<C::CircuitField>,
        y: impl ToVariableOrValue<C::CircuitField>,
        checked: bool,
    ) -> Variable {
        let x = self.convert_to_id(x);
        let y = self.convert_to_id(y);
        self.eval_ir_insn(IrInstruction::Div { x, y, checked })
    }
    fn neg(&mut self, x: impl ToVariableOrValue<C::CircuitField>) -> Variable {
        let x = self.convert_to_value(x);
        self.return_as_variable(-x)
    }
    fn is_zero(&mut self, x: impl ToVariableOrValue<C::CircuitField>) -> Variable {
        let x = self.convert_to_id(x);
        self.eval_ir_insn(IrInstruction::IsZero(x))
    }
    fn assert_is_zero(&mut self, x: impl ToVariableOrValue<C::CircuitField>) {
        let x = self.convert_to_value(x);
        assert!(x.is_zero());
    }
    fn assert_is_non_zero(&mut self, x: impl ToVariableOrValue<C::CircuitField>) {
        let x = self.convert_to_value(x);
        assert!(!x.is_zero());
    }
    fn assert_is_bool(&mut self, x: impl ToVariableOrValue<C::CircuitField>) {
        let x = self.convert_to_value(x);
        assert!(x.is_zero() || x == C::CircuitField::one());
    }
    fn get_random_value(&mut self) -> Variable {
        let v = C::CircuitField::random_unsafe(&mut rand::thread_rng());
        self.return_as_variable(v)
    }
    fn new_hint(
        &mut self,
        hint_key: &str,
        inputs: &[Variable],
        num_outputs: usize,
    ) -> Vec<Variable> {
        ensure_variables_valid(inputs);
        let inputs: Vec<C::CircuitField> =
            inputs.iter().map(|v| self.convert_to_value(v)).collect();
        match self
            .hint_caller
            .call(hint_key_to_id(hint_key), &inputs, num_outputs)
        {
            Ok(outputs) => outputs
                .into_iter()
                .map(|v| self.return_as_variable(v))
                .collect(),
            Err(e) => panic!("Hint error: {:?}", e),
        }
    }
    fn constant(&mut self, x: impl ToVariableOrValue<<C as Config>::CircuitField>) -> Variable {
        let x = self.convert_to_value(x);
        self.return_as_variable(x)
    }
    fn constant_value(
        &mut self,
        x: impl ToVariableOrValue<<C as Config>::CircuitField>,
    ) -> Option<<C as Config>::CircuitField> {
        Some(self.convert_to_value(x))
    }
}

impl<C: Config, H: HintCaller<C::CircuitField>> UnconstrainedAPI<C> for DebugBuilder<C, H> {
    fn unconstrained_identity(&mut self, x: impl ToVariableOrValue<C::CircuitField>) -> Variable {
        self.constant(x)
    }
    fn unconstrained_add(
        &mut self,
        x: impl ToVariableOrValue<C::CircuitField>,
        y: impl ToVariableOrValue<C::CircuitField>,
    ) -> Variable {
        self.add(x, y)
    }
    fn unconstrained_mul(
        &mut self,
        x: impl ToVariableOrValue<C::CircuitField>,
        y: impl ToVariableOrValue<C::CircuitField>,
    ) -> Variable {
        self.mul(x, y)
    }
    fn unconstrained_div(
        &mut self,
        x: impl ToVariableOrValue<C::CircuitField>,
        y: impl ToVariableOrValue<C::CircuitField>,
    ) -> Variable {
        let x = self.convert_to_id(x);
        let y = self.convert_to_id(y);
        self.eval_ir_insn(IrInstruction::UnconstrainedBinOp {
            x,
            y,
            op: UnconstrainedBinOpType::Div,
        })
    }
    fn unconstrained_pow(
        &mut self,
        x: impl ToVariableOrValue<C::CircuitField>,
        y: impl ToVariableOrValue<C::CircuitField>,
    ) -> Variable {
        let x = self.convert_to_id(x);
        let y = self.convert_to_id(y);
        self.eval_ir_insn(IrInstruction::UnconstrainedBinOp {
            x,
            y,
            op: UnconstrainedBinOpType::Pow,
        })
    }
    fn unconstrained_int_div(
        &mut self,
        x: impl ToVariableOrValue<C::CircuitField>,
        y: impl ToVariableOrValue<C::CircuitField>,
    ) -> Variable {
        let x = self.convert_to_id(x);
        let y = self.convert_to_id(y);
        self.eval_ir_insn(IrInstruction::UnconstrainedBinOp {
            x,
            y,
            op: UnconstrainedBinOpType::IntDiv,
        })
    }
    fn unconstrained_mod(
        &mut self,
        x: impl ToVariableOrValue<C::CircuitField>,
        y: impl ToVariableOrValue<C::CircuitField>,
    ) -> Variable {
        let x = self.convert_to_id(x);
        let y = self.convert_to_id(y);
        self.eval_ir_insn(IrInstruction::UnconstrainedBinOp {
            x,
            y,
            op: UnconstrainedBinOpType::Mod,
        })
    }
    fn unconstrained_shift_l(
        &mut self,
        x: impl ToVariableOrValue<C::CircuitField>,
        y: impl ToVariableOrValue<C::CircuitField>,
    ) -> Variable {
        let x = self.convert_to_id(x);
        let y = self.convert_to_id(y);
        self.eval_ir_insn(IrInstruction::UnconstrainedBinOp {
            x,
            y,
            op: UnconstrainedBinOpType::ShiftL,
        })
    }
    fn unconstrained_shift_r(
        &mut self,
        x: impl ToVariableOrValue<C::CircuitField>,
        y: impl ToVariableOrValue<C::CircuitField>,
    ) -> Variable {
        let x = self.convert_to_id(x);
        let y = self.convert_to_id(y);
        self.eval_ir_insn(IrInstruction::UnconstrainedBinOp {
            x,
            y,
            op: UnconstrainedBinOpType::ShiftR,
        })
    }
    fn unconstrained_lesser_eq(
        &mut self,
        x: impl ToVariableOrValue<C::CircuitField>,
        y: impl ToVariableOrValue<C::CircuitField>,
    ) -> Variable {
        let x = self.convert_to_id(x);
        let y = self.convert_to_id(y);
        self.eval_ir_insn(IrInstruction::UnconstrainedBinOp {
            x,
            y,
            op: UnconstrainedBinOpType::LesserEq,
        })
    }
    fn unconstrained_greater_eq(
        &mut self,
        x: impl ToVariableOrValue<C::CircuitField>,
        y: impl ToVariableOrValue<C::CircuitField>,
    ) -> Variable {
        let x = self.convert_to_id(x);
        let y = self.convert_to_id(y);
        self.eval_ir_insn(IrInstruction::UnconstrainedBinOp {
            x,
            y,
            op: UnconstrainedBinOpType::GreaterEq,
        })
    }
    fn unconstrained_lesser(
        &mut self,
        x: impl ToVariableOrValue<C::CircuitField>,
        y: impl ToVariableOrValue<C::CircuitField>,
    ) -> Variable {
        let x = self.convert_to_id(x);
        let y = self.convert_to_id(y);
        self.eval_ir_insn(IrInstruction::UnconstrainedBinOp {
            x,
            y,
            op: UnconstrainedBinOpType::Lesser,
        })
    }
    fn unconstrained_greater(
        &mut self,
        x: impl ToVariableOrValue<C::CircuitField>,
        y: impl ToVariableOrValue<C::CircuitField>,
    ) -> Variable {
        let x = self.convert_to_id(x);
        let y = self.convert_to_id(y);
        self.eval_ir_insn(IrInstruction::UnconstrainedBinOp {
            x,
            y,
            op: UnconstrainedBinOpType::Greater,
        })
    }
    fn unconstrained_eq(
        &mut self,
        x: impl ToVariableOrValue<C::CircuitField>,
        y: impl ToVariableOrValue<C::CircuitField>,
    ) -> Variable {
        let x = self.convert_to_id(x);
        let y = self.convert_to_id(y);
        self.eval_ir_insn(IrInstruction::UnconstrainedBinOp {
            x,
            y,
            op: UnconstrainedBinOpType::Eq,
        })
    }
    fn unconstrained_not_eq(
        &mut self,
        x: impl ToVariableOrValue<C::CircuitField>,
        y: impl ToVariableOrValue<C::CircuitField>,
    ) -> Variable {
        let x = self.convert_to_id(x);
        let y = self.convert_to_id(y);
        self.eval_ir_insn(IrInstruction::UnconstrainedBinOp {
            x,
            y,
            op: UnconstrainedBinOpType::NotEq,
        })
    }
    fn unconstrained_bool_or(
        &mut self,
        x: impl ToVariableOrValue<C::CircuitField>,
        y: impl ToVariableOrValue<C::CircuitField>,
    ) -> Variable {
        let x = self.convert_to_id(x);
        let y = self.convert_to_id(y);
        self.eval_ir_insn(IrInstruction::UnconstrainedBinOp {
            x,
            y,
            op: UnconstrainedBinOpType::BoolOr,
        })
    }
    fn unconstrained_bool_and(
        &mut self,
        x: impl ToVariableOrValue<C::CircuitField>,
        y: impl ToVariableOrValue<C::CircuitField>,
    ) -> Variable {
        let x = self.convert_to_id(x);
        let y = self.convert_to_id(y);
        self.eval_ir_insn(IrInstruction::UnconstrainedBinOp {
            x,
            y,
            op: UnconstrainedBinOpType::BoolAnd,
        })
    }
    fn unconstrained_bit_or(
        &mut self,
        x: impl ToVariableOrValue<C::CircuitField>,
        y: impl ToVariableOrValue<C::CircuitField>,
    ) -> Variable {
        let x = self.convert_to_id(x);
        let y = self.convert_to_id(y);
        self.eval_ir_insn(IrInstruction::UnconstrainedBinOp {
            x,
            y,
            op: UnconstrainedBinOpType::BitOr,
        })
    }
    fn unconstrained_bit_and(
        &mut self,
        x: impl ToVariableOrValue<C::CircuitField>,
        y: impl ToVariableOrValue<C::CircuitField>,
    ) -> Variable {
        let x = self.convert_to_id(x);
        let y = self.convert_to_id(y);
        self.eval_ir_insn(IrInstruction::UnconstrainedBinOp {
            x,
            y,
            op: UnconstrainedBinOpType::BitAnd,
        })
    }
    fn unconstrained_bit_xor(
        &mut self,
        x: impl ToVariableOrValue<C::CircuitField>,
        y: impl ToVariableOrValue<C::CircuitField>,
    ) -> Variable {
        let x = self.convert_to_id(x);
        let y = self.convert_to_id(y);
        self.eval_ir_insn(IrInstruction::UnconstrainedBinOp {
            x,
            y,
            op: UnconstrainedBinOpType::BitXor,
        })
    }
}

impl<C: Config, H: HintCaller<C::CircuitField>> RootAPI<C> for DebugBuilder<C, H> {
    fn memorized_simple_call<F: Fn(&mut Self, &Vec<Variable>) -> Vec<Variable> + 'static>(
        &mut self,
        f: F,
        inputs: &[Variable],
    ) -> Vec<Variable> {
        ensure_variables_valid(inputs);
        let inputs = inputs.to_vec();
        f(self, &inputs)
    }
}

impl<C: Config, H: HintCaller<C::CircuitField>> DebugBuilder<C, H> {
    pub fn new(
        inputs: Vec<C::CircuitField>,
        public_inputs: Vec<C::CircuitField>,
        hint_caller: H,
    ) -> (Self, Vec<Variable>, Vec<Variable>) {
        let mut builder = DebugBuilder {
            values: vec![C::CircuitField::zero()],
            hint_caller,
        };
        let vars = (1..=inputs.len()).map(new_variable).collect();
        let public_vars = (inputs.len() + 1..=inputs.len() + public_inputs.len())
            .map(new_variable)
            .collect();
        builder.values.extend(inputs);
        builder.values.extend(public_inputs);
        (builder, vars, public_vars)
    }

    fn convert_to_value<T: ToVariableOrValue<C::CircuitField>>(&self, value: T) -> C::CircuitField {
        match value.convert_to_variable_or_value() {
            VariableOrValue::Variable(v) => self.values[get_variable_id(v)],
            VariableOrValue::Value(v) => v,
        }
    }

    fn convert_to_id<T: ToVariableOrValue<C::CircuitField>>(&mut self, value: T) -> usize {
        match value.convert_to_variable_or_value() {
            VariableOrValue::Variable(v) => get_variable_id(v),
            VariableOrValue::Value(v) => {
                let id = self.values.len();
                self.values.push(v);
                id
            }
        }
    }

    fn return_as_variable(&mut self, value: C::CircuitField) -> Variable {
        let id = self.values.len();
        self.values.push(value);
        new_variable(id)
    }

    fn eval_ir_insn(&mut self, insn: IrInstruction<C>) -> Variable {
        match insn.eval_unsafe(&self.values) {
            EvalResult::Error(e) => panic!("error: {:?}", e),
            EvalResult::SubCircuitCall(_, _) => unreachable!(),
            EvalResult::Value(v) => self.return_as_variable(v),
            EvalResult::Values(_) => unreachable!(),
        }
    }
}<|MERGE_RESOLUTION|>--- conflicted
+++ resolved
@@ -11,15 +11,10 @@
 };
 
 use super::{
-<<<<<<< HEAD
     api::{BasicAPI, DebugAPI, RootAPI, UnconstrainedAPI},
     builder::{
         ensure_variables_valid, get_variable_id, new_variable, ToVariableOrValue, VariableOrValue,
     },
-=======
-    api::{BasicAPI, RootAPI, UnconstrainedAPI},
-    builder::{get_variable_id, new_variable, ToVariableOrValue, VariableOrValue},
->>>>>>> d26a1274
     Variable,
 };
 
