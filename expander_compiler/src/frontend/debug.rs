--- conflicted
+++ resolved
@@ -21,11 +21,7 @@
     hint_caller: H,
 }
 
-<<<<<<< HEAD
-impl<C: Config> BasicAPI<C> for DebugBuilder<C> {
-=======
 impl<C: Config, H: HintCaller<C::CircuitField>> BasicAPI<C> for DebugBuilder<C, H> {
->>>>>>> e186ad0c
     fn display(&self, str: &str, x: impl ToVariableOrValue<<C as Config>::CircuitField>) {
         let x = self.convert_to_value(x);
         println!("{}: {:?}", str, x);
@@ -403,11 +399,7 @@
     }
 }
 
-<<<<<<< HEAD
-impl<C: Config> RootAPI<C> for DebugBuilder<C> {
-=======
 impl<C: Config, H: HintCaller<C::CircuitField>> RootAPI<C> for DebugBuilder<C, H> {
->>>>>>> e186ad0c
     fn memorized_simple_call<F: Fn(&mut Self, &Vec<Variable>) -> Vec<Variable> + 'static>(
         &mut self,
         f: F,
