use std::collections::HashMap;

use crate::{
    circuit::{
        config::Config,
        ir::{
            common::{EvalResult, Instruction},
            source::{BoolBinOpType, Instruction as IrInstruction, UnconstrainedBinOpType},
        },
    },
    field::FieldArith,
    hints::registry::{hint_key_to_id, HintCaller},
};

use super::{
    api::{BasicAPI, RootAPI, UnconstrainedAPI},
    builder::{
        ensure_variables_valid, get_variable_id, new_variable, ToVariableOrValue, VariableOrValue,
    },
    Variable,
};

pub struct DebugBuilder<C: Config, H: HintCaller<C::CircuitField>> {
    values: Vec<C::CircuitField>,
<<<<<<< HEAD
    sub_circuit_output_structure: HashMap<usize, Vec<usize>>,
    full_hash_id: HashMap<usize, [u8; 32]>,
=======
    outputs: Vec<Variable>,
>>>>>>> e3931d66
    hint_caller: H,
}

impl<C: Config, H: HintCaller<C::CircuitField>> BasicAPI<C> for DebugBuilder<C, H> {
    fn display(&self, str: &str, x: impl ToVariableOrValue<<C as Config>::CircuitField>) {
        let x = self.convert_to_value(x);
        println!("{}: {:?}", str, x);
    }

    fn add(
        &mut self,
        x: impl ToVariableOrValue<C::CircuitField>,
        y: impl ToVariableOrValue<C::CircuitField>,
    ) -> Variable {
        let x = self.convert_to_value(x);
        let y = self.convert_to_value(y);
        self.return_as_variable(x + y)
    }
    fn sub(
        &mut self,
        x: impl ToVariableOrValue<C::CircuitField>,
        y: impl ToVariableOrValue<C::CircuitField>,
    ) -> Variable {
        let x = self.convert_to_value(x);
        let y = self.convert_to_value(y);
        self.return_as_variable(x - y)
    }
    fn mul(
        &mut self,
        x: impl ToVariableOrValue<C::CircuitField>,
        y: impl ToVariableOrValue<C::CircuitField>,
    ) -> Variable {
        let x = self.convert_to_value(x);
        let y = self.convert_to_value(y);
        self.return_as_variable(x * y)
    }
    fn xor(
        &mut self,
        x: impl ToVariableOrValue<C::CircuitField>,
        y: impl ToVariableOrValue<C::CircuitField>,
    ) -> Variable {
        let x = self.convert_to_id(x);
        let y = self.convert_to_id(y);
        self.eval_ir_insn(IrInstruction::BoolBinOp {
            x,
            y,
            op: BoolBinOpType::Xor,
        })
    }
    fn or(
        &mut self,
        x: impl ToVariableOrValue<C::CircuitField>,
        y: impl ToVariableOrValue<C::CircuitField>,
    ) -> Variable {
        let x = self.convert_to_id(x);
        let y = self.convert_to_id(y);
        self.eval_ir_insn(IrInstruction::BoolBinOp {
            x,
            y,
            op: BoolBinOpType::Or,
        })
    }
    fn and(
        &mut self,
        x: impl ToVariableOrValue<C::CircuitField>,
        y: impl ToVariableOrValue<C::CircuitField>,
    ) -> Variable {
        let x = self.convert_to_id(x);
        let y = self.convert_to_id(y);
        self.eval_ir_insn(IrInstruction::BoolBinOp {
            x,
            y,
            op: BoolBinOpType::And,
        })
    }
    fn div(
        &mut self,
        x: impl ToVariableOrValue<C::CircuitField>,
        y: impl ToVariableOrValue<C::CircuitField>,
        checked: bool,
    ) -> Variable {
        let x = self.convert_to_id(x);
        let y = self.convert_to_id(y);
        self.eval_ir_insn(IrInstruction::Div { x, y, checked })
    }
    fn neg(&mut self, x: impl ToVariableOrValue<C::CircuitField>) -> Variable {
        let x = self.convert_to_value(x);
        self.return_as_variable(-x)
    }
    fn is_zero(&mut self, x: impl ToVariableOrValue<C::CircuitField>) -> Variable {
        let x = self.convert_to_id(x);
        self.eval_ir_insn(IrInstruction::IsZero(x))
    }
    fn assert_is_zero(&mut self, x: impl ToVariableOrValue<C::CircuitField>) {
        let x = self.convert_to_value(x);
        assert!(x.is_zero());
    }
    fn assert_is_non_zero(&mut self, x: impl ToVariableOrValue<C::CircuitField>) {
        let x = self.convert_to_value(x);
        assert!(!x.is_zero());
    }
    fn assert_is_bool(&mut self, x: impl ToVariableOrValue<C::CircuitField>) {
        let x = self.convert_to_value(x);
        assert!(x.is_zero() || x == C::CircuitField::one());
    }
    fn get_random_value(&mut self) -> Variable {
        let v = C::CircuitField::random_unsafe(&mut rand::thread_rng());
        self.return_as_variable(v)
    }
    fn new_hint(
        &mut self,
        hint_key: &str,
        inputs: &[Variable],
        num_outputs: usize,
    ) -> Vec<Variable> {
        ensure_variables_valid(inputs);
        let inputs: Vec<C::CircuitField> =
            inputs.iter().map(|v| self.convert_to_value(v)).collect();
        match self
            .hint_caller
            .call(hint_key_to_id(hint_key), &inputs, num_outputs)
        {
            Ok(outputs) => outputs
                .into_iter()
                .map(|v| self.return_as_variable(v))
                .collect(),
            Err(e) => panic!("Hint error: {:?}", e),
        }
    }
    fn constant(&mut self, x: impl ToVariableOrValue<<C as Config>::CircuitField>) -> Variable {
        let x = self.convert_to_value(x);
        self.return_as_variable(x)
    }
    fn constant_value(
        &mut self,
        x: impl ToVariableOrValue<<C as Config>::CircuitField>,
    ) -> Option<<C as Config>::CircuitField> {
        Some(self.convert_to_value(x))
    }
}

impl<C: Config, H: HintCaller<C::CircuitField>> UnconstrainedAPI<C> for DebugBuilder<C, H> {
    fn unconstrained_identity(&mut self, x: impl ToVariableOrValue<C::CircuitField>) -> Variable {
        self.constant(x)
    }
    fn unconstrained_add(
        &mut self,
        x: impl ToVariableOrValue<C::CircuitField>,
        y: impl ToVariableOrValue<C::CircuitField>,
    ) -> Variable {
        self.add(x, y)
    }
    fn unconstrained_mul(
        &mut self,
        x: impl ToVariableOrValue<C::CircuitField>,
        y: impl ToVariableOrValue<C::CircuitField>,
    ) -> Variable {
        self.mul(x, y)
    }
    fn unconstrained_div(
        &mut self,
        x: impl ToVariableOrValue<C::CircuitField>,
        y: impl ToVariableOrValue<C::CircuitField>,
    ) -> Variable {
        let x = self.convert_to_id(x);
        let y = self.convert_to_id(y);
        self.eval_ir_insn(IrInstruction::UnconstrainedBinOp {
            x,
            y,
            op: UnconstrainedBinOpType::Div,
        })
    }
    fn unconstrained_pow(
        &mut self,
        x: impl ToVariableOrValue<C::CircuitField>,
        y: impl ToVariableOrValue<C::CircuitField>,
    ) -> Variable {
        let x = self.convert_to_id(x);
        let y = self.convert_to_id(y);
        self.eval_ir_insn(IrInstruction::UnconstrainedBinOp {
            x,
            y,
            op: UnconstrainedBinOpType::Pow,
        })
    }
    fn unconstrained_int_div(
        &mut self,
        x: impl ToVariableOrValue<C::CircuitField>,
        y: impl ToVariableOrValue<C::CircuitField>,
    ) -> Variable {
        let x = self.convert_to_id(x);
        let y = self.convert_to_id(y);
        self.eval_ir_insn(IrInstruction::UnconstrainedBinOp {
            x,
            y,
            op: UnconstrainedBinOpType::IntDiv,
        })
    }
    fn unconstrained_mod(
        &mut self,
        x: impl ToVariableOrValue<C::CircuitField>,
        y: impl ToVariableOrValue<C::CircuitField>,
    ) -> Variable {
        let x = self.convert_to_id(x);
        let y = self.convert_to_id(y);
        self.eval_ir_insn(IrInstruction::UnconstrainedBinOp {
            x,
            y,
            op: UnconstrainedBinOpType::Mod,
        })
    }
    fn unconstrained_shift_l(
        &mut self,
        x: impl ToVariableOrValue<C::CircuitField>,
        y: impl ToVariableOrValue<C::CircuitField>,
    ) -> Variable {
        let x = self.convert_to_id(x);
        let y = self.convert_to_id(y);
        self.eval_ir_insn(IrInstruction::UnconstrainedBinOp {
            x,
            y,
            op: UnconstrainedBinOpType::ShiftL,
        })
    }
    fn unconstrained_shift_r(
        &mut self,
        x: impl ToVariableOrValue<C::CircuitField>,
        y: impl ToVariableOrValue<C::CircuitField>,
    ) -> Variable {
        let x = self.convert_to_id(x);
        let y = self.convert_to_id(y);
        self.eval_ir_insn(IrInstruction::UnconstrainedBinOp {
            x,
            y,
            op: UnconstrainedBinOpType::ShiftR,
        })
    }
    fn unconstrained_lesser_eq(
        &mut self,
        x: impl ToVariableOrValue<C::CircuitField>,
        y: impl ToVariableOrValue<C::CircuitField>,
    ) -> Variable {
        let x = self.convert_to_id(x);
        let y = self.convert_to_id(y);
        self.eval_ir_insn(IrInstruction::UnconstrainedBinOp {
            x,
            y,
            op: UnconstrainedBinOpType::LesserEq,
        })
    }
    fn unconstrained_greater_eq(
        &mut self,
        x: impl ToVariableOrValue<C::CircuitField>,
        y: impl ToVariableOrValue<C::CircuitField>,
    ) -> Variable {
        let x = self.convert_to_id(x);
        let y = self.convert_to_id(y);
        self.eval_ir_insn(IrInstruction::UnconstrainedBinOp {
            x,
            y,
            op: UnconstrainedBinOpType::GreaterEq,
        })
    }
    fn unconstrained_lesser(
        &mut self,
        x: impl ToVariableOrValue<C::CircuitField>,
        y: impl ToVariableOrValue<C::CircuitField>,
    ) -> Variable {
        let x = self.convert_to_id(x);
        let y = self.convert_to_id(y);
        self.eval_ir_insn(IrInstruction::UnconstrainedBinOp {
            x,
            y,
            op: UnconstrainedBinOpType::Lesser,
        })
    }
    fn unconstrained_greater(
        &mut self,
        x: impl ToVariableOrValue<C::CircuitField>,
        y: impl ToVariableOrValue<C::CircuitField>,
    ) -> Variable {
        let x = self.convert_to_id(x);
        let y = self.convert_to_id(y);
        self.eval_ir_insn(IrInstruction::UnconstrainedBinOp {
            x,
            y,
            op: UnconstrainedBinOpType::Greater,
        })
    }
    fn unconstrained_eq(
        &mut self,
        x: impl ToVariableOrValue<C::CircuitField>,
        y: impl ToVariableOrValue<C::CircuitField>,
    ) -> Variable {
        let x = self.convert_to_id(x);
        let y = self.convert_to_id(y);
        self.eval_ir_insn(IrInstruction::UnconstrainedBinOp {
            x,
            y,
            op: UnconstrainedBinOpType::Eq,
        })
    }
    fn unconstrained_not_eq(
        &mut self,
        x: impl ToVariableOrValue<C::CircuitField>,
        y: impl ToVariableOrValue<C::CircuitField>,
    ) -> Variable {
        let x = self.convert_to_id(x);
        let y = self.convert_to_id(y);
        self.eval_ir_insn(IrInstruction::UnconstrainedBinOp {
            x,
            y,
            op: UnconstrainedBinOpType::NotEq,
        })
    }
    fn unconstrained_bool_or(
        &mut self,
        x: impl ToVariableOrValue<C::CircuitField>,
        y: impl ToVariableOrValue<C::CircuitField>,
    ) -> Variable {
        let x = self.convert_to_id(x);
        let y = self.convert_to_id(y);
        self.eval_ir_insn(IrInstruction::UnconstrainedBinOp {
            x,
            y,
            op: UnconstrainedBinOpType::BoolOr,
        })
    }
    fn unconstrained_bool_and(
        &mut self,
        x: impl ToVariableOrValue<C::CircuitField>,
        y: impl ToVariableOrValue<C::CircuitField>,
    ) -> Variable {
        let x = self.convert_to_id(x);
        let y = self.convert_to_id(y);
        self.eval_ir_insn(IrInstruction::UnconstrainedBinOp {
            x,
            y,
            op: UnconstrainedBinOpType::BoolAnd,
        })
    }
    fn unconstrained_bit_or(
        &mut self,
        x: impl ToVariableOrValue<C::CircuitField>,
        y: impl ToVariableOrValue<C::CircuitField>,
    ) -> Variable {
        let x = self.convert_to_id(x);
        let y = self.convert_to_id(y);
        self.eval_ir_insn(IrInstruction::UnconstrainedBinOp {
            x,
            y,
            op: UnconstrainedBinOpType::BitOr,
        })
    }
    fn unconstrained_bit_and(
        &mut self,
        x: impl ToVariableOrValue<C::CircuitField>,
        y: impl ToVariableOrValue<C::CircuitField>,
    ) -> Variable {
        let x = self.convert_to_id(x);
        let y = self.convert_to_id(y);
        self.eval_ir_insn(IrInstruction::UnconstrainedBinOp {
            x,
            y,
            op: UnconstrainedBinOpType::BitAnd,
        })
    }
    fn unconstrained_bit_xor(
        &mut self,
        x: impl ToVariableOrValue<C::CircuitField>,
        y: impl ToVariableOrValue<C::CircuitField>,
    ) -> Variable {
        let x = self.convert_to_id(x);
        let y = self.convert_to_id(y);
        self.eval_ir_insn(IrInstruction::UnconstrainedBinOp {
            x,
            y,
            op: UnconstrainedBinOpType::BitXor,
        })
    }
}

impl<C: Config, H: HintCaller<C::CircuitField>> RootAPI<C> for DebugBuilder<C, H> {
    fn memorized_simple_call<F: Fn(&mut Self, &Vec<Variable>) -> Vec<Variable> + 'static>(
        &mut self,
        f: F,
        inputs: &[Variable],
    ) -> Vec<Variable> {
        ensure_variables_valid(inputs);
        let inputs = inputs.to_vec();
        f(self, &inputs)
    }
<<<<<<< HEAD

    fn hash_to_sub_circuit_id(&mut self, hash: &[u8; 32]) -> usize {
        let circuit_id = usize::from_le_bytes(hash[0..8].try_into().unwrap());
        if let Some(prev_hash) = self.full_hash_id.get(&circuit_id) {
            if *prev_hash != *hash {
                panic!("subcircuit id collision");
            }
        } else {
            self.full_hash_id.insert(circuit_id, *hash);
        }
        circuit_id
    }

    fn call_sub_circuit<F: FnOnce(&mut Self, &Vec<Variable>) -> Vec<Variable>>(
        &mut self,
        _: usize,
        inputs: &[Variable],
        f: F,
    ) -> Vec<Variable> {
        let inputs = inputs.to_vec();
        f(self, &inputs)
    }

    fn register_sub_circuit_output_structure(&mut self, circuit_id: usize, structure: Vec<usize>) {
        if self
            .sub_circuit_output_structure
            .insert(circuit_id, structure)
            .is_some()
        {
            panic!("subcircuit output structure already registered");
        }
    }

    fn get_sub_circuit_output_structure(&self, circuit_id: usize) -> Vec<usize> {
        self.sub_circuit_output_structure
            .get(&circuit_id)
            .unwrap()
            .clone()
=======
    fn set_outputs(&mut self, outputs: Vec<Variable>) {
        ensure_variables_valid(&outputs);
        self.outputs = outputs;
>>>>>>> e3931d66
    }
}

impl<C: Config, H: HintCaller<C::CircuitField>> DebugBuilder<C, H> {
    pub fn new(
        inputs: Vec<C::CircuitField>,
        public_inputs: Vec<C::CircuitField>,
        hint_caller: H,
    ) -> (Self, Vec<Variable>, Vec<Variable>) {
        let mut builder = DebugBuilder {
            values: vec![C::CircuitField::zero()],
            hint_caller,
<<<<<<< HEAD
            sub_circuit_output_structure: HashMap::new(),
            full_hash_id: HashMap::new(),
=======
            outputs: vec![],
>>>>>>> e3931d66
        };
        let vars = (1..=inputs.len()).map(new_variable).collect();
        let public_vars = (inputs.len() + 1..=inputs.len() + public_inputs.len())
            .map(new_variable)
            .collect();
        builder.values.extend(inputs);
        builder.values.extend(public_inputs);
        (builder, vars, public_vars)
    }

    fn convert_to_value<T: ToVariableOrValue<C::CircuitField>>(&self, value: T) -> C::CircuitField {
        match value.convert_to_variable_or_value() {
            VariableOrValue::Variable(v) => self.values[get_variable_id(v)],
            VariableOrValue::Value(v) => v,
        }
    }

    fn convert_to_id<T: ToVariableOrValue<C::CircuitField>>(&mut self, value: T) -> usize {
        match value.convert_to_variable_or_value() {
            VariableOrValue::Variable(v) => get_variable_id(v),
            VariableOrValue::Value(v) => {
                let id = self.values.len();
                self.values.push(v);
                id
            }
        }
    }

    fn return_as_variable(&mut self, value: C::CircuitField) -> Variable {
        let id = self.values.len();
        self.values.push(value);
        new_variable(id)
    }

    fn eval_ir_insn(&mut self, insn: IrInstruction<C>) -> Variable {
        match insn.eval_unsafe(&self.values) {
            EvalResult::Error(e) => panic!("error: {:?}", e),
            EvalResult::SubCircuitCall(_, _) => unreachable!(),
            EvalResult::Value(v) => self.return_as_variable(v),
            EvalResult::Values(_) => unreachable!(),
        }
    }

    pub fn get_outputs(&self) -> Vec<C::CircuitField> {
        self.outputs
            .iter()
            .map(|v| self.values[get_variable_id(*v)])
            .collect()
    }
}<|MERGE_RESOLUTION|>--- conflicted
+++ resolved
@@ -22,12 +22,9 @@
 
 pub struct DebugBuilder<C: Config, H: HintCaller<C::CircuitField>> {
     values: Vec<C::CircuitField>,
-<<<<<<< HEAD
     sub_circuit_output_structure: HashMap<usize, Vec<usize>>,
     full_hash_id: HashMap<usize, [u8; 32]>,
-=======
     outputs: Vec<Variable>,
->>>>>>> e3931d66
     hint_caller: H,
 }
 
@@ -420,7 +417,6 @@
         let inputs = inputs.to_vec();
         f(self, &inputs)
     }
-<<<<<<< HEAD
 
     fn hash_to_sub_circuit_id(&mut self, hash: &[u8; 32]) -> usize {
         let circuit_id = usize::from_le_bytes(hash[0..8].try_into().unwrap());
@@ -459,11 +455,11 @@
             .get(&circuit_id)
             .unwrap()
             .clone()
-=======
+    }
+    
     fn set_outputs(&mut self, outputs: Vec<Variable>) {
         ensure_variables_valid(&outputs);
         self.outputs = outputs;
->>>>>>> e3931d66
     }
 }
 
@@ -476,12 +472,9 @@
         let mut builder = DebugBuilder {
             values: vec![C::CircuitField::zero()],
             hint_caller,
-<<<<<<< HEAD
             sub_circuit_output_structure: HashMap::new(),
             full_hash_id: HashMap::new(),
-=======
             outputs: vec![],
->>>>>>> e3931d66
         };
         let vars = (1..=inputs.len()).map(new_variable).collect();
         let public_vars = (inputs.len() + 1..=inputs.len() + public_inputs.len())
