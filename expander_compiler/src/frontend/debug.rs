--- conflicted
+++ resolved
@@ -20,15 +20,10 @@
     CircuitField, Variable,
 };
 
-<<<<<<< HEAD
 pub struct DebugBuilder<C: Config, H: HintCaller<CircuitField<C>>> {
     values: Vec<CircuitField<C>>,
-=======
-pub struct DebugBuilder<C: Config, H: HintCaller<C::CircuitField>> {
-    values: Vec<C::CircuitField>,
     sub_circuit_output_structure: HashMap<usize, Vec<usize>>,
     full_hash_id: HashMap<usize, [u8; 32]>,
->>>>>>> fbd6a37f
     outputs: Vec<Variable>,
     hint_caller: H,
 }
