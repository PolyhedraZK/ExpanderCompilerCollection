--- conflicted
+++ resolved
@@ -697,11 +697,8 @@
                 current_builders: vec![(0, builder0)],
                 sub_circuits: HashMap::new(),
                 full_hash_id: HashMap::new(),
-<<<<<<< HEAD
                 sub_circuit_output_structure: HashMap::new(),
-=======
                 outputs: Vec::new(),
->>>>>>> e3931d66
             },
             inputs,
             public_inputs,
