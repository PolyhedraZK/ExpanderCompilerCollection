//! Implementation of the main frontend builder.

use std::collections::HashMap;
use std::convert::From;

use ethnum::U256;
use tiny_keccak::Hasher;

use crate::{
    circuit::{
        config::Config,
        ir::{
            expr::{LinComb, LinCombTerm},
            source::{self, Constraint as SourceConstraint, Instruction as SourceInstruction},
        },
        layered::Coef,
    },
    field::{Field, FieldArith},
    hints::{self, registry::hint_key_to_id},
    utils::function_id::get_function_id,
};

use super::{
    api::{BasicAPI, RootAPI, UnconstrainedAPI},
    CircuitField,
};

<<<<<<< HEAD
/// Builder for constructing a source-IR circuit from frontend API calls.
=======
#[derive(Clone)]
>>>>>>> 3633da7f
pub struct Builder<C: Config> {
    instructions: Vec<SourceInstruction<C>>,
    constraints: Vec<SourceConstraint>,
    var_const_id: Vec<usize>,
    const_values: Vec<CircuitField<C>>,
    num_inputs: usize,
}

/// Represents a variable in the circuit, identified by a unique ID.
#[derive(Clone, Copy, Debug, Default)]
pub struct Variable {
    id: usize,
}

impl Variable {
    pub fn id(&self) -> usize {
        self.id
    }
}

pub fn new_variable(id: usize) -> Variable {
    Variable { id }
}

// impl Variable for From<usize> trait
impl From<usize> for Variable {
    fn from(id: usize) -> Self {
        Variable { id }
    }
}

/// Returns the ID of a variable.
pub fn get_variable_id(v: Variable) -> usize {
    v.id
}

/// Ensures that a variable is valid (not the default variable with ID 0).
pub fn ensure_variable_valid(v: Variable) {
    if v.id == 0 {
        panic!("Variable(0) is not allowed in API calls");
    }
}

/// Ensures that a list of variables are valid (not the default variable with ID 0).
pub fn ensure_variables_valid(vs: &[Variable]) {
    for v in vs {
        ensure_variable_valid(*v);
    }
}

/// Represents a variable or a constant value in the circuit.
pub enum VariableOrValue<F: Field> {
    Variable(Variable),
    Value(F),
}

/// Trait for converting a value or variable to a `VariableOrValue`.
pub trait ToVariableOrValue<F: Field>: Clone {
    fn convert_to_variable_or_value(self) -> VariableOrValue<F>;
}

trait NotVariable {}
impl NotVariable for u32 {}
impl NotVariable for U256 {}
impl<F: Field> NotVariable for F {}

impl<F: Field, T: Into<F> + NotVariable + Clone> ToVariableOrValue<F> for T {
    fn convert_to_variable_or_value(self) -> VariableOrValue<F> {
        VariableOrValue::Value(self.into())
    }
}

impl<F: Field> ToVariableOrValue<F> for Variable {
    fn convert_to_variable_or_value(self) -> VariableOrValue<F> {
        // In almost all API functions, the argument is impl ToVariableOrValue<CircuitField<C>>.
        // (Actually it's all but new_hint and memorized_simple_call)
        // We need to prevent invalid (default) Variables from passing into the functions.
        // And here's the best location to do it.
        ensure_variable_valid(self);
        VariableOrValue::Variable(self)
    }
}

impl<F: Field> ToVariableOrValue<F> for &Variable {
    fn convert_to_variable_or_value(self) -> VariableOrValue<F> {
        (*self).convert_to_variable_or_value()
    }
}

impl<C: Config> Builder<C> {
    /// Creates a new `Builder` instance with the specified number of inputs.
    pub fn new(num_inputs: usize) -> (Self, Vec<Variable>) {
        (
            Builder {
                instructions: Vec::new(),
                constraints: Vec::new(),
                num_inputs,
                var_const_id: vec![0; num_inputs + 1],
                const_values: vec![CircuitField::<C>::zero()],
            },
            (1..=num_inputs).map(|id| Variable { id }).collect(),
        )
    }

    /// Builds the source-IR circuit with the specified outputs.
    pub fn build(self, outputs: &[Variable]) -> source::Circuit<C> {
        source::Circuit {
            instructions: self.instructions,
            constraints: self.constraints,
            num_inputs: self.num_inputs,
            outputs: outputs.iter().map(|v| v.id).collect(),
        }
    }

    fn convert_to_variable<T: ToVariableOrValue<CircuitField<C>>>(&mut self, value: T) -> Variable {
        match value.convert_to_variable_or_value() {
            VariableOrValue::Variable(v) => v,
            VariableOrValue::Value(v) => {
                self.instructions
                    .push(SourceInstruction::ConstantLike(Coef::Constant(v)));
                self.var_const_id.push(self.const_values.len());
                self.const_values.push(v);
                Variable {
                    id: self.var_const_id.len() - 1,
                }
            }
        }
    }

    fn new_var(&mut self) -> Variable {
        self.var_const_id.push(0);
        Variable {
            id: self.var_const_id.len() - 1,
        }
    }
}

impl<C: Config> BasicAPI<C> for Builder<C> {
    fn add(
        &mut self,
        x: impl ToVariableOrValue<CircuitField<C>>,
        y: impl ToVariableOrValue<CircuitField<C>>,
    ) -> Variable {
        let xc = self.constant_value(x.clone());
        let yc = self.constant_value(y.clone());
        if let Some(xv) = xc {
            if let Some(yv) = yc {
                return self.constant(xv + yv);
            }
        }
        let x = self.convert_to_variable(x);
        let y = self.convert_to_variable(y);
        self.instructions.push(SourceInstruction::LinComb(LinComb {
            terms: vec![
                LinCombTerm {
                    var: x.id,
                    coef: CircuitField::<C>::one(),
                },
                LinCombTerm {
                    var: y.id,
                    coef: CircuitField::<C>::one(),
                },
            ],
            constant: CircuitField::<C>::zero(),
        }));
        self.new_var()
    }

    fn sub(
        &mut self,
        x: impl ToVariableOrValue<CircuitField<C>>,
        y: impl ToVariableOrValue<CircuitField<C>>,
    ) -> Variable {
        let xc = self.constant_value(x.clone());
        let yc = self.constant_value(y.clone());
        if let Some(xv) = xc {
            if let Some(yv) = yc {
                return self.constant(xv - yv);
            }
        }
        let x = self.convert_to_variable(x);
        let y = self.convert_to_variable(y);
        self.instructions.push(SourceInstruction::LinComb(LinComb {
            terms: vec![
                LinCombTerm {
                    var: x.id,
                    coef: CircuitField::<C>::one(),
                },
                LinCombTerm {
                    var: y.id,
                    coef: -CircuitField::<C>::one(),
                },
            ],
            constant: CircuitField::<C>::zero(),
        }));
        self.new_var()
    }

    fn neg(&mut self, x: impl ToVariableOrValue<CircuitField<C>>) -> Variable {
        let xc = self.constant_value(x.clone());
        if let Some(xv) = xc {
            return self.constant(-xv);
        }
        let x = self.convert_to_variable(x);
        self.instructions.push(SourceInstruction::LinComb(LinComb {
            terms: vec![LinCombTerm {
                var: x.id,
                coef: -CircuitField::<C>::one(),
            }],
            constant: CircuitField::<C>::zero(),
        }));
        self.new_var()
    }

    fn mul(
        &mut self,
        x: impl ToVariableOrValue<CircuitField<C>>,
        y: impl ToVariableOrValue<CircuitField<C>>,
    ) -> Variable {
        let xc = self.constant_value(x.clone());
        let yc = self.constant_value(y.clone());
        if let Some(xv) = xc {
            if let Some(yv) = yc {
                return self.constant(xv * yv);
            }
        }
        let x = self.convert_to_variable(x);
        let y = self.convert_to_variable(y);
        self.instructions
            .push(SourceInstruction::Mul(vec![x.id, y.id]));
        self.new_var()
    }

    fn div(
        &mut self,
        x: impl ToVariableOrValue<CircuitField<C>>,
        y: impl ToVariableOrValue<CircuitField<C>>,
        checked: bool,
    ) -> Variable {
        let xc = self.constant_value(x.clone());
        let yc = self.constant_value(y.clone());
        if let Some(xv) = xc {
            if let Some(yv) = yc {
                let res = if yv.is_zero() {
                    if checked || !xv.is_zero() {
                        panic!("division by zero");
                    }
                    CircuitField::<C>::zero()
                } else {
                    xv * yv.inv().unwrap()
                };
                return self.constant(res);
            }
        }
        let x = self.convert_to_variable(x);
        let y = self.convert_to_variable(y);
        self.instructions.push(SourceInstruction::Div {
            x: x.id,
            y: y.id,
            checked,
        });
        self.new_var()
    }

    fn xor(
        &mut self,
        x: impl ToVariableOrValue<CircuitField<C>>,
        y: impl ToVariableOrValue<CircuitField<C>>,
    ) -> Variable {
        let xc = self.constant_value(x.clone());
        let yc = self.constant_value(y.clone());
        if let Some(xv) = xc {
            if let Some(yv) = yc {
                self.assert_is_bool(xv);
                self.assert_is_bool(yv);
                return self.constant(CircuitField::<C>::from((xv != yv) as u32));
            }
        }
        let x = self.convert_to_variable(x);
        let y = self.convert_to_variable(y);
        self.instructions.push(SourceInstruction::BoolBinOp {
            x: x.id,
            y: y.id,
            op: source::BoolBinOpType::Xor,
        });
        self.new_var()
    }

    fn or(
        &mut self,
        x: impl ToVariableOrValue<CircuitField<C>>,
        y: impl ToVariableOrValue<CircuitField<C>>,
    ) -> Variable {
        let xc = self.constant_value(x.clone());
        let yc = self.constant_value(y.clone());
        if let Some(xv) = xc {
            if let Some(yv) = yc {
                self.assert_is_bool(xv);
                self.assert_is_bool(yv);
                return self.constant(CircuitField::<C>::from(
                    (!xv.is_zero() || !yv.is_zero()) as u32,
                ));
            }
        }
        let x = self.convert_to_variable(x);
        let y = self.convert_to_variable(y);
        self.instructions.push(SourceInstruction::BoolBinOp {
            x: x.id,
            y: y.id,
            op: source::BoolBinOpType::Or,
        });
        self.new_var()
    }

    fn and(
        &mut self,
        x: impl ToVariableOrValue<CircuitField<C>>,
        y: impl ToVariableOrValue<CircuitField<C>>,
    ) -> Variable {
        let xc = self.constant_value(x.clone());
        let yc = self.constant_value(y.clone());
        if let Some(xv) = xc {
            if let Some(yv) = yc {
                self.assert_is_bool(xv);
                self.assert_is_bool(yv);
                return self.constant(CircuitField::<C>::from(
                    (!xv.is_zero() && !yv.is_zero()) as u32,
                ));
            }
        }
        let x = self.convert_to_variable(x);
        let y = self.convert_to_variable(y);
        self.instructions.push(SourceInstruction::BoolBinOp {
            x: x.id,
            y: y.id,
            op: source::BoolBinOpType::And,
        });
        self.new_var()
    }

    fn is_zero(&mut self, x: impl ToVariableOrValue<CircuitField<C>>) -> Variable {
        let xc = self.constant_value(x.clone());
        if let Some(xv) = xc {
            return self.constant(CircuitField::<C>::from(xv.is_zero() as u32));
        }
        let x = self.convert_to_variable(x);
        self.instructions.push(SourceInstruction::IsZero(x.id));
        self.new_var()
    }

    fn to_binary(
        &mut self,
        x: impl ToVariableOrValue<CircuitField<C>>,
        num_bits: usize,
    ) -> Vec<Variable> {
        let xc = self.constant_value(x.clone());
        if let Some(xv) = xc {
            let values = hints::to_binary(xv, num_bits).unwrap();
            return values.iter().map(|v| self.constant(*v)).collect();
        }
        let x = self.convert_to_variable(x);
        self.instructions
            .push(SourceInstruction::ToBinary { x: x.id, num_bits });
        (0..num_bits).map(|_| self.new_var()).collect()
    }

    fn assert_is_zero(&mut self, x: impl ToVariableOrValue<CircuitField<C>>) {
        let xc = self.constant_value(x.clone());
        if let Some(xv) = xc {
            if !xv.is_zero() {
                panic!("assert_is_zero failed");
            }
        }
        let x = self.convert_to_variable(x);
        self.constraints.push(SourceConstraint {
            typ: source::ConstraintType::Zero,
            var: x.id,
        });
    }

    fn assert_is_non_zero(&mut self, x: impl ToVariableOrValue<CircuitField<C>>) {
        let xc = self.constant_value(x.clone());
        if let Some(xv) = xc {
            if xv.is_zero() {
                panic!("assert_is_zero failed");
            }
        }
        let x = self.convert_to_variable(x);
        self.constraints.push(SourceConstraint {
            typ: source::ConstraintType::NonZero,
            var: x.id,
        });
    }

    fn assert_is_bool(&mut self, x: impl ToVariableOrValue<CircuitField<C>>) {
        let xc = self.constant_value(x.clone());
        if let Some(xv) = xc {
            if !xv.is_zero() && xv != CircuitField::<C>::one() {
                panic!("assert_is_bool failed");
            }
        }
        let x = self.convert_to_variable(x);
        self.constraints.push(SourceConstraint {
            typ: source::ConstraintType::Bool,
            var: x.id,
        });
    }

    fn get_random_value(&mut self) -> Variable {
        self.instructions
            .push(SourceInstruction::ConstantLike(Coef::Random));
        self.new_var()
    }

    fn new_hint(
        &mut self,
        hint_key: &str,
        inputs: &[Variable],
        num_outputs: usize,
    ) -> Vec<Variable> {
        ensure_variables_valid(inputs);
        self.instructions.push(SourceInstruction::Hint {
            hint_id: hint_key_to_id(hint_key),
            inputs: inputs.iter().map(|v| v.id).collect(),
            num_outputs,
        });
        (0..num_outputs).map(|_| self.new_var()).collect()
    }

    fn constant(&mut self, value: impl ToVariableOrValue<CircuitField<C>>) -> Variable {
        self.convert_to_variable(value)
    }

    fn constant_value(
        &mut self,
        x: impl ToVariableOrValue<CircuitField<C>>,
    ) -> Option<CircuitField<C>> {
        match x.convert_to_variable_or_value() {
            VariableOrValue::Variable(v) => {
                let t = self.var_const_id[v.id];
                if t != 0 {
                    Some(self.const_values[t])
                } else {
                    None
                }
            }
            VariableOrValue::Value(v) => Some(v),
        }
    }

    // return 1 if x > y; 0 otherwise
    //
    fn gt(
        &mut self,
        x: impl ToVariableOrValue<CircuitField<C>>,
        y: impl ToVariableOrValue<CircuitField<C>>,
    ) -> Variable {
        let one = self.constant(CircuitField::<C>::one());

        let x = self.convert_to_variable(x);
        let y = self.convert_to_variable(y);

        // Decompose both numbers to bits
        let num_bits = match CircuitField::<C>::FIELD_SIZE {
            256 => 254, // BN254's field size was set to 256
            32 => 31,   // M31's field size was set to 31
            _ => panic!("Unsupported field size"),
        };
        let x_bits = self.to_binary(x, num_bits);
        let y_bits = self.to_binary(y, num_bits);

        for (i, x_bit) in x_bits.iter().enumerate() {
            self.display(format!("x[{i}]").as_ref(), x_bit);
        }

        // Compare bit by bit from MSB to LSB
        let mut result = self.constant(CircuitField::<C>::zero());
        let mut still_equal = self.constant(CircuitField::<C>::one());

        for i in (0..num_bits).rev() {
            let x_bit = x_bits[i];
            let y_bit = y_bits[i];

            // x_bit > y_bit when x_bit=1 and y_bit=0
            let not_y_bit = self.sub(one, y_bit);
            let x_greater_at_bit = self.and(x_bit, not_y_bit);

            // Set result to 1 if still equal and x > y at this bit
            let should_set_result = self.and(still_equal, x_greater_at_bit);
            result = self.or(result, should_set_result);

            // Check if bits are equal
            let bits_different = self.xor(x_bit, y_bit);
            let bits_equal = self.sub(one, bits_different);

            // Update still_equal: remains 1 only if bits are equal
            still_equal = self.and(still_equal, bits_equal);
        }

        result
    }

    // return 1 if x >= y; 0 otherwise
    fn geq(
        &mut self,
        x: impl ToVariableOrValue<CircuitField<C>>,
        y: impl ToVariableOrValue<CircuitField<C>>,
    ) -> Variable {
        // x >= y is equivalent to NOT(y > x)
        let y_gt_x = self.gt(y, x);
        let one = self.constant(CircuitField::<C>::one());
        self.sub(one, y_gt_x)
    }
}

// write macro rules for unconstrained binary op definition
macro_rules! unconstrained_binary_op {
    ($name:ident,$op_name:ident) => {
        fn $name(
            &mut self,
            x: impl ToVariableOrValue<CircuitField<C>>,
            y: impl ToVariableOrValue<CircuitField<C>>,
        ) -> Variable {
            let x = self.convert_to_variable(x);
            let y = self.convert_to_variable(y);
            self.instructions
                .push(SourceInstruction::UnconstrainedBinOp {
                    x: x.id,
                    y: y.id,
                    op: source::UnconstrainedBinOpType::$op_name,
                });
            self.new_var()
        }
    };
}

impl<C: Config> UnconstrainedAPI<C> for Builder<C> {
    fn unconstrained_identity(&mut self, x: impl ToVariableOrValue<CircuitField<C>>) -> Variable {
        let x = self.convert_to_variable(x);
        self.instructions.push(SourceInstruction::Hint {
            hint_id: hints::BuiltinHintIds::Identity as u64 as usize,
            inputs: vec![x.id],
            num_outputs: 1,
        });
        self.new_var()
    }
    fn unconstrained_add(
        &mut self,
        x: impl ToVariableOrValue<CircuitField<C>>,
        y: impl ToVariableOrValue<CircuitField<C>>,
    ) -> Variable {
        let x = self.convert_to_variable(x);
        let y = self.convert_to_variable(y);
        let z = self.add(x, y);
        self.unconstrained_identity(z)
    }
    fn unconstrained_mul(
        &mut self,
        x: impl ToVariableOrValue<CircuitField<C>>,
        y: impl ToVariableOrValue<CircuitField<C>>,
    ) -> Variable {
        let x = self.convert_to_variable(x);
        let y = self.convert_to_variable(y);
        let z = self.mul(x, y);
        self.unconstrained_identity(z)
    }
    unconstrained_binary_op!(unconstrained_div, Div);
    unconstrained_binary_op!(unconstrained_pow, Pow);
    unconstrained_binary_op!(unconstrained_int_div, IntDiv);
    unconstrained_binary_op!(unconstrained_mod, Mod);
    unconstrained_binary_op!(unconstrained_shift_l, ShiftL);
    unconstrained_binary_op!(unconstrained_shift_r, ShiftR);
    unconstrained_binary_op!(unconstrained_lesser_eq, LesserEq);
    unconstrained_binary_op!(unconstrained_greater_eq, GreaterEq);
    unconstrained_binary_op!(unconstrained_lesser, Lesser);
    unconstrained_binary_op!(unconstrained_greater, Greater);
    unconstrained_binary_op!(unconstrained_eq, Eq);
    unconstrained_binary_op!(unconstrained_not_eq, NotEq);
    unconstrained_binary_op!(unconstrained_bool_or, BoolOr);
    unconstrained_binary_op!(unconstrained_bool_and, BoolAnd);
    unconstrained_binary_op!(unconstrained_bit_or, BitOr);
    unconstrained_binary_op!(unconstrained_bit_and, BitAnd);
    unconstrained_binary_op!(unconstrained_bit_xor, BitXor);
}

<<<<<<< HEAD
/// RootBuilder is the main builder for constructing a circuit with sub-circuits.
=======
#[derive(Clone)]
>>>>>>> 3633da7f
pub struct RootBuilder<C: Config> {
    num_public_inputs: usize,
    current_builders: Vec<(usize, Builder<C>)>,
    sub_circuits: HashMap<usize, source::Circuit<C>>,
    sub_circuit_output_structure: HashMap<usize, Vec<usize>>,
    full_hash_id: HashMap<usize, [u8; 32]>,
    outputs: Vec<Variable>,
}

macro_rules! root_binary_op {
    ($name:ident) => {
        fn $name(
            &mut self,
            x: impl ToVariableOrValue<CircuitField<C>>,
            y: impl ToVariableOrValue<CircuitField<C>>,
        ) -> Variable {
            self.last_builder().$name(x, y)
        }
    };
}

impl<C: Config> BasicAPI<C> for RootBuilder<C> {
    root_binary_op!(add);
    root_binary_op!(sub);
    root_binary_op!(mul);
    root_binary_op!(xor);
    root_binary_op!(or);
    root_binary_op!(and);

    fn neg(&mut self, x: impl ToVariableOrValue<CircuitField<C>>) -> Variable {
        self.last_builder().neg(x)
    }
    fn div(
        &mut self,
        x: impl ToVariableOrValue<CircuitField<C>>,
        y: impl ToVariableOrValue<CircuitField<C>>,
        checked: bool,
    ) -> Variable {
        self.last_builder().div(x, y, checked)
    }

    fn is_zero(&mut self, x: impl ToVariableOrValue<CircuitField<C>>) -> Variable {
        self.last_builder().is_zero(x)
    }

    fn to_binary(
        &mut self,
        x: impl ToVariableOrValue<CircuitField<C>>,
        num_bits: usize,
    ) -> Vec<Variable> {
        self.last_builder().to_binary(x, num_bits)
    }

    fn assert_is_zero(&mut self, x: impl ToVariableOrValue<CircuitField<C>>) {
        self.last_builder().assert_is_zero(x)
    }

    fn assert_is_non_zero(&mut self, x: impl ToVariableOrValue<CircuitField<C>>) {
        self.last_builder().assert_is_non_zero(x)
    }

    fn assert_is_bool(&mut self, x: impl ToVariableOrValue<CircuitField<C>>) {
        self.last_builder().assert_is_bool(x)
    }

    fn get_random_value(&mut self) -> Variable {
        self.last_builder().get_random_value()
    }

    fn new_hint(
        &mut self,
        hint_key: &str,
        inputs: &[Variable],
        num_outputs: usize,
    ) -> Vec<Variable> {
        self.last_builder().new_hint(hint_key, inputs, num_outputs)
    }

    fn constant(&mut self, x: impl ToVariableOrValue<CircuitField<C>>) -> Variable {
        self.last_builder().constant(x)
    }

    fn constant_value(
        &mut self,
        x: impl ToVariableOrValue<CircuitField<C>>,
    ) -> Option<CircuitField<C>> {
        self.last_builder().constant_value(x)
    }

    fn gt(
        &mut self,
        x: impl ToVariableOrValue<CircuitField<C>>,
        y: impl ToVariableOrValue<CircuitField<C>>,
    ) -> Variable {
        self.last_builder().gt(x, y)
    }

    fn geq(
        &mut self,
        x: impl ToVariableOrValue<CircuitField<C>>,
        y: impl ToVariableOrValue<CircuitField<C>>,
    ) -> Variable {
        self.last_builder().geq(x, y)
    }
}

impl<C: Config> RootAPI<C> for RootBuilder<C> {
    fn memorized_simple_call<F: Fn(&mut Self, &Vec<Variable>) -> Vec<Variable> + 'static>(
        &mut self,
        f: F,
        inputs: &[Variable],
    ) -> Vec<Variable> {
        ensure_variables_valid(inputs);
        let mut hasher = tiny_keccak::Keccak::v256();
        hasher.update(b"simple");
        hasher.update(&inputs.len().to_le_bytes());
        hasher.update(&get_function_id::<F>().to_le_bytes());
        let mut hash = [0u8; 32];
        hasher.finalize(&mut hash);

        let circuit_id = self.hash_to_sub_circuit_id(&hash);

        self.call_sub_circuit(circuit_id, inputs, f)
    }

    fn hash_to_sub_circuit_id(&mut self, hash: &[u8; 32]) -> usize {
        let circuit_id = usize::from_le_bytes(hash[0..8].try_into().unwrap());
        if let Some(prev_hash) = self.full_hash_id.get(&circuit_id) {
            if *prev_hash != *hash {
                panic!("subcircuit id collision");
            }
        } else {
            self.full_hash_id.insert(circuit_id, *hash);
        }
        circuit_id
    }

    fn call_sub_circuit<F: FnOnce(&mut Self, &Vec<Variable>) -> Vec<Variable>>(
        &mut self,
        circuit_id: usize,
        inputs: &[Variable],
        f: F,
    ) -> Vec<Variable> {
        if !self.sub_circuits.contains_key(&circuit_id) {
            self.actually_call_sub_circuit(circuit_id, inputs.len(), f);
        }
        let sub = self.sub_circuits.get(&circuit_id).unwrap();
        let outputs: Vec<Variable> = (0..sub.outputs.len())
            .map(|_| self.last_builder().new_var())
            .collect();
        self.last_builder()
            .instructions
            .push(SourceInstruction::SubCircuitCall {
                sub_circuit_id: circuit_id,
                inputs: inputs.iter().map(|v| v.id).collect(),
                num_outputs: outputs.len(),
            });
        outputs
    }

    fn register_sub_circuit_output_structure(&mut self, circuit_id: usize, structure: Vec<usize>) {
        if self
            .sub_circuit_output_structure
            .insert(circuit_id, structure)
            .is_some()
        {
            panic!("subcircuit output structure already registered");
        }
    }

    fn get_sub_circuit_output_structure(&self, circuit_id: usize) -> Vec<usize> {
        self.sub_circuit_output_structure
            .get(&circuit_id)
            .unwrap()
            .clone()
    }

    fn set_outputs(&mut self, outputs: Vec<Variable>) {
        ensure_variables_valid(&outputs);
        self.outputs = outputs;
    }
}

impl<C: Config> RootBuilder<C> {
    /// Creates a new `RootBuilder` with the specified number of inputs and public inputs.
    pub fn new(
        num_inputs: usize,
        num_public_inputs: usize,
    ) -> (Self, Vec<Variable>, Vec<Variable>) {
        let (mut builder0, inputs) = Builder::new(num_inputs);
        let public_inputs = (0..num_public_inputs).map(|_| builder0.new_var()).collect();
        for i in 0..num_public_inputs {
            builder0
                .instructions
                .push(SourceInstruction::ConstantLike(Coef::PublicInput(i)));
        }
        (
            RootBuilder {
                num_public_inputs,
                current_builders: vec![(0, builder0)],
                sub_circuits: HashMap::new(),
                full_hash_id: HashMap::new(),
                sub_circuit_output_structure: HashMap::new(),
                outputs: Vec::new(),
            },
            inputs,
            public_inputs,
        )
    }

    /// Builds the root circuit from the collected sub-circuits and outputs.
    pub fn build(self) -> source::RootCircuit<C> {
        let mut circuits = self.sub_circuits;
        assert_eq!(self.current_builders.len(), 1);
        for (circuit_id, builder) in self.current_builders {
            circuits.insert(circuit_id, builder.build(&self.outputs));
        }
        source::RootCircuit {
            circuits,
            num_public_inputs: self.num_public_inputs,
            expected_num_output_zeroes: 0,
        }
    }

    /// Returns a mutable reference to the last builder in the current builders stack.
    pub fn last_builder(&mut self) -> &mut Builder<C> {
        &mut self.current_builders.last_mut().unwrap().1
    }

    fn actually_call_sub_circuit<F: FnOnce(&mut Self, &Vec<Variable>) -> Vec<Variable>>(
        &mut self,
        circuit_id: usize,
        n: usize,
        f: F,
    ) {
        let (sub_builder, sub_inputs) = Builder::new(n);
        self.current_builders.push((circuit_id, sub_builder));
        let sub_outputs = f(self, &sub_inputs);
        let (_, sub_builder) = self.current_builders.pop().unwrap();
        let sub = sub_builder.build(&sub_outputs);
        self.sub_circuits.insert(circuit_id, sub);
    }
}

impl<C: Config> UnconstrainedAPI<C> for RootBuilder<C> {
    fn unconstrained_identity(&mut self, x: impl ToVariableOrValue<CircuitField<C>>) -> Variable {
        self.last_builder().unconstrained_identity(x)
    }
    root_binary_op!(unconstrained_add);
    root_binary_op!(unconstrained_mul);
    root_binary_op!(unconstrained_div);
    root_binary_op!(unconstrained_pow);
    root_binary_op!(unconstrained_int_div);
    root_binary_op!(unconstrained_mod);
    root_binary_op!(unconstrained_shift_l);
    root_binary_op!(unconstrained_shift_r);
    root_binary_op!(unconstrained_lesser_eq);
    root_binary_op!(unconstrained_greater_eq);
    root_binary_op!(unconstrained_lesser);
    root_binary_op!(unconstrained_greater);
    root_binary_op!(unconstrained_eq);
    root_binary_op!(unconstrained_not_eq);
    root_binary_op!(unconstrained_bool_or);
    root_binary_op!(unconstrained_bool_and);
    root_binary_op!(unconstrained_bit_or);
    root_binary_op!(unconstrained_bit_and);
    root_binary_op!(unconstrained_bit_xor);
}<|MERGE_RESOLUTION|>--- conflicted
+++ resolved
@@ -25,11 +25,8 @@
     CircuitField,
 };
 
-<<<<<<< HEAD
 /// Builder for constructing a source-IR circuit from frontend API calls.
-=======
 #[derive(Clone)]
->>>>>>> 3633da7f
 pub struct Builder<C: Config> {
     instructions: Vec<SourceInstruction<C>>,
     constraints: Vec<SourceConstraint>,
@@ -615,11 +612,8 @@
     unconstrained_binary_op!(unconstrained_bit_xor, BitXor);
 }
 
-<<<<<<< HEAD
 /// RootBuilder is the main builder for constructing a circuit with sub-circuits.
-=======
 #[derive(Clone)]
->>>>>>> 3633da7f
 pub struct RootBuilder<C: Config> {
     num_public_inputs: usize,
     current_builders: Vec<(usize, Builder<C>)>,
