--- conflicted
+++ resolved
@@ -701,11 +701,6 @@
         ensure_variables_valid(&outputs);
         self.outputs = outputs;
     }
-
-    fn set_outputs(&mut self, outputs: Vec<Variable>) {
-        ensure_variables_valid(&outputs);
-        self.outputs = outputs;
-    }
 }
 
 impl<C: Config> RootBuilder<C> {
@@ -726,10 +721,7 @@
                 current_builders: vec![(0, builder0)],
                 sub_circuits: HashMap::new(),
                 full_hash_id: HashMap::new(),
-<<<<<<< HEAD
-=======
                 sub_circuit_output_structure: HashMap::new(),
->>>>>>> 21f4f253
                 outputs: Vec::new(),
             },
             inputs,
