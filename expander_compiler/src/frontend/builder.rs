use std::collections::HashMap;
use std::convert::From;

use ethnum::U256;
use tiny_keccak::Hasher;

use crate::{
    circuit::{
        config::Config,
        ir::{
            expr::{LinComb, LinCombTerm},
            source::{self, Constraint as SourceConstraint, Instruction as SourceInstruction},
        },
        layered::Coef,
    },
    field::{Field, FieldArith},
    hints::{self, registry::hint_key_to_id},
    utils::function_id::get_function_id,
};

use super::{
    api::{BasicAPI, RootAPI, UnconstrainedAPI},
    CircuitField,
};

pub struct Builder<C: Config> {
    instructions: Vec<SourceInstruction<C>>,
    constraints: Vec<SourceConstraint>,
    var_const_id: Vec<usize>,
    const_values: Vec<CircuitField<C>>,
    num_inputs: usize,
}

#[derive(Clone, Copy, Debug, Default)]
pub struct Variable {
    id: usize,
}

impl Variable {
    pub fn id(&self) -> usize {
        self.id
    }
}

pub fn new_variable(id: usize) -> Variable {
    Variable { id }
}

// impl Variable for From<usize> trait
impl From<usize> for Variable {
    fn from(id: usize) -> Self {
        Variable { id }
    }
}

pub fn get_variable_id(v: Variable) -> usize {
    v.id
}

pub fn ensure_variable_valid(v: Variable) {
    if v.id == 0 {
        panic!("Variable(0) is not allowed in API calls");
    }
}

pub fn ensure_variables_valid(vs: &[Variable]) {
    for v in vs {
        ensure_variable_valid(*v);
    }
}

pub enum VariableOrValue<F: Field> {
    Variable(Variable),
    Value(F),
}

pub trait ToVariableOrValue<F: Field>: Clone {
    fn convert_to_variable_or_value(self) -> VariableOrValue<F>;
}

trait NotVariable {}
impl NotVariable for u32 {}
impl NotVariable for U256 {}
impl<F: Field> NotVariable for F {}

impl<F: Field, T: Into<F> + NotVariable + Clone> ToVariableOrValue<F> for T {
    fn convert_to_variable_or_value(self) -> VariableOrValue<F> {
        VariableOrValue::Value(self.into())
    }
}

impl<F: Field> ToVariableOrValue<F> for Variable {
    fn convert_to_variable_or_value(self) -> VariableOrValue<F> {
        // In almost all API functions, the argument is impl ToVariableOrValue<CircuitField<C>>.
        // (Actually it's all but new_hint and memorized_simple_call)
        // We need to prevent invalid (default) Variables from passing into the functions.
        // And here's the best location to do it.
        ensure_variable_valid(self);
        VariableOrValue::Variable(self)
    }
}

impl<F: Field> ToVariableOrValue<F> for &Variable {
    fn convert_to_variable_or_value(self) -> VariableOrValue<F> {
        (*self).convert_to_variable_or_value()
    }
}

impl<C: Config> Builder<C> {
    pub fn new(num_inputs: usize) -> (Self, Vec<Variable>) {
        (
            Builder {
                instructions: Vec::new(),
                constraints: Vec::new(),
                num_inputs,
                var_const_id: vec![0; num_inputs + 1],
                const_values: vec![CircuitField::<C>::zero()],
            },
            (1..=num_inputs).map(|id| Variable { id }).collect(),
        )
    }

    pub fn build(self, outputs: &[Variable]) -> source::Circuit<C> {
        source::Circuit {
            instructions: self.instructions,
            constraints: self.constraints,
            num_inputs: self.num_inputs,
            outputs: outputs.iter().map(|v| v.id).collect(),
        }
    }

    fn convert_to_variable<T: ToVariableOrValue<CircuitField<C>>>(&mut self, value: T) -> Variable {
        match value.convert_to_variable_or_value() {
            VariableOrValue::Variable(v) => v,
            VariableOrValue::Value(v) => {
                self.instructions
                    .push(SourceInstruction::ConstantLike(Coef::Constant(v)));
                self.var_const_id.push(self.const_values.len());
                self.const_values.push(v);
                Variable {
                    id: self.var_const_id.len() - 1,
                }
            }
        }
    }

    fn new_var(&mut self) -> Variable {
        self.var_const_id.push(0);
        Variable {
            id: self.var_const_id.len() - 1,
        }
    }
}

impl<C: Config> BasicAPI<C> for Builder<C> {
    fn add(
        &mut self,
        x: impl ToVariableOrValue<CircuitField<C>>,
        y: impl ToVariableOrValue<CircuitField<C>>,
    ) -> Variable {
        let xc = self.constant_value(x.clone());
        let yc = self.constant_value(y.clone());
        if let Some(xv) = xc {
            if let Some(yv) = yc {
                return self.constant(xv + yv);
            }
        }
        let x = self.convert_to_variable(x);
        let y = self.convert_to_variable(y);
        self.instructions.push(SourceInstruction::LinComb(LinComb {
            terms: vec![
                LinCombTerm {
                    var: x.id,
                    coef: CircuitField::<C>::one(),
                },
                LinCombTerm {
                    var: y.id,
                    coef: CircuitField::<C>::one(),
                },
            ],
            constant: CircuitField::<C>::zero(),
        }));
        self.new_var()
    }

    fn sub(
        &mut self,
        x: impl ToVariableOrValue<CircuitField<C>>,
        y: impl ToVariableOrValue<CircuitField<C>>,
    ) -> Variable {
        let xc = self.constant_value(x.clone());
        let yc = self.constant_value(y.clone());
        if let Some(xv) = xc {
            if let Some(yv) = yc {
                return self.constant(xv - yv);
            }
        }
        let x = self.convert_to_variable(x);
        let y = self.convert_to_variable(y);
        self.instructions.push(SourceInstruction::LinComb(LinComb {
            terms: vec![
                LinCombTerm {
                    var: x.id,
                    coef: CircuitField::<C>::one(),
                },
                LinCombTerm {
                    var: y.id,
                    coef: -CircuitField::<C>::one(),
                },
            ],
            constant: CircuitField::<C>::zero(),
        }));
        self.new_var()
    }

    fn neg(&mut self, x: impl ToVariableOrValue<CircuitField<C>>) -> Variable {
        let xc = self.constant_value(x.clone());
        if let Some(xv) = xc {
            return self.constant(-xv);
        }
        let x = self.convert_to_variable(x);
        self.instructions.push(SourceInstruction::LinComb(LinComb {
            terms: vec![LinCombTerm {
                var: x.id,
                coef: -CircuitField::<C>::one(),
            }],
            constant: CircuitField::<C>::zero(),
        }));
        self.new_var()
    }

    fn mul(
        &mut self,
        x: impl ToVariableOrValue<CircuitField<C>>,
        y: impl ToVariableOrValue<CircuitField<C>>,
    ) -> Variable {
        let xc = self.constant_value(x.clone());
        let yc = self.constant_value(y.clone());
        if let Some(xv) = xc {
            if let Some(yv) = yc {
                return self.constant(xv * yv);
            }
        }
        let x = self.convert_to_variable(x);
        let y = self.convert_to_variable(y);
        self.instructions
            .push(SourceInstruction::Mul(vec![x.id, y.id]));
        self.new_var()
    }

    fn div(
        &mut self,
        x: impl ToVariableOrValue<CircuitField<C>>,
        y: impl ToVariableOrValue<CircuitField<C>>,
        checked: bool,
    ) -> Variable {
        let xc = self.constant_value(x.clone());
        let yc = self.constant_value(y.clone());
        if let Some(xv) = xc {
            if let Some(yv) = yc {
                let res = if yv.is_zero() {
                    if checked || !xv.is_zero() {
                        panic!("division by zero");
                    }
                    CircuitField::<C>::zero()
                } else {
                    xv * yv.inv().unwrap()
                };
                return self.constant(res);
            }
        }
        let x = self.convert_to_variable(x);
        let y = self.convert_to_variable(y);
        self.instructions.push(SourceInstruction::Div {
            x: x.id,
            y: y.id,
            checked,
        });
        self.new_var()
    }

    fn xor(
        &mut self,
        x: impl ToVariableOrValue<CircuitField<C>>,
        y: impl ToVariableOrValue<CircuitField<C>>,
    ) -> Variable {
        let xc = self.constant_value(x.clone());
        let yc = self.constant_value(y.clone());
        if let Some(xv) = xc {
            if let Some(yv) = yc {
                self.assert_is_bool(xv);
                self.assert_is_bool(yv);
                return self.constant(CircuitField::<C>::from((xv != yv) as u32));
            }
        }
        let x = self.convert_to_variable(x);
        let y = self.convert_to_variable(y);
        self.instructions.push(SourceInstruction::BoolBinOp {
            x: x.id,
            y: y.id,
            op: source::BoolBinOpType::Xor,
        });
        self.new_var()
    }

    fn or(
        &mut self,
        x: impl ToVariableOrValue<CircuitField<C>>,
        y: impl ToVariableOrValue<CircuitField<C>>,
    ) -> Variable {
        let xc = self.constant_value(x.clone());
        let yc = self.constant_value(y.clone());
        if let Some(xv) = xc {
            if let Some(yv) = yc {
                self.assert_is_bool(xv);
                self.assert_is_bool(yv);
                return self.constant(CircuitField::<C>::from(
                    (!xv.is_zero() || !yv.is_zero()) as u32,
                ));
            }
        }
        let x = self.convert_to_variable(x);
        let y = self.convert_to_variable(y);
        self.instructions.push(SourceInstruction::BoolBinOp {
            x: x.id,
            y: y.id,
            op: source::BoolBinOpType::Or,
        });
        self.new_var()
    }

    fn and(
        &mut self,
        x: impl ToVariableOrValue<CircuitField<C>>,
        y: impl ToVariableOrValue<CircuitField<C>>,
    ) -> Variable {
        let xc = self.constant_value(x.clone());
        let yc = self.constant_value(y.clone());
        if let Some(xv) = xc {
            if let Some(yv) = yc {
                self.assert_is_bool(xv);
                self.assert_is_bool(yv);
                return self.constant(CircuitField::<C>::from(
                    (!xv.is_zero() && !yv.is_zero()) as u32,
                ));
            }
        }
        let x = self.convert_to_variable(x);
        let y = self.convert_to_variable(y);
        self.instructions.push(SourceInstruction::BoolBinOp {
            x: x.id,
            y: y.id,
            op: source::BoolBinOpType::And,
        });
        self.new_var()
    }

    fn is_zero(&mut self, x: impl ToVariableOrValue<CircuitField<C>>) -> Variable {
        let xc = self.constant_value(x.clone());
        if let Some(xv) = xc {
            return self.constant(CircuitField::<C>::from(xv.is_zero() as u32));
        }
        let x = self.convert_to_variable(x);
        self.instructions.push(SourceInstruction::IsZero(x.id));
        self.new_var()
    }

<<<<<<< HEAD
=======
    fn to_binary(
        &mut self,
        x: impl ToVariableOrValue<CircuitField<C>>,
        num_bits: usize,
    ) -> Vec<Variable> {
        let xc = self.constant_value(x.clone());
        if let Some(xv) = xc {
            let values = hints::to_binary(xv, num_bits).unwrap();
            return values.iter().map(|v| self.constant(*v)).collect();
        }
        let x = self.convert_to_variable(x);
        self.instructions
            .push(SourceInstruction::ToBinary { x: x.id, num_bits });
        (0..num_bits).map(|_| self.new_var()).collect()
    }

>>>>>>> 73be6108
    fn assert_is_zero(&mut self, x: impl ToVariableOrValue<CircuitField<C>>) {
        let xc = self.constant_value(x.clone());
        if let Some(xv) = xc {
            if !xv.is_zero() {
                panic!("assert_is_zero failed");
            }
        }
        let x = self.convert_to_variable(x);
        self.constraints.push(SourceConstraint {
            typ: source::ConstraintType::Zero,
            var: x.id,
        });
    }

    fn assert_is_non_zero(&mut self, x: impl ToVariableOrValue<CircuitField<C>>) {
        let xc = self.constant_value(x.clone());
        if let Some(xv) = xc {
            if xv.is_zero() {
                panic!("assert_is_zero failed");
            }
        }
        let x = self.convert_to_variable(x);
        self.constraints.push(SourceConstraint {
            typ: source::ConstraintType::NonZero,
            var: x.id,
        });
    }

    fn assert_is_bool(&mut self, x: impl ToVariableOrValue<CircuitField<C>>) {
        let xc = self.constant_value(x.clone());
        if let Some(xv) = xc {
            if !xv.is_zero() && xv != CircuitField::<C>::one() {
                panic!("assert_is_bool failed");
            }
        }
        let x = self.convert_to_variable(x);
        self.constraints.push(SourceConstraint {
            typ: source::ConstraintType::Bool,
            var: x.id,
        });
    }

    fn get_random_value(&mut self) -> Variable {
        self.instructions
            .push(SourceInstruction::ConstantLike(Coef::Random));
        self.new_var()
    }

    fn new_hint(
        &mut self,
        hint_key: &str,
        inputs: &[Variable],
        num_outputs: usize,
    ) -> Vec<Variable> {
        ensure_variables_valid(inputs);
        self.instructions.push(SourceInstruction::Hint {
            hint_id: hint_key_to_id(hint_key),
            inputs: inputs.iter().map(|v| v.id).collect(),
            num_outputs,
        });
        (0..num_outputs).map(|_| self.new_var()).collect()
    }

    fn constant(&mut self, value: impl ToVariableOrValue<CircuitField<C>>) -> Variable {
        self.convert_to_variable(value)
    }

    fn constant_value(
        &mut self,
        x: impl ToVariableOrValue<CircuitField<C>>,
    ) -> Option<CircuitField<C>> {
        match x.convert_to_variable_or_value() {
            VariableOrValue::Variable(v) => {
                let t = self.var_const_id[v.id];
                if t != 0 {
                    Some(self.const_values[t])
                } else {
                    None
                }
            }
            VariableOrValue::Value(v) => Some(v),
        }
    }
}

// write macro rules for unconstrained binary op definition
macro_rules! unconstrained_binary_op {
    ($name:ident,$op_name:ident) => {
        fn $name(
            &mut self,
            x: impl ToVariableOrValue<CircuitField<C>>,
            y: impl ToVariableOrValue<CircuitField<C>>,
        ) -> Variable {
            let x = self.convert_to_variable(x);
            let y = self.convert_to_variable(y);
            self.instructions
                .push(SourceInstruction::UnconstrainedBinOp {
                    x: x.id,
                    y: y.id,
                    op: source::UnconstrainedBinOpType::$op_name,
                });
            self.new_var()
        }
    };
}

impl<C: Config> UnconstrainedAPI<C> for Builder<C> {
    fn unconstrained_identity(&mut self, x: impl ToVariableOrValue<CircuitField<C>>) -> Variable {
        let x = self.convert_to_variable(x);
        self.instructions.push(SourceInstruction::Hint {
            hint_id: hints::BuiltinHintIds::Identity as u64 as usize,
            inputs: vec![x.id],
            num_outputs: 1,
        });
        self.new_var()
    }
    fn unconstrained_add(
        &mut self,
        x: impl ToVariableOrValue<CircuitField<C>>,
        y: impl ToVariableOrValue<CircuitField<C>>,
    ) -> Variable {
        let x = self.convert_to_variable(x);
        let y = self.convert_to_variable(y);
        let z = self.add(x, y);
        self.unconstrained_identity(z)
    }
    fn unconstrained_mul(
        &mut self,
        x: impl ToVariableOrValue<CircuitField<C>>,
        y: impl ToVariableOrValue<CircuitField<C>>,
    ) -> Variable {
        let x = self.convert_to_variable(x);
        let y = self.convert_to_variable(y);
        let z = self.mul(x, y);
        self.unconstrained_identity(z)
    }
    unconstrained_binary_op!(unconstrained_div, Div);
    unconstrained_binary_op!(unconstrained_pow, Pow);
    unconstrained_binary_op!(unconstrained_int_div, IntDiv);
    unconstrained_binary_op!(unconstrained_mod, Mod);
    unconstrained_binary_op!(unconstrained_shift_l, ShiftL);
    unconstrained_binary_op!(unconstrained_shift_r, ShiftR);
    unconstrained_binary_op!(unconstrained_lesser_eq, LesserEq);
    unconstrained_binary_op!(unconstrained_greater_eq, GreaterEq);
    unconstrained_binary_op!(unconstrained_lesser, Lesser);
    unconstrained_binary_op!(unconstrained_greater, Greater);
    unconstrained_binary_op!(unconstrained_eq, Eq);
    unconstrained_binary_op!(unconstrained_not_eq, NotEq);
    unconstrained_binary_op!(unconstrained_bool_or, BoolOr);
    unconstrained_binary_op!(unconstrained_bool_and, BoolAnd);
    unconstrained_binary_op!(unconstrained_bit_or, BitOr);
    unconstrained_binary_op!(unconstrained_bit_and, BitAnd);
    unconstrained_binary_op!(unconstrained_bit_xor, BitXor);
}

pub struct RootBuilder<C: Config> {
    num_public_inputs: usize,
    current_builders: Vec<(usize, Builder<C>)>,
    sub_circuits: HashMap<usize, source::Circuit<C>>,
    sub_circuit_output_structure: HashMap<usize, Vec<usize>>,
    full_hash_id: HashMap<usize, [u8; 32]>,
    outputs: Vec<Variable>,
}

macro_rules! root_binary_op {
    ($name:ident) => {
        fn $name(
            &mut self,
            x: impl ToVariableOrValue<CircuitField<C>>,
            y: impl ToVariableOrValue<CircuitField<C>>,
        ) -> Variable {
            self.last_builder().$name(x, y)
        }
    };
}

impl<C: Config> BasicAPI<C> for RootBuilder<C> {
    root_binary_op!(add);
    root_binary_op!(sub);
    root_binary_op!(mul);
    root_binary_op!(xor);
    root_binary_op!(or);
    root_binary_op!(and);

    fn neg(&mut self, x: impl ToVariableOrValue<CircuitField<C>>) -> Variable {
        self.last_builder().neg(x)
    }
    fn div(
        &mut self,
        x: impl ToVariableOrValue<CircuitField<C>>,
        y: impl ToVariableOrValue<CircuitField<C>>,
        checked: bool,
    ) -> Variable {
        self.last_builder().div(x, y, checked)
    }

    fn is_zero(&mut self, x: impl ToVariableOrValue<CircuitField<C>>) -> Variable {
        self.last_builder().is_zero(x)
    }

<<<<<<< HEAD
=======
    fn to_binary(
        &mut self,
        x: impl ToVariableOrValue<CircuitField<C>>,
        num_bits: usize,
    ) -> Vec<Variable> {
        self.last_builder().to_binary(x, num_bits)
    }

>>>>>>> 73be6108
    fn assert_is_zero(&mut self, x: impl ToVariableOrValue<CircuitField<C>>) {
        self.last_builder().assert_is_zero(x)
    }

    fn assert_is_non_zero(&mut self, x: impl ToVariableOrValue<CircuitField<C>>) {
        self.last_builder().assert_is_non_zero(x)
    }

    fn assert_is_bool(&mut self, x: impl ToVariableOrValue<CircuitField<C>>) {
        self.last_builder().assert_is_bool(x)
    }

    fn get_random_value(&mut self) -> Variable {
        self.last_builder().get_random_value()
    }

    fn new_hint(
        &mut self,
        hint_key: &str,
        inputs: &[Variable],
        num_outputs: usize,
    ) -> Vec<Variable> {
        self.last_builder().new_hint(hint_key, inputs, num_outputs)
    }

    fn constant(&mut self, x: impl ToVariableOrValue<CircuitField<C>>) -> Variable {
        self.last_builder().constant(x)
    }

    fn constant_value(
        &mut self,
        x: impl ToVariableOrValue<CircuitField<C>>,
    ) -> Option<CircuitField<C>> {
        self.last_builder().constant_value(x)
    }
}

impl<C: Config> RootAPI<C> for RootBuilder<C> {
    fn memorized_simple_call<F: Fn(&mut Self, &Vec<Variable>) -> Vec<Variable> + 'static>(
        &mut self,
        f: F,
        inputs: &[Variable],
    ) -> Vec<Variable> {
        ensure_variables_valid(inputs);
        let mut hasher = tiny_keccak::Keccak::v256();
        hasher.update(b"simple");
        hasher.update(&inputs.len().to_le_bytes());
        hasher.update(&get_function_id::<F>().to_le_bytes());
        let mut hash = [0u8; 32];
        hasher.finalize(&mut hash);

        let circuit_id = self.hash_to_sub_circuit_id(&hash);

        self.call_sub_circuit(circuit_id, inputs, f)
    }

    fn hash_to_sub_circuit_id(&mut self, hash: &[u8; 32]) -> usize {
        let circuit_id = usize::from_le_bytes(hash[0..8].try_into().unwrap());
        if let Some(prev_hash) = self.full_hash_id.get(&circuit_id) {
            if *prev_hash != *hash {
                panic!("subcircuit id collision");
            }
        } else {
            self.full_hash_id.insert(circuit_id, *hash);
        }
        circuit_id
    }

    fn call_sub_circuit<F: FnOnce(&mut Self, &Vec<Variable>) -> Vec<Variable>>(
        &mut self,
        circuit_id: usize,
        inputs: &[Variable],
        f: F,
    ) -> Vec<Variable> {
        if !self.sub_circuits.contains_key(&circuit_id) {
            self.actually_call_sub_circuit(circuit_id, inputs.len(), f);
        }
        let sub = self.sub_circuits.get(&circuit_id).unwrap();
        let outputs: Vec<Variable> = (0..sub.outputs.len())
            .map(|_| self.last_builder().new_var())
            .collect();
        self.last_builder()
            .instructions
            .push(SourceInstruction::SubCircuitCall {
                sub_circuit_id: circuit_id,
                inputs: inputs.iter().map(|v| v.id).collect(),
                num_outputs: outputs.len(),
            });
        outputs
    }

    fn register_sub_circuit_output_structure(&mut self, circuit_id: usize, structure: Vec<usize>) {
        if self
            .sub_circuit_output_structure
            .insert(circuit_id, structure)
            .is_some()
        {
            panic!("subcircuit output structure already registered");
        }
    }

    fn get_sub_circuit_output_structure(&self, circuit_id: usize) -> Vec<usize> {
        self.sub_circuit_output_structure
            .get(&circuit_id)
            .unwrap()
            .clone()
    }

    fn set_outputs(&mut self, outputs: Vec<Variable>) {
        ensure_variables_valid(&outputs);
        self.outputs = outputs;
    }
}

impl<C: Config> RootBuilder<C> {
    pub fn new(
        num_inputs: usize,
        num_public_inputs: usize,
    ) -> (Self, Vec<Variable>, Vec<Variable>) {
        let (mut builder0, inputs) = Builder::new(num_inputs);
        let public_inputs = (0..num_public_inputs).map(|_| builder0.new_var()).collect();
        for i in 0..num_public_inputs {
            builder0
                .instructions
                .push(SourceInstruction::ConstantLike(Coef::PublicInput(i)));
        }
        (
            RootBuilder {
                num_public_inputs,
                current_builders: vec![(0, builder0)],
                sub_circuits: HashMap::new(),
                full_hash_id: HashMap::new(),
                sub_circuit_output_structure: HashMap::new(),
                outputs: Vec::new(),
            },
            inputs,
            public_inputs,
        )
    }

    pub fn build(self) -> source::RootCircuit<C> {
        let mut circuits = self.sub_circuits;
        assert_eq!(self.current_builders.len(), 1);
        for (circuit_id, builder) in self.current_builders {
            circuits.insert(circuit_id, builder.build(&self.outputs));
        }
        source::RootCircuit {
            circuits,
            num_public_inputs: self.num_public_inputs,
            expected_num_output_zeroes: 0,
        }
    }

    pub fn last_builder(&mut self) -> &mut Builder<C> {
        &mut self.current_builders.last_mut().unwrap().1
    }

    fn actually_call_sub_circuit<F: FnOnce(&mut Self, &Vec<Variable>) -> Vec<Variable>>(
        &mut self,
        circuit_id: usize,
        n: usize,
        f: F,
    ) {
        let (sub_builder, sub_inputs) = Builder::new(n);
        self.current_builders.push((circuit_id, sub_builder));
        let sub_outputs = f(self, &sub_inputs);
        let (_, sub_builder) = self.current_builders.pop().unwrap();
        let sub = sub_builder.build(&sub_outputs);
        self.sub_circuits.insert(circuit_id, sub);
    }
}

impl<C: Config> UnconstrainedAPI<C> for RootBuilder<C> {
    fn unconstrained_identity(&mut self, x: impl ToVariableOrValue<CircuitField<C>>) -> Variable {
        self.last_builder().unconstrained_identity(x)
    }
    root_binary_op!(unconstrained_add);
    root_binary_op!(unconstrained_mul);
    root_binary_op!(unconstrained_div);
    root_binary_op!(unconstrained_pow);
    root_binary_op!(unconstrained_int_div);
    root_binary_op!(unconstrained_mod);
    root_binary_op!(unconstrained_shift_l);
    root_binary_op!(unconstrained_shift_r);
    root_binary_op!(unconstrained_lesser_eq);
    root_binary_op!(unconstrained_greater_eq);
    root_binary_op!(unconstrained_lesser);
    root_binary_op!(unconstrained_greater);
    root_binary_op!(unconstrained_eq);
    root_binary_op!(unconstrained_not_eq);
    root_binary_op!(unconstrained_bool_or);
    root_binary_op!(unconstrained_bool_and);
    root_binary_op!(unconstrained_bit_or);
    root_binary_op!(unconstrained_bit_and);
    root_binary_op!(unconstrained_bit_xor);
}<|MERGE_RESOLUTION|>--- conflicted
+++ resolved
@@ -365,8 +365,6 @@
         self.new_var()
     }
 
-<<<<<<< HEAD
-=======
     fn to_binary(
         &mut self,
         x: impl ToVariableOrValue<CircuitField<C>>,
@@ -383,7 +381,6 @@
         (0..num_bits).map(|_| self.new_var()).collect()
     }
 
->>>>>>> 73be6108
     fn assert_is_zero(&mut self, x: impl ToVariableOrValue<CircuitField<C>>) {
         let xc = self.constant_value(x.clone());
         if let Some(xv) = xc {
@@ -584,8 +581,6 @@
         self.last_builder().is_zero(x)
     }
 
-<<<<<<< HEAD
-=======
     fn to_binary(
         &mut self,
         x: impl ToVariableOrValue<CircuitField<C>>,
@@ -594,7 +589,6 @@
         self.last_builder().to_binary(x, num_bits)
     }
 
->>>>>>> 73be6108
     fn assert_is_zero(&mut self, x: impl ToVariableOrValue<CircuitField<C>>) {
         self.last_builder().assert_is_zero(x)
     }
