use std::collections::HashMap;
use std::convert::From;

use ethnum::U256;
use tiny_keccak::Hasher;

use crate::{
    circuit::{
        config::Config,
        ir::{
            expr::{LinComb, LinCombTerm},
            source::{self, Constraint as SourceConstraint, Instruction as SourceInstruction},
        },
        layered::Coef,
    },
    field::{Field, FieldArith},
    hints::{self, registry::hint_key_to_id},
    utils::function_id::get_function_id,
};

use super::{
    api::{BasicAPI, RootAPI, UnconstrainedAPI},
    CircuitField,
};

pub struct Builder<C: Config> {
    instructions: Vec<SourceInstruction<C>>,
    constraints: Vec<SourceConstraint>,
    var_const_id: Vec<usize>,
    const_values: Vec<CircuitField<C>>,
    num_inputs: usize,
}

#[derive(Clone, Copy, Debug, Default)]
pub struct Variable {
    id: usize,
}

impl Variable {
    pub fn id(&self) -> usize {
        self.id
    }
}

pub fn new_variable(id: usize) -> Variable {
    Variable { id }
}

// impl Variable for From<usize> trait
impl From<usize> for Variable {
    fn from(id: usize) -> Self {
        Variable { id }
    }
}

pub fn get_variable_id(v: Variable) -> usize {
    v.id
}

pub fn ensure_variable_valid(v: Variable) {
    if v.id == 0 {
        panic!("Variable(0) is not allowed in API calls");
    }
}

pub fn ensure_variables_valid(vs: &[Variable]) {
    for v in vs {
        ensure_variable_valid(*v);
    }
}

pub enum VariableOrValue<F: Field> {
    Variable(Variable),
    Value(F),
}

pub trait ToVariableOrValue<F: Field>: Clone {
    fn convert_to_variable_or_value(self) -> VariableOrValue<F>;
}

trait NotVariable {}
impl NotVariable for u32 {}
impl NotVariable for U256 {}
impl<F: Field> NotVariable for F {}

impl<F: Field, T: Into<F> + NotVariable + Clone> ToVariableOrValue<F> for T {
    fn convert_to_variable_or_value(self) -> VariableOrValue<F> {
        VariableOrValue::Value(self.into())
    }
}

impl<F: Field> ToVariableOrValue<F> for Variable {
    fn convert_to_variable_or_value(self) -> VariableOrValue<F> {
        // In almost all API functions, the argument is impl ToVariableOrValue<CircuitField<C>>.
        // (Actually it's all but new_hint and memorized_simple_call)
        // We need to prevent invalid (default) Variables from passing into the functions.
        // And here's the best location to do it.
        ensure_variable_valid(self);
        VariableOrValue::Variable(self)
    }
}

impl<F: Field> ToVariableOrValue<F> for &Variable {
    fn convert_to_variable_or_value(self) -> VariableOrValue<F> {
        (*self).convert_to_variable_or_value()
    }
}

impl<C: Config> Builder<C> {
    pub fn new(num_inputs: usize) -> (Self, Vec<Variable>) {
        (
            Builder {
                instructions: Vec::new(),
                constraints: Vec::new(),
                num_inputs,
                var_const_id: vec![0; num_inputs + 1],
                const_values: vec![CircuitField::<C>::zero()],
            },
            (1..=num_inputs).map(|id| Variable { id }).collect(),
        )
    }

    pub fn build(self, outputs: &[Variable]) -> source::Circuit<C> {
        source::Circuit {
            instructions: self.instructions,
            constraints: self.constraints,
            num_inputs: self.num_inputs,
            outputs: outputs.iter().map(|v| v.id).collect(),
        }
    }

    fn convert_to_variable<T: ToVariableOrValue<CircuitField<C>>>(&mut self, value: T) -> Variable {
        match value.convert_to_variable_or_value() {
            VariableOrValue::Variable(v) => v,
            VariableOrValue::Value(v) => {
                self.instructions
                    .push(SourceInstruction::ConstantLike(Coef::Constant(v)));
                self.var_const_id.push(self.const_values.len());
                self.const_values.push(v);
                Variable {
                    id: self.var_const_id.len() - 1,
                }
            }
        }
    }

    fn new_var(&mut self) -> Variable {
        self.var_const_id.push(0);
        Variable {
            id: self.var_const_id.len() - 1,
        }
    }
}

impl<C: Config> BasicAPI<C> for Builder<C> {
    fn add(
        &mut self,
        x: impl ToVariableOrValue<CircuitField<C>>,
        y: impl ToVariableOrValue<CircuitField<C>>,
    ) -> Variable {
        let xc = self.constant_value(x.clone());
        let yc = self.constant_value(y.clone());
        if let Some(xv) = xc {
            if let Some(yv) = yc {
                return self.constant(xv + yv);
            }
        }
        let x = self.convert_to_variable(x);
        let y = self.convert_to_variable(y);
        self.instructions.push(SourceInstruction::LinComb(LinComb {
            terms: vec![
                LinCombTerm {
                    var: x.id,
                    coef: CircuitField::<C>::one(),
                },
                LinCombTerm {
                    var: y.id,
                    coef: CircuitField::<C>::one(),
                },
            ],
            constant: CircuitField::<C>::zero(),
        }));
        self.new_var()
    }

    fn sub(
        &mut self,
        x: impl ToVariableOrValue<CircuitField<C>>,
        y: impl ToVariableOrValue<CircuitField<C>>,
    ) -> Variable {
        let xc = self.constant_value(x.clone());
        let yc = self.constant_value(y.clone());
        if let Some(xv) = xc {
            if let Some(yv) = yc {
                return self.constant(xv - yv);
            }
        }
        let x = self.convert_to_variable(x);
        let y = self.convert_to_variable(y);
        self.instructions.push(SourceInstruction::LinComb(LinComb {
            terms: vec![
                LinCombTerm {
                    var: x.id,
                    coef: CircuitField::<C>::one(),
                },
                LinCombTerm {
                    var: y.id,
                    coef: -CircuitField::<C>::one(),
                },
            ],
            constant: CircuitField::<C>::zero(),
        }));
        self.new_var()
    }

    fn neg(&mut self, x: impl ToVariableOrValue<CircuitField<C>>) -> Variable {
        let xc = self.constant_value(x.clone());
        if let Some(xv) = xc {
            return self.constant(-xv);
        }
        let x = self.convert_to_variable(x);
        self.instructions.push(SourceInstruction::LinComb(LinComb {
            terms: vec![LinCombTerm {
                var: x.id,
                coef: -CircuitField::<C>::one(),
            }],
            constant: CircuitField::<C>::zero(),
        }));
        self.new_var()
    }

    fn mul(
        &mut self,
        x: impl ToVariableOrValue<CircuitField<C>>,
        y: impl ToVariableOrValue<CircuitField<C>>,
    ) -> Variable {
        let xc = self.constant_value(x.clone());
        let yc = self.constant_value(y.clone());
        if let Some(xv) = xc {
            if let Some(yv) = yc {
                return self.constant(xv * yv);
            }
        }
        let x = self.convert_to_variable(x);
        let y = self.convert_to_variable(y);
        self.instructions
            .push(SourceInstruction::Mul(vec![x.id, y.id]));
        self.new_var()
    }

    fn div(
        &mut self,
        x: impl ToVariableOrValue<CircuitField<C>>,
        y: impl ToVariableOrValue<CircuitField<C>>,
        checked: bool,
    ) -> Variable {
        let xc = self.constant_value(x.clone());
        let yc = self.constant_value(y.clone());
        if let Some(xv) = xc {
            if let Some(yv) = yc {
                let res = if yv.is_zero() {
                    if checked || !xv.is_zero() {
                        panic!("division by zero");
                    }
                    CircuitField::<C>::zero()
                } else {
                    xv * yv.inv().unwrap()
                };
                return self.constant(res);
            }
        }
        let x = self.convert_to_variable(x);
        let y = self.convert_to_variable(y);
        self.instructions.push(SourceInstruction::Div {
            x: x.id,
            y: y.id,
            checked,
        });
        self.new_var()
    }

    fn xor(
        &mut self,
        x: impl ToVariableOrValue<CircuitField<C>>,
        y: impl ToVariableOrValue<CircuitField<C>>,
    ) -> Variable {
        let xc = self.constant_value(x.clone());
        let yc = self.constant_value(y.clone());
        if let Some(xv) = xc {
            if let Some(yv) = yc {
                self.assert_is_bool(xv);
                self.assert_is_bool(yv);
                return self.constant(CircuitField::<C>::from((xv != yv) as u32));
            }
        }
        let x = self.convert_to_variable(x);
        let y = self.convert_to_variable(y);
        self.instructions.push(SourceInstruction::BoolBinOp {
            x: x.id,
            y: y.id,
            op: source::BoolBinOpType::Xor,
        });
        self.new_var()
    }

    fn or(
        &mut self,
        x: impl ToVariableOrValue<CircuitField<C>>,
        y: impl ToVariableOrValue<CircuitField<C>>,
    ) -> Variable {
        let xc = self.constant_value(x.clone());
        let yc = self.constant_value(y.clone());
        if let Some(xv) = xc {
            if let Some(yv) = yc {
                self.assert_is_bool(xv);
                self.assert_is_bool(yv);
                return self.constant(CircuitField::<C>::from(
                    (!xv.is_zero() || !yv.is_zero()) as u32,
                ));
            }
        }
        let x = self.convert_to_variable(x);
        let y = self.convert_to_variable(y);
        self.instructions.push(SourceInstruction::BoolBinOp {
            x: x.id,
            y: y.id,
            op: source::BoolBinOpType::Or,
        });
        self.new_var()
    }

    fn and(
        &mut self,
        x: impl ToVariableOrValue<CircuitField<C>>,
        y: impl ToVariableOrValue<CircuitField<C>>,
    ) -> Variable {
        let xc = self.constant_value(x.clone());
        let yc = self.constant_value(y.clone());
        if let Some(xv) = xc {
            if let Some(yv) = yc {
                self.assert_is_bool(xv);
                self.assert_is_bool(yv);
                return self.constant(CircuitField::<C>::from(
                    (!xv.is_zero() && !yv.is_zero()) as u32,
                ));
            }
        }
        let x = self.convert_to_variable(x);
        let y = self.convert_to_variable(y);
        self.instructions.push(SourceInstruction::BoolBinOp {
            x: x.id,
            y: y.id,
            op: source::BoolBinOpType::And,
        });
        self.new_var()
    }

    fn is_zero(&mut self, x: impl ToVariableOrValue<CircuitField<C>>) -> Variable {
        let xc = self.constant_value(x.clone());
        if let Some(xv) = xc {
            return self.constant(CircuitField::<C>::from(xv.is_zero() as u32));
        }
        let x = self.convert_to_variable(x);
        self.instructions.push(SourceInstruction::IsZero(x.id));
        self.new_var()
    }

<<<<<<< HEAD
    fn to_binary(
        &mut self,
        x: impl ToVariableOrValue<<C as Config>::CircuitField>,
        num_bits: usize,
    ) -> Vec<Variable> {
        let xc = self.constant_value(x.clone());
        if let Some(xv) = xc {
            let values = hints::to_binary(xv, num_bits).unwrap();
            return values.iter().map(|v| self.constant(*v)).collect();
        }
        let x = self.convert_to_variable(x);
        self.instructions
            .push(SourceInstruction::ToBinary { x: x.id, num_bits });
        (0..num_bits).map(|_| self.new_var()).collect()
    }

    fn assert_is_zero(&mut self, x: impl ToVariableOrValue<C::CircuitField>) {
=======
    fn assert_is_zero(&mut self, x: impl ToVariableOrValue<CircuitField<C>>) {
>>>>>>> 580cedab
        let xc = self.constant_value(x.clone());
        if let Some(xv) = xc {
            if !xv.is_zero() {
                panic!("assert_is_zero failed");
            }
        }
        let x = self.convert_to_variable(x);
        self.constraints.push(SourceConstraint {
            typ: source::ConstraintType::Zero,
            var: x.id,
        });
    }

    fn assert_is_non_zero(&mut self, x: impl ToVariableOrValue<CircuitField<C>>) {
        let xc = self.constant_value(x.clone());
        if let Some(xv) = xc {
            if xv.is_zero() {
                panic!("assert_is_zero failed");
            }
        }
        let x = self.convert_to_variable(x);
        self.constraints.push(SourceConstraint {
            typ: source::ConstraintType::NonZero,
            var: x.id,
        });
    }

    fn assert_is_bool(&mut self, x: impl ToVariableOrValue<CircuitField<C>>) {
        let xc = self.constant_value(x.clone());
        if let Some(xv) = xc {
            if !xv.is_zero() && xv != CircuitField::<C>::one() {
                panic!("assert_is_bool failed");
            }
        }
        let x = self.convert_to_variable(x);
        self.constraints.push(SourceConstraint {
            typ: source::ConstraintType::Bool,
            var: x.id,
        });
    }

    fn get_random_value(&mut self) -> Variable {
        self.instructions
            .push(SourceInstruction::ConstantLike(Coef::Random));
        self.new_var()
    }

    fn new_hint(
        &mut self,
        hint_key: &str,
        inputs: &[Variable],
        num_outputs: usize,
    ) -> Vec<Variable> {
        ensure_variables_valid(inputs);
        self.instructions.push(SourceInstruction::Hint {
            hint_id: hint_key_to_id(hint_key),
            inputs: inputs.iter().map(|v| v.id).collect(),
            num_outputs,
        });
        (0..num_outputs).map(|_| self.new_var()).collect()
    }

    fn constant(&mut self, value: impl ToVariableOrValue<CircuitField<C>>) -> Variable {
        self.convert_to_variable(value)
    }

    fn constant_value(
        &mut self,
        x: impl ToVariableOrValue<CircuitField<C>>,
    ) -> Option<CircuitField<C>> {
        match x.convert_to_variable_or_value() {
            VariableOrValue::Variable(v) => {
                let t = self.var_const_id[v.id];
                if t != 0 {
                    Some(self.const_values[t])
                } else {
                    None
                }
            }
            VariableOrValue::Value(v) => Some(v),
        }
    }
}

// write macro rules for unconstrained binary op definition
macro_rules! unconstrained_binary_op {
    ($name:ident,$op_name:ident) => {
        fn $name(
            &mut self,
            x: impl ToVariableOrValue<CircuitField<C>>,
            y: impl ToVariableOrValue<CircuitField<C>>,
        ) -> Variable {
            let x = self.convert_to_variable(x);
            let y = self.convert_to_variable(y);
            self.instructions
                .push(SourceInstruction::UnconstrainedBinOp {
                    x: x.id,
                    y: y.id,
                    op: source::UnconstrainedBinOpType::$op_name,
                });
            self.new_var()
        }
    };
}

impl<C: Config> UnconstrainedAPI<C> for Builder<C> {
    fn unconstrained_identity(&mut self, x: impl ToVariableOrValue<CircuitField<C>>) -> Variable {
        let x = self.convert_to_variable(x);
        self.instructions.push(SourceInstruction::Hint {
            hint_id: hints::BuiltinHintIds::Identity as u64 as usize,
            inputs: vec![x.id],
            num_outputs: 1,
        });
        self.new_var()
    }
    fn unconstrained_add(
        &mut self,
        x: impl ToVariableOrValue<CircuitField<C>>,
        y: impl ToVariableOrValue<CircuitField<C>>,
    ) -> Variable {
        let x = self.convert_to_variable(x);
        let y = self.convert_to_variable(y);
        let z = self.add(x, y);
        self.unconstrained_identity(z)
    }
    fn unconstrained_mul(
        &mut self,
        x: impl ToVariableOrValue<CircuitField<C>>,
        y: impl ToVariableOrValue<CircuitField<C>>,
    ) -> Variable {
        let x = self.convert_to_variable(x);
        let y = self.convert_to_variable(y);
        let z = self.mul(x, y);
        self.unconstrained_identity(z)
    }
    unconstrained_binary_op!(unconstrained_div, Div);
    unconstrained_binary_op!(unconstrained_pow, Pow);
    unconstrained_binary_op!(unconstrained_int_div, IntDiv);
    unconstrained_binary_op!(unconstrained_mod, Mod);
    unconstrained_binary_op!(unconstrained_shift_l, ShiftL);
    unconstrained_binary_op!(unconstrained_shift_r, ShiftR);
    unconstrained_binary_op!(unconstrained_lesser_eq, LesserEq);
    unconstrained_binary_op!(unconstrained_greater_eq, GreaterEq);
    unconstrained_binary_op!(unconstrained_lesser, Lesser);
    unconstrained_binary_op!(unconstrained_greater, Greater);
    unconstrained_binary_op!(unconstrained_eq, Eq);
    unconstrained_binary_op!(unconstrained_not_eq, NotEq);
    unconstrained_binary_op!(unconstrained_bool_or, BoolOr);
    unconstrained_binary_op!(unconstrained_bool_and, BoolAnd);
    unconstrained_binary_op!(unconstrained_bit_or, BitOr);
    unconstrained_binary_op!(unconstrained_bit_and, BitAnd);
    unconstrained_binary_op!(unconstrained_bit_xor, BitXor);
}

pub struct RootBuilder<C: Config> {
    num_public_inputs: usize,
    current_builders: Vec<(usize, Builder<C>)>,
    sub_circuits: HashMap<usize, source::Circuit<C>>,
    sub_circuit_output_structure: HashMap<usize, Vec<usize>>,
    full_hash_id: HashMap<usize, [u8; 32]>,
    outputs: Vec<Variable>,
}

macro_rules! root_binary_op {
    ($name:ident) => {
        fn $name(
            &mut self,
            x: impl ToVariableOrValue<CircuitField<C>>,
            y: impl ToVariableOrValue<CircuitField<C>>,
        ) -> Variable {
            self.last_builder().$name(x, y)
        }
    };
}

impl<C: Config> BasicAPI<C> for RootBuilder<C> {
    root_binary_op!(add);
    root_binary_op!(sub);
    root_binary_op!(mul);
    root_binary_op!(xor);
    root_binary_op!(or);
    root_binary_op!(and);

    fn neg(&mut self, x: impl ToVariableOrValue<CircuitField<C>>) -> Variable {
        self.last_builder().neg(x)
    }
    fn div(
        &mut self,
        x: impl ToVariableOrValue<CircuitField<C>>,
        y: impl ToVariableOrValue<CircuitField<C>>,
        checked: bool,
    ) -> Variable {
        self.last_builder().div(x, y, checked)
    }

    fn is_zero(&mut self, x: impl ToVariableOrValue<CircuitField<C>>) -> Variable {
        self.last_builder().is_zero(x)
    }

<<<<<<< HEAD
    fn to_binary(
        &mut self,
        x: impl ToVariableOrValue<<C as Config>::CircuitField>,
        num_bits: usize,
    ) -> Vec<Variable> {
        self.last_builder().to_binary(x, num_bits)
    }

    fn assert_is_zero(&mut self, x: impl ToVariableOrValue<C::CircuitField>) {
=======
    fn assert_is_zero(&mut self, x: impl ToVariableOrValue<CircuitField<C>>) {
>>>>>>> 580cedab
        self.last_builder().assert_is_zero(x)
    }

    fn assert_is_non_zero(&mut self, x: impl ToVariableOrValue<CircuitField<C>>) {
        self.last_builder().assert_is_non_zero(x)
    }

    fn assert_is_bool(&mut self, x: impl ToVariableOrValue<CircuitField<C>>) {
        self.last_builder().assert_is_bool(x)
    }

    fn get_random_value(&mut self) -> Variable {
        self.last_builder().get_random_value()
    }

    fn new_hint(
        &mut self,
        hint_key: &str,
        inputs: &[Variable],
        num_outputs: usize,
    ) -> Vec<Variable> {
        self.last_builder().new_hint(hint_key, inputs, num_outputs)
    }

    fn constant(&mut self, x: impl ToVariableOrValue<CircuitField<C>>) -> Variable {
        self.last_builder().constant(x)
    }

    fn constant_value(
        &mut self,
        x: impl ToVariableOrValue<CircuitField<C>>,
    ) -> Option<CircuitField<C>> {
        self.last_builder().constant_value(x)
    }
}

impl<C: Config> RootAPI<C> for RootBuilder<C> {
    fn memorized_simple_call<F: Fn(&mut Self, &Vec<Variable>) -> Vec<Variable> + 'static>(
        &mut self,
        f: F,
        inputs: &[Variable],
    ) -> Vec<Variable> {
        ensure_variables_valid(inputs);
        let mut hasher = tiny_keccak::Keccak::v256();
        hasher.update(b"simple");
        hasher.update(&inputs.len().to_le_bytes());
        hasher.update(&get_function_id::<F>().to_le_bytes());
        let mut hash = [0u8; 32];
        hasher.finalize(&mut hash);

        let circuit_id = self.hash_to_sub_circuit_id(&hash);

        self.call_sub_circuit(circuit_id, inputs, f)
    }

    fn hash_to_sub_circuit_id(&mut self, hash: &[u8; 32]) -> usize {
        let circuit_id = usize::from_le_bytes(hash[0..8].try_into().unwrap());
        if let Some(prev_hash) = self.full_hash_id.get(&circuit_id) {
            if *prev_hash != *hash {
                panic!("subcircuit id collision");
            }
        } else {
            self.full_hash_id.insert(circuit_id, *hash);
        }
        circuit_id
    }

    fn call_sub_circuit<F: FnOnce(&mut Self, &Vec<Variable>) -> Vec<Variable>>(
        &mut self,
        circuit_id: usize,
        inputs: &[Variable],
        f: F,
    ) -> Vec<Variable> {
        if !self.sub_circuits.contains_key(&circuit_id) {
            self.actually_call_sub_circuit(circuit_id, inputs.len(), f);
        }
        let sub = self.sub_circuits.get(&circuit_id).unwrap();
        let outputs: Vec<Variable> = (0..sub.outputs.len())
            .map(|_| self.last_builder().new_var())
            .collect();
        self.last_builder()
            .instructions
            .push(SourceInstruction::SubCircuitCall {
                sub_circuit_id: circuit_id,
                inputs: inputs.iter().map(|v| v.id).collect(),
                num_outputs: outputs.len(),
            });
        outputs
    }

    fn register_sub_circuit_output_structure(&mut self, circuit_id: usize, structure: Vec<usize>) {
        if self
            .sub_circuit_output_structure
            .insert(circuit_id, structure)
            .is_some()
        {
            panic!("subcircuit output structure already registered");
        }
    }

    fn get_sub_circuit_output_structure(&self, circuit_id: usize) -> Vec<usize> {
        self.sub_circuit_output_structure
            .get(&circuit_id)
            .unwrap()
            .clone()
    }

    fn set_outputs(&mut self, outputs: Vec<Variable>) {
        ensure_variables_valid(&outputs);
        self.outputs = outputs;
    }
}

impl<C: Config> RootBuilder<C> {
    pub fn new(
        num_inputs: usize,
        num_public_inputs: usize,
    ) -> (Self, Vec<Variable>, Vec<Variable>) {
        let (mut builder0, inputs) = Builder::new(num_inputs);
        let public_inputs = (0..num_public_inputs).map(|_| builder0.new_var()).collect();
        for i in 0..num_public_inputs {
            builder0
                .instructions
                .push(SourceInstruction::ConstantLike(Coef::PublicInput(i)));
        }
        (
            RootBuilder {
                num_public_inputs,
                current_builders: vec![(0, builder0)],
                sub_circuits: HashMap::new(),
                full_hash_id: HashMap::new(),
                sub_circuit_output_structure: HashMap::new(),
                outputs: Vec::new(),
            },
            inputs,
            public_inputs,
        )
    }

    pub fn build(self) -> source::RootCircuit<C> {
        let mut circuits = self.sub_circuits;
        assert_eq!(self.current_builders.len(), 1);
        for (circuit_id, builder) in self.current_builders {
            circuits.insert(circuit_id, builder.build(&self.outputs));
        }
        source::RootCircuit {
            circuits,
            num_public_inputs: self.num_public_inputs,
            expected_num_output_zeroes: 0,
        }
    }

    pub fn last_builder(&mut self) -> &mut Builder<C> {
        &mut self.current_builders.last_mut().unwrap().1
    }

    fn actually_call_sub_circuit<F: FnOnce(&mut Self, &Vec<Variable>) -> Vec<Variable>>(
        &mut self,
        circuit_id: usize,
        n: usize,
        f: F,
    ) {
        let (sub_builder, sub_inputs) = Builder::new(n);
        self.current_builders.push((circuit_id, sub_builder));
        let sub_outputs = f(self, &sub_inputs);
        let (_, sub_builder) = self.current_builders.pop().unwrap();
        let sub = sub_builder.build(&sub_outputs);
        self.sub_circuits.insert(circuit_id, sub);
    }
}

impl<C: Config> UnconstrainedAPI<C> for RootBuilder<C> {
    fn unconstrained_identity(&mut self, x: impl ToVariableOrValue<CircuitField<C>>) -> Variable {
        self.last_builder().unconstrained_identity(x)
    }
    root_binary_op!(unconstrained_add);
    root_binary_op!(unconstrained_mul);
    root_binary_op!(unconstrained_div);
    root_binary_op!(unconstrained_pow);
    root_binary_op!(unconstrained_int_div);
    root_binary_op!(unconstrained_mod);
    root_binary_op!(unconstrained_shift_l);
    root_binary_op!(unconstrained_shift_r);
    root_binary_op!(unconstrained_lesser_eq);
    root_binary_op!(unconstrained_greater_eq);
    root_binary_op!(unconstrained_lesser);
    root_binary_op!(unconstrained_greater);
    root_binary_op!(unconstrained_eq);
    root_binary_op!(unconstrained_not_eq);
    root_binary_op!(unconstrained_bool_or);
    root_binary_op!(unconstrained_bool_and);
    root_binary_op!(unconstrained_bit_or);
    root_binary_op!(unconstrained_bit_and);
    root_binary_op!(unconstrained_bit_xor);
}<|MERGE_RESOLUTION|>--- conflicted
+++ resolved
@@ -365,10 +365,9 @@
         self.new_var()
     }
 
-<<<<<<< HEAD
     fn to_binary(
         &mut self,
-        x: impl ToVariableOrValue<<C as Config>::CircuitField>,
+        x: impl ToVariableOrValue<CircuitField<C>>,
         num_bits: usize,
     ) -> Vec<Variable> {
         let xc = self.constant_value(x.clone());
@@ -382,10 +381,7 @@
         (0..num_bits).map(|_| self.new_var()).collect()
     }
 
-    fn assert_is_zero(&mut self, x: impl ToVariableOrValue<C::CircuitField>) {
-=======
     fn assert_is_zero(&mut self, x: impl ToVariableOrValue<CircuitField<C>>) {
->>>>>>> 580cedab
         let xc = self.constant_value(x.clone());
         if let Some(xv) = xc {
             if !xv.is_zero() {
@@ -585,19 +581,15 @@
         self.last_builder().is_zero(x)
     }
 
-<<<<<<< HEAD
     fn to_binary(
         &mut self,
-        x: impl ToVariableOrValue<<C as Config>::CircuitField>,
+        x: impl ToVariableOrValue<CircuitField<C>>,
         num_bits: usize,
     ) -> Vec<Variable> {
         self.last_builder().to_binary(x, num_bits)
     }
 
-    fn assert_is_zero(&mut self, x: impl ToVariableOrValue<C::CircuitField>) {
-=======
     fn assert_is_zero(&mut self, x: impl ToVariableOrValue<CircuitField<C>>) {
->>>>>>> 580cedab
         self.last_builder().assert_is_zero(x)
     }
 
