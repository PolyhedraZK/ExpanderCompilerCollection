--- conflicted
+++ resolved
@@ -96,7 +96,6 @@
         f: F,
         inputs: &[Variable],
     ) -> Vec<Variable>;
-<<<<<<< HEAD
     fn hash_to_sub_circuit_id(&mut self, hash: &[u8; 32]) -> usize;
     // This function should only be called in proc macro generated code
     fn call_sub_circuit<F: FnOnce(&mut Self, &Vec<Variable>) -> Vec<Variable>>(
@@ -109,7 +108,5 @@
     fn register_sub_circuit_output_structure(&mut self, circuit_id: usize, structure: Vec<usize>);
     // This function should only be called in proc macro generated code
     fn get_sub_circuit_output_structure(&self, circuit_id: usize) -> Vec<usize>;
-=======
     fn set_outputs(&mut self, outputs: Vec<Variable>);
->>>>>>> e3931d66
 }