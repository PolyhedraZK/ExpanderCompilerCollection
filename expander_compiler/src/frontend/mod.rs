--- conflicted
+++ resolved
@@ -3,22 +3,13 @@
 use crate::circuit::layered::{CrossLayerInputType, NormalInputType};
 use crate::circuit::{ir, layered};
 
-<<<<<<< HEAD
 pub mod api;
 pub mod builder;
 pub mod circuit;
 pub mod debug;
+pub mod sub_circuit;
 pub mod variables;
 pub mod witness;
-=======
-mod api;
-mod builder;
-mod circuit;
-mod debug;
-mod sub_circuit;
-mod variables;
-mod witness;
->>>>>>> 21f4f253
 
 pub use circuit::declare_circuit;
 pub type API<C> = builder::RootBuilder<C>;
@@ -39,10 +30,7 @@
         declare_circuit_load_from, declare_circuit_num_vars,
     };
     pub use super::variables::{DumpLoadTwoVariables, DumpLoadVariables};
-<<<<<<< HEAD
     // pub use crate::utils::serde::Serde;
-=======
->>>>>>> 21f4f253
 }
 
 pub mod extra {
@@ -53,14 +41,9 @@
         HashStructureAndPrimitive, JoinVecVariables, RebuildVecVariables,
     };
     pub use crate::hints::registry::{EmptyHintCaller, HintCaller, HintRegistry};
-<<<<<<< HEAD
     // pub use crate::utils::serde::Serde;
 
-    use super::{internal, Config, Define, Variable};
-=======
-
     use super::{internal, CircuitField, Config, Define, Variable};
->>>>>>> 21f4f253
 
     pub fn debug_eval<
         C: Config,
@@ -71,11 +54,7 @@
         circuit: &Cir,
         assignment: &CA,
         hint_caller: H,
-<<<<<<< HEAD
-    ) -> Vec<C::CircuitField> {
-=======
     ) -> Vec<CircuitField<C>> {
->>>>>>> 21f4f253
         let (num_inputs, num_public_inputs) = circuit.num_vars();
         let (a_num_inputs, a_num_public_inputs) = assignment.num_vars();
         assert_eq!(num_inputs, a_num_inputs);
