--- conflicted
+++ resolved
@@ -94,7 +94,6 @@
     })
 }
 
-<<<<<<< HEAD
 fn build_generic<
     C: Config,
     Cir: internal::DumpLoadTwoVariables<Variable> + GenericDefine<C> + Clone,
@@ -117,20 +116,10 @@
     Cir: internal::DumpLoadTwoVariables<Variable> + GenericDefine<C> + Clone,
 >(
     circuit: &Cir,
+    options: CompileOptions,
 ) -> Result<CompileResult<C>, Error> {
     let root = build_generic(circuit);
-    let (irw, lc) = crate::compile::compile::<C>(&root)?;
-=======
-pub fn compile_with_options<
-    C: Config,
-    Cir: internal::DumpLoadTwoVariables<Variable> + Define<C> + Clone,
->(
-    circuit: &Cir,
-    options: CompileOptions,
-) -> Result<CompileResult<C>, Error> {
-    let root = build(circuit);
     let (irw, lc) = crate::compile::compile_with_options::<C>(&root, options)?;
->>>>>>> 3201cdd4
     Ok(CompileResult {
         witness_solver: WitnessSolver { circuit: irw },
         layered_circuit: lc,
