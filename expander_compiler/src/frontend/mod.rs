use builder::RootBuilder;

use crate::circuit::{ir, layered};

<<<<<<< HEAD
pub mod api;
pub mod builder;
pub mod circuit;
pub mod variables;
pub mod witness;
=======
mod api;
mod builder;
mod circuit;
mod debug;
mod variables;
mod witness;
>>>>>>> 83107d83

pub use circuit::declare_circuit;
pub type API<C> = builder::RootBuilder<C>;
pub use crate::circuit::config::*;
pub use crate::compile::CompileOptions;
pub use crate::field::{Field, BN254, GF2, M31};
pub use crate::utils::error::Error;
pub use api::{BasicAPI, RootAPI};
pub use builder::Variable;
pub use circuit::{Define, GenericDefine};
pub use witness::WitnessSolver;

pub mod internal {
    pub use super::circuit::{
        declare_circuit_default, declare_circuit_dump_into, declare_circuit_field_type,
        declare_circuit_load_from, declare_circuit_num_vars,
    };
    pub use super::variables::{DumpLoadTwoVariables, DumpLoadVariables};
    pub use crate::utils::serde::Serde;
}

pub mod extra {
    pub use super::api::{DebugAPI, UnconstrainedAPI};
    pub use super::debug::DebugBuilder;
    pub use crate::utils::serde::Serde;

    use super::*;

    pub fn debug_eval<
        C: Config,
        Cir: internal::DumpLoadTwoVariables<Variable> + GenericDefine<C> + Clone,
        CA: internal::DumpLoadTwoVariables<C::CircuitField>,
    >(
        circuit: &Cir,
        assignment: &CA,
    ) {
        let (num_inputs, num_public_inputs) = circuit.num_vars();
        let (a_num_inputs, a_num_public_inputs) = assignment.num_vars();
        assert_eq!(num_inputs, a_num_inputs);
        assert_eq!(num_public_inputs, a_num_public_inputs);
        let mut inputs = Vec::new();
        let mut public_inputs = Vec::new();
        assignment.dump_into(&mut inputs, &mut public_inputs);
        let (mut root_builder, input_variables, public_input_variables) =
            DebugBuilder::<C>::new(inputs, public_inputs);
        let mut circuit = circuit.clone();
        let mut vars_ptr = input_variables.as_slice();
        let mut public_vars_ptr = public_input_variables.as_slice();
        circuit.load_from(&mut vars_ptr, &mut public_vars_ptr);
        circuit.define(&mut root_builder);
    }
}

#[cfg(test)]
mod tests;

pub struct CompileResult<C: Config> {
    pub witness_solver: WitnessSolver<C>,
    pub layered_circuit: layered::Circuit<C>,
}

fn build<C: Config, Cir: internal::DumpLoadTwoVariables<Variable> + Define<C> + Clone>(
    circuit: &Cir,
) -> ir::source::RootCircuit<C> {
    let (num_inputs, num_public_inputs) = circuit.num_vars();
    let (mut root_builder, input_variables, public_input_variables) =
        RootBuilder::<C>::new(num_inputs, num_public_inputs);
    let mut circuit = circuit.clone();
    let mut vars_ptr = input_variables.as_slice();
    let mut public_vars_ptr = public_input_variables.as_slice();
    circuit.load_from(&mut vars_ptr, &mut public_vars_ptr);
    circuit.define(&mut root_builder);
    root_builder.build()
}

pub fn compile<C: Config, Cir: internal::DumpLoadTwoVariables<Variable> + Define<C> + Clone>(
    circuit: &Cir,
) -> Result<CompileResult<C>, Error> {
    let root = build(circuit);
    let (irw, lc) = crate::compile::compile::<C>(&root)?;
    Ok(CompileResult {
        witness_solver: WitnessSolver { circuit: irw },
        layered_circuit: lc,
    })
}

fn build_generic<
    C: Config,
    Cir: internal::DumpLoadTwoVariables<Variable> + GenericDefine<C> + Clone,
>(
    circuit: &Cir,
) -> ir::source::RootCircuit<C> {
    let (num_inputs, num_public_inputs) = circuit.num_vars();
    let (mut root_builder, input_variables, public_input_variables) =
        RootBuilder::<C>::new(num_inputs, num_public_inputs);
    let mut circuit = circuit.clone();
    let mut vars_ptr = input_variables.as_slice();
    let mut public_vars_ptr = public_input_variables.as_slice();
    circuit.load_from(&mut vars_ptr, &mut public_vars_ptr);
    circuit.define(&mut root_builder);
    root_builder.build()
}

pub fn compile_generic<
    C: Config,
    Cir: internal::DumpLoadTwoVariables<Variable> + GenericDefine<C> + Clone,
>(
    circuit: &Cir,
    options: CompileOptions,
) -> Result<CompileResult<C>, Error> {
    let root = build_generic(circuit);
    let (irw, lc) = crate::compile::compile_with_options::<C>(&root, options)?;
    Ok(CompileResult {
        witness_solver: WitnessSolver { circuit: irw },
        layered_circuit: lc,
    })
}<|MERGE_RESOLUTION|>--- conflicted
+++ resolved
@@ -2,20 +2,12 @@
 
 use crate::circuit::{ir, layered};
 
-<<<<<<< HEAD
 pub mod api;
 pub mod builder;
 pub mod circuit;
+pub mod debug;
 pub mod variables;
 pub mod witness;
-=======
-mod api;
-mod builder;
-mod circuit;
-mod debug;
-mod variables;
-mod witness;
->>>>>>> 83107d83
 
 pub use circuit::declare_circuit;
 pub type API<C> = builder::RootBuilder<C>;
