use builder::RootBuilder;

use crate::circuit::{ir, layered};

mod api;
mod builder;
mod circuit;
mod debug;
mod variables;
mod witness;

pub use circuit::declare_circuit;
pub type API<C> = builder::RootBuilder<C>;
pub use crate::circuit::config::*;
pub use crate::field::{Field, BN254, GF2, M31};
pub use crate::utils::error::Error;
<<<<<<< HEAD
pub use api::BasicAPI;
pub use builder::ToVariableOrValue;
=======
pub use api::{BasicAPI, RootAPI};
>>>>>>> 604b4242
pub use builder::Variable;
pub use circuit::{Define, GenericDefine};
pub use witness::WitnessSolver;

pub mod internal {
    pub use super::circuit::{
        declare_circuit_default, declare_circuit_dump_into, declare_circuit_field_type,
        declare_circuit_load_from, declare_circuit_num_vars,
    };
    pub use super::variables::{DumpLoadTwoVariables, DumpLoadVariables};
    pub use crate::utils::serde::Serde;
}

pub mod extra {
    pub use super::api::{DebugAPI, UnconstrainedAPI};
    pub use super::debug::DebugBuilder;
    pub use crate::utils::serde::Serde;

    use super::*;

    pub fn debug_eval<
        C: Config,
        Cir: internal::DumpLoadTwoVariables<Variable> + GenericDefine<C> + Clone,
        CA: internal::DumpLoadTwoVariables<C::CircuitField>,
    >(
        circuit: &Cir,
        assignment: &CA,
    ) {
        let (num_inputs, num_public_inputs) = circuit.num_vars();
        let (a_num_inputs, a_num_public_inputs) = assignment.num_vars();
        assert_eq!(num_inputs, a_num_inputs);
        assert_eq!(num_public_inputs, a_num_public_inputs);
        let mut inputs = Vec::new();
        let mut public_inputs = Vec::new();
        assignment.dump_into(&mut inputs, &mut public_inputs);
        let (mut root_builder, input_variables, public_input_variables) =
            DebugBuilder::<C>::new(inputs, public_inputs);
        let mut circuit = circuit.clone();
        let mut vars_ptr = input_variables.as_slice();
        let mut public_vars_ptr = public_input_variables.as_slice();
        circuit.load_from(&mut vars_ptr, &mut public_vars_ptr);
        circuit.define(&mut root_builder);
    }
}

#[cfg(test)]
mod tests;

pub struct CompileResult<C: Config> {
    pub witness_solver: WitnessSolver<C>,
    pub layered_circuit: layered::Circuit<C>,
}

fn build<C: Config, Cir: internal::DumpLoadTwoVariables<Variable> + Define<C> + Clone>(
    circuit: &Cir,
) -> ir::source::RootCircuit<C> {
    let (num_inputs, num_public_inputs) = circuit.num_vars();
    let (mut root_builder, input_variables, public_input_variables) =
        RootBuilder::<C>::new(num_inputs, num_public_inputs);
    let mut circuit = circuit.clone();
    let mut vars_ptr = input_variables.as_slice();
    let mut public_vars_ptr = public_input_variables.as_slice();
    circuit.load_from(&mut vars_ptr, &mut public_vars_ptr);
    circuit.define(&mut root_builder);
    root_builder.build()
}

<<<<<<< HEAD
pub struct CompileResult<C: Config> {
    pub witness_solver: WitnessSolver<C>,
    pub layered_circuit: layered::Circuit<C>,
}

// QQ(ZZ): we need to distinguish between the two compile functions
=======
>>>>>>> 604b4242
pub fn compile<C: Config, Cir: internal::DumpLoadTwoVariables<Variable> + Define<C> + Clone>(
    circuit: &Cir,
) -> Result<CompileResult<C>, Error> {
    let root = build(circuit);
    let (irw, lc) = crate::compile::compile::<C>(&root)?;
    Ok(CompileResult {
        witness_solver: WitnessSolver { circuit: irw },
        layered_circuit: lc,
    })
}

fn build_generic<
    C: Config,
    Cir: internal::DumpLoadTwoVariables<Variable> + GenericDefine<C> + Clone,
>(
    circuit: &Cir,
) -> ir::source::RootCircuit<C> {
    let (num_inputs, num_public_inputs) = circuit.num_vars();
    let (mut root_builder, input_variables, public_input_variables) =
        RootBuilder::<C>::new(num_inputs, num_public_inputs);
    let mut circuit = circuit.clone();
    let mut vars_ptr = input_variables.as_slice();
    let mut public_vars_ptr = public_input_variables.as_slice();
    circuit.load_from(&mut vars_ptr, &mut public_vars_ptr);
    circuit.define(&mut root_builder);
    root_builder.build()
}

pub fn compile_generic<
    C: Config,
    Cir: internal::DumpLoadTwoVariables<Variable> + GenericDefine<C> + Clone,
>(
    circuit: &Cir,
) -> Result<CompileResult<C>, Error> {
    let root = build_generic(circuit);
    let (irw, lc) = crate::compile::compile::<C>(&root)?;
    Ok(CompileResult {
        witness_solver: WitnessSolver { circuit: irw },
        layered_circuit: lc,
    })
}<|MERGE_RESOLUTION|>--- conflicted
+++ resolved
@@ -14,12 +14,7 @@
 pub use crate::circuit::config::*;
 pub use crate::field::{Field, BN254, GF2, M31};
 pub use crate::utils::error::Error;
-<<<<<<< HEAD
-pub use api::BasicAPI;
-pub use builder::ToVariableOrValue;
-=======
 pub use api::{BasicAPI, RootAPI};
->>>>>>> 604b4242
 pub use builder::Variable;
 pub use circuit::{Define, GenericDefine};
 pub use witness::WitnessSolver;
@@ -87,15 +82,6 @@
     root_builder.build()
 }
 
-<<<<<<< HEAD
-pub struct CompileResult<C: Config> {
-    pub witness_solver: WitnessSolver<C>,
-    pub layered_circuit: layered::Circuit<C>,
-}
-
-// QQ(ZZ): we need to distinguish between the two compile functions
-=======
->>>>>>> 604b4242
 pub fn compile<C: Config, Cir: internal::DumpLoadTwoVariables<Variable> + Define<C> + Clone>(
     circuit: &Cir,
 ) -> Result<CompileResult<C>, Error> {
