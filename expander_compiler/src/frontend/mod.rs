--- conflicted
+++ resolved
@@ -65,11 +65,6 @@
 #[cfg(test)]
 mod tests;
 
-pub struct CompileResult<C: Config> {
-    pub witness_solver: WitnessSolver<C>,
-    pub layered_circuit: layered::Circuit<C>,
-}
-
 fn build<C: Config, Cir: internal::DumpLoadTwoVariables<Variable> + Define<C> + Clone>(
     circuit: &Cir,
 ) -> ir::source::RootCircuit<C> {
@@ -84,7 +79,6 @@
     root_builder.build()
 }
 
-<<<<<<< HEAD
 pub struct CompileResult<C: Config> {
     pub witness_solver: WitnessSolver<C>,
     pub layered_circuit: layered::Circuit<C, NormalInputType>,
@@ -95,8 +89,6 @@
     pub layered_circuit: layered::Circuit<C, CrossLayerInputType>,
 }
 
-=======
->>>>>>> b10aa7f7
 pub fn compile<C: Config, Cir: internal::DumpLoadTwoVariables<Variable> + Define<C> + Clone>(
     circuit: &Cir,
 ) -> Result<CompileResult<C>, Error> {
@@ -108,24 +100,6 @@
     })
 }
 
-<<<<<<< HEAD
-// TODO: when merge with debug-eval, rewrite into compile_generic_cross_layer
-pub fn compile_cross_layer<
-    C: Config,
-    Cir: internal::DumpLoadTwoVariables<Variable> + Define<C> + Clone,
->(
-    circuit: &Cir,
-) -> Result<CompileResultCrossLayer<C>, Error> {
-    let root = build(circuit);
-    let (irw, lc) = crate::compile::compile::<C, _>(&root)?;
-    Ok(CompileResultCrossLayer {
-        witness_solver: WitnessSolver { circuit: irw },
-        layered_circuit: lc,
-    })
-}
-
-pub fn compile_with_options<
-=======
 fn build_generic<
     C: Config,
     Cir: internal::DumpLoadTwoVariables<Variable> + GenericDefine<C> + Clone,
@@ -144,22 +118,31 @@
 }
 
 pub fn compile_generic<
->>>>>>> b10aa7f7
     C: Config,
     Cir: internal::DumpLoadTwoVariables<Variable> + GenericDefine<C> + Clone,
 >(
     circuit: &Cir,
     options: CompileOptions,
 ) -> Result<CompileResult<C>, Error> {
-<<<<<<< HEAD
-    let root = build(circuit);
+    let root = build_generic(circuit);
     let (irw, lc) = crate::compile::compile_with_options::<C, _>(&root, options)?;
-=======
-    let root = build_generic(circuit);
-    let (irw, lc) = crate::compile::compile_with_options::<C>(&root, options)?;
->>>>>>> b10aa7f7
     Ok(CompileResult {
         witness_solver: WitnessSolver { circuit: irw },
         layered_circuit: lc,
     })
+}
+
+pub fn compile_generic_cross_layer<
+    C: Config,
+    Cir: internal::DumpLoadTwoVariables<Variable> + GenericDefine<C> + Clone,
+>(
+    circuit: &Cir,
+    options: CompileOptions,
+) -> Result<CompileResultCrossLayer<C>, Error> {
+    let root = build_generic(circuit);
+    let (irw, lc) = crate::compile::compile_with_options::<C, _>(&root, options)?;
+    Ok(CompileResultCrossLayer {
+        witness_solver: WitnessSolver { circuit: irw },
+        layered_circuit: lc,
+    })
 }