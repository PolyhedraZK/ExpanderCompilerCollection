use crate::circuit::{
    config::{Config, M31Config as C},
    input_mapping::InputMapping,
    ir::{common::rand_gen::*, dest::RootCircuit as IrRootCircuit},
    layered,
};

use crate::field::FieldArith;

use super::{compile, CompileOptions};

pub fn test_input<C: Config>(
    rc: &IrRootCircuit<C>,
    lc: &layered::Circuit<C>,
    input_mapping: &InputMapping,
    input: &Vec<C::CircuitField>,
) {
    let (rc_output, rc_cond) = rc.eval_unsafe(input.clone());
    let lc_input = input_mapping.map_inputs(input);
    let (lc_output, lc_cond) = lc.eval_unsafe(lc_input);
    assert_eq!(rc_cond, lc_cond);
    assert_eq!(rc_output, lc_output);
}

pub fn compile_and_random_test<C: Config>(
    rc: &IrRootCircuit<C>,
    n_tests: usize,
) -> (layered::Circuit<C>, InputMapping) {
    assert!(rc.validate().is_ok());
<<<<<<< HEAD
    let (lc, input_mapping) = compile(rc, CompileOptions { is_zkcuda: false });
    //print!("{}", lc);
=======
    let (lc, input_mapping) = compile(rc);
>>>>>>> 83107d83
    assert_eq!(lc.validate(), Ok(()));
    assert_eq!(rc.input_size(), input_mapping.cur_size());
    let input_size = rc.input_size();
    for _ in 0..n_tests {
        let input: Vec<C::CircuitField> = (0..input_size)
            .map(|_| C::CircuitField::random_unsafe(&mut rand::thread_rng()))
            .collect();
        test_input(rc, &lc, &input_mapping, &input);
    }
    (lc, input_mapping)
}

#[test]
fn random_circuits_1() {
    let mut config = RandomCircuitConfig {
        seed: 0,
        num_circuits: RandomRange { min: 1, max: 10 },
        num_inputs: RandomRange { min: 1, max: 10 },
        num_instructions: RandomRange { min: 1, max: 10 },
        num_constraints: RandomRange { min: 0, max: 10 },
        num_outputs: RandomRange { min: 1, max: 10 },
        num_terms: RandomRange { min: 1, max: 5 },
        sub_circuit_prob: 0.5,
    };
    for i in 0..1000 {
        config.seed = i;
        let root = IrRootCircuit::<C>::random(&config);
        assert_eq!(root.validate(), Ok(()));
        compile_and_random_test(&root, 5);
    }
}

#[test]
fn random_circuits_2() {
    let mut config = RandomCircuitConfig {
        seed: 0,
        num_circuits: RandomRange { min: 1, max: 100 },
        num_inputs: RandomRange { min: 1, max: 3 },
        num_instructions: RandomRange { min: 5, max: 10 },
        num_constraints: RandomRange { min: 0, max: 5 },
        num_outputs: RandomRange { min: 1, max: 3 },
        num_terms: RandomRange { min: 1, max: 5 },
        sub_circuit_prob: 0.1,
    };
    for i in 0..1000 {
        config.seed = i + 10000;
        let root = IrRootCircuit::<C>::random(&config);
        assert_eq!(root.validate(), Ok(()));
        compile_and_random_test(&root, 5);
    }
}

#[test]
fn random_circuits_3() {
    let mut config = RandomCircuitConfig {
        seed: 0,
        num_circuits: RandomRange { min: 1, max: 20 },
        num_inputs: RandomRange { min: 1, max: 3 },
        num_instructions: RandomRange { min: 30, max: 50 },
        num_constraints: RandomRange { min: 0, max: 5 },
        num_outputs: RandomRange { min: 1, max: 3 },
        num_terms: RandomRange { min: 1, max: 5 },
        sub_circuit_prob: 0.05,
    };
    for i in 0..1000 {
        config.seed = i + 20000;
        let root = IrRootCircuit::<C>::random(&config);
        assert_eq!(root.validate(), Ok(()));
        compile_and_random_test(&root, 5);
    }
}

#[test]
fn random_circuits_4() {
    let mut config = RandomCircuitConfig {
        seed: 0,
        num_circuits: RandomRange { min: 1, max: 1 },
        num_inputs: RandomRange { min: 100, max: 200 },
        num_instructions: RandomRange {
            min: 1000,
            max: 2000,
        },
        num_constraints: RandomRange { min: 0, max: 5 },
        num_outputs: RandomRange { min: 1, max: 3 },
        num_terms: RandomRange { min: 1, max: 30 },
        sub_circuit_prob: 0.0,
    };
    for i in 0..200 {
        config.seed = i + 30000;
        let root = IrRootCircuit::<C>::random(&config);
        assert_eq!(root.validate(), Ok(()));
        compile_and_random_test(&root, 5);
    }
}<|MERGE_RESOLUTION|>--- conflicted
+++ resolved
@@ -27,12 +27,7 @@
     n_tests: usize,
 ) -> (layered::Circuit<C>, InputMapping) {
     assert!(rc.validate().is_ok());
-<<<<<<< HEAD
     let (lc, input_mapping) = compile(rc, CompileOptions { is_zkcuda: false });
-    //print!("{}", lc);
-=======
-    let (lc, input_mapping) = compile(rc);
->>>>>>> 83107d83
     assert_eq!(lc.validate(), Ok(()));
     assert_eq!(rc.input_size(), input_mapping.cur_size());
     let input_size = rc.input_size();
