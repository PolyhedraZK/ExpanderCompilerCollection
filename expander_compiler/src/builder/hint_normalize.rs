use crate::circuit::ir::common::RawConstraint;
use crate::circuit::ir::expr;
use crate::field::FieldArith;
use crate::frontend::CircuitField;
use crate::utils::error::Error;
use crate::{
    circuit::{
        config::Config,
        ir::{
            self,
            expr::{LinComb, LinCombTerm},
        },
        layered::Coef,
    },
    hints::BuiltinHintIds,
};

use super::basic::{
    process_root_circuit, InsnTransformAndExecute, InsnTransformResult, RootBuilder,
};

type IrcIn<C> = ir::source::Irc<C>;
type IrcOut<C> = ir::hint_normalized::Irc<C>;
type InsnIn<C> = ir::source::Instruction<C>;
type InsnOut<C> = ir::hint_normalized::Instruction<C>;
type Builder<'a, C> = super::basic::Builder<'a, C, IrcIn<C>, IrcOut<C>>;

impl<'a, C: Config> Builder<'a, C> {
    fn push_const(&mut self, c: CircuitField<C>) -> usize {
        self.push_insn(InsnOut::ConstantLike(Coef::Constant(c)))
            .unwrap()
    }
    fn push_add(&mut self, a: usize, b: usize) -> usize {
        self.push_insn(InsnOut::LinComb(LinComb {
            terms: vec![
                LinCombTerm {
                    coef: CircuitField::<C>::one(),
                    var: a,
                },
                LinCombTerm {
                    coef: CircuitField::<C>::one(),
                    var: b,
                },
            ],
            constant: CircuitField::<C>::zero(),
        }))
        .unwrap()
    }
    fn push_sub(&mut self, a: usize, b: usize) -> usize {
        self.push_insn(InsnOut::LinComb(LinComb {
            terms: vec![
                LinCombTerm {
                    coef: CircuitField::<C>::one(),
                    var: a,
                },
                LinCombTerm {
                    coef: -CircuitField::<C>::one(),
                    var: b,
                },
            ],
            constant: CircuitField::<C>::zero(),
        }))
        .unwrap()
    }
    fn push_mul(&mut self, a: usize, b: usize) -> usize {
        self.push_insn(InsnOut::Mul(vec![a, b])).unwrap()
    }
<<<<<<< HEAD
    fn copy(&mut self, a: usize) -> InsnOut<C> {
        InsnOut::LinComb(LinComb {
            terms: vec![LinCombTerm {
                coef: CircuitField::<C>::one(),
                var: a,
            }],
            constant: CircuitField::<C>::zero(),
        })
=======
    fn copy(&mut self, a: usize) -> InsnTransformResult<C, IrcOut<C>> {
        self.copys(&[a])
    }
    fn copys(&mut self, a: &[usize]) -> InsnTransformResult<C, IrcOut<C>> {
        InsnTransformResult::Vars(a.to_vec())
>>>>>>> 73be6108
    }
    fn bool_cond(&mut self, a: usize) -> usize {
        let one = self.push_const(CircuitField::<C>::one());
        let a_minus_one = self.push_sub(a, one);
        self.push_mul(a, a_minus_one)
    }
    fn assert_bool(&mut self, a: usize) {
        let t = self.bool_cond(a);
        self.assert((), t);
    }
    fn mark_bool(&mut self, a: usize) {
        let t = self.bool_cond(a);
        self.mark((), t);
    }
}

impl<'a, C: Config> InsnTransformAndExecute<'a, C, IrcIn<C>, IrcOut<C>> for Builder<'a, C> {
    fn transform_in_to_out(&mut self, in_insn: &InsnIn<C>) -> InsnTransformResult<C, IrcOut<C>> {
        use ir::source::Instruction::*;
        InsnTransformResult::Insn(match in_insn {
            LinComb(lcs) => InsnOut::LinComb(lcs.clone()),
            Mul(vars) => InsnOut::Mul(vars.clone()),
            Div { x, y, checked } => match self.constant_value(*y) {
                Some(yv) => {
                    if yv.is_zero() {
                        return InsnTransformResult::Err(Error::UserError(
                            "division by zero constant".to_string(),
                        ));
                    }
                    let y = self.push_const(yv.inv().unwrap());
                    InsnOut::Mul(vec![*x, y])
                }
                None => {
                    if *checked {
                        let one = self.push_const(CircuitField::<C>::one());
                        let inv = self
                            .push_insn(InsnOut::Hint {
                                hint_id: BuiltinHintIds::Div as u64 as usize,
                                inputs: vec![one, *y],
                                num_outputs: 1,
                            })
                            .unwrap();
                        let multy = self.push_mul(*y, inv);
                        let sub1 = self.push_sub(multy, one);
                        self.assert((), sub1);
                        InsnOut::Mul(vec![*x, inv])
                    } else {
                        let div_res = self
                            .push_insn(InsnOut::Hint {
                                hint_id: BuiltinHintIds::Div as u64 as usize,
                                inputs: vec![*x, *y],
                                num_outputs: 1,
                            })
                            .unwrap();
                        let multy = self.push_mul(*y, div_res);
                        let subx = self.push_sub(multy, *x);
                        self.assert((), subx);
                        return self.copy(div_res);
                    }
                }
            },
            BoolBinOp { x, y, op } => {
                self.assert_bool(*x);
                self.assert_bool(*y);
                let x_plus_y = self.push_add(*x, *y);
                let x_times_y = self.push_mul(*x, *y);
                let res = match op {
                    ir::source::BoolBinOpType::And => x_times_y,
                    ir::source::BoolBinOpType::Or => self.push_sub(x_plus_y, x_times_y),
                    ir::source::BoolBinOpType::Xor => self
                        .push_insn(InsnOut::LinComb(expr::LinComb {
                            terms: vec![
                                LinCombTerm {
                                    coef: CircuitField::<C>::one(),
                                    var: x_plus_y,
                                },
                                LinCombTerm {
                                    coef: -(CircuitField::<C>::one() + CircuitField::<C>::one()),
                                    var: x_times_y,
                                },
                            ],
                            constant: CircuitField::<C>::zero(),
                        }))
                        .unwrap(),
                };
                self.mark_bool(res);
                return self.copy(res);
            }
            IsZero(x) => {
                if let Some(xv) = self.constant_value(*x) {
                    InsnOut::ConstantLike(Coef::Constant(if xv.is_zero() {
                        CircuitField::<C>::one()
                    } else {
                        CircuitField::<C>::zero()
                    }))
                } else {
                    let one = self.push_const(CircuitField::<C>::one());
                    let inv = self
                        .push_insn(InsnOut::Hint {
                            hint_id: BuiltinHintIds::Div as u64 as usize,
                            inputs: vec![one, *x],
                            num_outputs: 1,
                        })
                        .unwrap();
                    let prod = self.push_mul(*x, inv);
                    let m = self.push_sub(one, prod);
                    let xm = self.push_mul(*x, m);
                    self.assert((), xm);
                    self.mark_bool(m);
                    return self.copy(m);
                }
            }
            Commit(_) => {
                // TODO: warn user that this is different from gnark
                InsnOut::ConstantLike(Coef::Random)
            }
            Hint {
                hint_id,
                inputs,
                num_outputs,
            } => ir::hint_normalized::Instruction::Hint {
                hint_id: *hint_id,
                inputs: inputs.clone(),
                num_outputs: *num_outputs,
            },
            ConstantLike(coef) => ir::hint_normalized::Instruction::ConstantLike(coef.clone()),
            SubCircuitCall {
                sub_circuit_id,
                inputs,
                num_outputs,
            } => ir::hint_normalized::Instruction::SubCircuitCall {
                sub_circuit_id: *sub_circuit_id,
                inputs: inputs.clone(),
                num_outputs: *num_outputs,
            },
            UnconstrainedBinOp { x, y, op } => {
                let xc = self.constant_value(*x);
                let yc = self.constant_value(*y);
                if let (Some(xv), Some(yv)) = (&xc, &yc) {
                    InsnOut::ConstantLike(Coef::Constant(match op.eval(xv, yv) {
                        Ok(v) => v,
                        Err(e) => return InsnTransformResult::Err(e),
                    }))
                } else {
                    use ir::source::UnconstrainedBinOpType::*;
                    let op = match op {
                        Div => BuiltinHintIds::Div,
                        Pow => BuiltinHintIds::Pow,
                        IntDiv => BuiltinHintIds::IntDiv,
                        Mod => BuiltinHintIds::Mod,
                        ShiftL => BuiltinHintIds::ShiftL,
                        ShiftR => BuiltinHintIds::ShiftR,
                        LesserEq => BuiltinHintIds::LesserEq,
                        GreaterEq => BuiltinHintIds::GreaterEq,
                        Lesser => BuiltinHintIds::Lesser,
                        Greater => BuiltinHintIds::Greater,
                        Eq => BuiltinHintIds::Eq,
                        NotEq => BuiltinHintIds::NotEq,
                        BoolOr => BuiltinHintIds::BoolOr,
                        BoolAnd => BuiltinHintIds::BoolAnd,
                        BitOr => BuiltinHintIds::BitOr,
                        BitAnd => BuiltinHintIds::BitAnd,
                        BitXor => BuiltinHintIds::BitXor,
                    };
                    InsnOut::Hint {
                        hint_id: op as usize,
                        inputs: vec![*x, *y],
                        num_outputs: 1,
                    }
                }
            }
            UnconstrainedSelect {
                cond,
                if_true,
                if_false,
            } => {
                if let Some(cond) = self.constant_value(*cond) {
                    if cond.is_zero() {
                        return self.copy(*if_false);
                    } else {
                        return self.copy(*if_true);
                    }
                } else {
                    InsnOut::Hint {
                        hint_id: BuiltinHintIds::Select as u64 as usize,
                        inputs: vec![*cond, *if_true, *if_false],
                        num_outputs: 1,
                    }
                }
            }
            CustomGate { gate_type, inputs } => ir::hint_normalized::Instruction::CustomGate {
                gate_type: *gate_type,
                inputs: inputs.clone(),
            },
            ToBinary { x, num_bits } => {
                let bits = self.push_insn_multi_out(InsnOut::Hint {
                    hint_id: BuiltinHintIds::ToBinary as u64 as usize,
                    inputs: vec![*x],
                    num_outputs: *num_bits,
                });
                let mut sum = self.push_const(CircuitField::<C>::zero());
                let mut coef = CircuitField::<C>::one();
                for &bit in bits.iter() {
                    self.assert_bool(bit);
                    let bit = self
                        .push_insn(InsnOut::LinComb(expr::LinComb {
                            terms: vec![LinCombTerm { coef, var: bit }],
                            constant: CircuitField::<C>::zero(),
                        }))
                        .unwrap();
                    sum = self.push_add(sum, bit);
                    coef = coef.double();
                }
                let sum = self
                    .push_insn(InsnOut::LinComb(expr::LinComb {
                        terms: vec![
                            LinCombTerm {
                                coef: -CircuitField::<C>::one(),
                                var: sum,
                            },
                            LinCombTerm {
                                coef: CircuitField::<C>::one(),
                                var: *x,
                            },
                        ],
                        constant: CircuitField::<C>::zero(),
                    }))
                    .unwrap();
                self.assert((), sum);
                return self.copys(&bits);
            }
        })
    }

    fn transform_in_con_to_out(
        &mut self,
        in_con: &ir::source::Constraint,
    ) -> Result<RawConstraint, Error> {
        match in_con.typ {
            ir::source::ConstraintType::Zero => Ok(in_con.var),
            ir::source::ConstraintType::Bool => Ok(self.bool_cond(in_con.var)),
            ir::source::ConstraintType::NonZero => {
                let one = self.push_const(CircuitField::<C>::one());
                let inv = self
                    .push_insn(InsnOut::Hint {
                        hint_id: BuiltinHintIds::Div as u64 as usize,
                        inputs: vec![one, in_con.var],
                        num_outputs: 1,
                    })
                    .unwrap();
                let multy = self.push_mul(in_con.var, inv);
                let sub1 = self.push_sub(multy, one);
                Ok(sub1)
            }
        }
    }

    fn execute_out<'b>(
        &mut self,
        out_insn: &InsnOut<C>,
        root: Option<&'b RootBuilder<'a, C, IrcIn<C>, IrcOut<C>>>,
    ) where
        'a: 'b,
    {
        match out_insn {
            InsnOut::LinComb(lc) => {
                self.add_lin_comb(lc);
            }
            InsnOut::Mul(inputs) => {
                self.add_mul_vec(inputs.clone());
            }
            InsnOut::Hint { num_outputs, .. } => {
                self.add_out_vars(*num_outputs);
            }
            InsnOut::ConstantLike(coef) => match coef {
                Coef::Constant(c) => {
                    self.add_const(*c);
                }
                Coef::Random => {
                    self.add_out_vars(1);
                }
                Coef::PublicInput(_) => {
                    self.add_out_vars(1);
                }
            },
            InsnOut::SubCircuitCall {
                sub_circuit_id,
                inputs,
                num_outputs,
            } => {
                self.sub_circuit_call(*sub_circuit_id, inputs, *num_outputs, root);
            }
            InsnOut::CustomGate { .. } => {
                self.add_out_vars(1);
            }
        }
    }
}

pub fn process<C: Config>(
    rc: &ir::common::RootCircuit<IrcIn<C>>,
) -> Result<ir::common::RootCircuit<IrcOut<C>>, Error> {
    process_root_circuit(rc)
}

#[cfg(test)]
mod tests {
    use crate::field::FieldArith;
    use crate::frontend::M31Config as C;
    use crate::{
        circuit::ir::{self, common::rand_gen::*},
        utils::error::Error,
    };

    use mersenne31::M31;

    type CField = M31;

    #[test]
    fn simple_invariant() {
        let mut root = ir::common::RootCircuit::<super::IrcIn<C>>::default();
        let lc = ir::expr::LinComb {
            terms: vec![
                ir::expr::LinCombTerm {
                    coef: CField::one(),
                    var: 1,
                },
                ir::expr::LinCombTerm {
                    coef: CField::one(),
                    var: 2,
                },
            ],
            constant: CField::one(),
        };
        root.circuits.insert(
            0,
            ir::common::Circuit::<super::IrcIn<C>> {
                instructions: vec![ir::source::Instruction::LinComb(lc.clone())],
                constraints: vec![ir::source::Constraint {
                    typ: ir::source::ConstraintType::Zero,
                    var: 3,
                }],
                outputs: vec![],
                num_inputs: 2,
            },
        );
        assert_eq!(root.validate(), Ok(()));
        let root_processed = super::process(&root).unwrap();
        assert_eq!(root_processed.validate(), Ok(()));
        match &root_processed.circuits[&0].instructions[0] {
            ir::hint_normalized::Instruction::LinComb(lc2) => {
                assert_eq!(lc, *lc2);
            }
            _ => panic!(),
        }
    }

    #[test]
    fn random_circuits_1() {
        let mut config = RandomCircuitConfig {
            seed: 0,
            num_circuits: RandomRange { min: 1, max: 10 },
            num_inputs: RandomRange { min: 1, max: 10 },
            num_instructions: RandomRange { min: 1, max: 10 },
            num_constraints: RandomRange { min: 0, max: 10 },
            num_outputs: RandomRange { min: 1, max: 10 },
            num_terms: RandomRange { min: 1, max: 5 },
            sub_circuit_prob: 0.5,
        };
        for i in 0..3000 {
            config.seed = i + 200000;
            let root = ir::common::RootCircuit::<super::IrcIn<C>>::random(&config);
            assert_eq!(root.validate(), Ok(()));
            match super::process(&root) {
                Ok(root_processed) => {
                    assert_eq!(root_processed.validate(), Ok(()));
                    assert_eq!(root.input_size(), root_processed.input_size());
                    for _ in 0..5 {
                        let inputs: Vec<CField> = (0..root.input_size())
                            .map(|_| CField::random_unsafe(&mut rand::thread_rng()))
                            .collect();
                        let e1 = root.eval_unsafe_with_errors(inputs.clone());
                        if e1.is_ok() {
                            let e2 = root_processed.eval_unsafe_with_errors(inputs);
                            assert_eq!(e2, e1);
                        } else if e1.as_ref().err().unwrap().is_internal() {
                            panic!("{:?}", e1);
                        }
                    }
                }
                Err(e) => match e {
                    Error::UserError(_) => {}
                    Error::InternalError(e) => {
                        panic!("{:?}", e);
                    }
                },
            }
        }
    }

    #[test]
    fn random_circuits_2() {
        let mut config = RandomCircuitConfig {
            seed: 0,
            num_circuits: RandomRange { min: 1, max: 20 },
            num_inputs: RandomRange { min: 1, max: 3 },
            num_instructions: RandomRange { min: 30, max: 50 },
            num_constraints: RandomRange { min: 0, max: 5 },
            num_outputs: RandomRange { min: 1, max: 3 },
            num_terms: RandomRange { min: 1, max: 5 },
            sub_circuit_prob: 0.05,
        };
        for i in 0..1000 {
            config.seed = i + 300000;
            let root = ir::common::RootCircuit::<super::IrcIn<C>>::random(&config);
            assert_eq!(root.validate(), Ok(()));
            match super::process(&root) {
                Ok(root_processed) => {
                    assert_eq!(root_processed.validate(), Ok(()));
                    assert_eq!(root.input_size(), root_processed.input_size());
                    for _ in 0..5 {
                        let inputs: Vec<CField> = (0..root.input_size())
                            .map(|_| CField::random_unsafe(&mut rand::thread_rng()))
                            .collect();
                        let e1 = root.eval_unsafe_with_errors(inputs.clone());
                        if e1.is_ok() {
                            let e2 = root_processed.eval_unsafe_with_errors(inputs);
                            assert_eq!(e2, e1);
                        } else if e1.as_ref().err().unwrap().is_internal() {
                            panic!("{:?}", e1);
                        }
                    }
                }
                Err(e) => match e {
                    Error::UserError(_) => {}
                    Error::InternalError(e) => {
                        panic!("{:?}", e);
                    }
                },
            }
        }
    }

    #[test]
    fn large_add() {
        let mut root = ir::common::RootCircuit::<super::IrcIn<C>>::default();
        let terms = (1..=100000)
            .map(|i| ir::expr::LinCombTerm {
                coef: CField::one(),
                var: i,
            })
            .collect();
        let lc = ir::expr::LinComb {
            terms,
            constant: CField::one(),
        };
        root.circuits.insert(
            0,
            ir::common::Circuit::<super::IrcIn<C>> {
                instructions: vec![ir::source::Instruction::LinComb(lc.clone())],
                constraints: vec![ir::source::Constraint {
                    typ: ir::source::ConstraintType::Zero,
                    var: 100001,
                }],
                outputs: vec![],
                num_inputs: 100000,
            },
        );
        assert_eq!(root.validate(), Ok(()));
        let root_processed = super::process(&root).unwrap();
        assert_eq!(root_processed.validate(), Ok(()));
        match &root_processed.circuits[&0].instructions[0] {
            ir::hint_normalized::Instruction::LinComb(lc2) => {
                assert_eq!(lc, *lc2);
            }
            _ => panic!(),
        }
    }

    #[test]
    fn large_mul() {
        let mut root = ir::common::RootCircuit::<super::IrcIn<C>>::default();
        let terms: Vec<usize> = (1..=100000).collect();
        root.circuits.insert(
            0,
            ir::common::Circuit::<super::IrcIn<C>> {
                instructions: vec![ir::source::Instruction::Mul(terms.clone())],
                constraints: vec![ir::source::Constraint {
                    typ: ir::source::ConstraintType::Zero,
                    var: 100001,
                }],
                outputs: vec![],
                num_inputs: 100000,
            },
        );
        assert_eq!(root.validate(), Ok(()));
        let root_processed = super::process(&root).unwrap();
        assert_eq!(root_processed.validate(), Ok(()));
        match &root_processed.circuits[&0].instructions[0] {
            ir::hint_normalized::Instruction::Mul(terms2) => {
                assert_eq!(terms, *terms2);
            }
            _ => panic!(),
        }
    }
}<|MERGE_RESOLUTION|>--- conflicted
+++ resolved
@@ -65,22 +65,11 @@
     fn push_mul(&mut self, a: usize, b: usize) -> usize {
         self.push_insn(InsnOut::Mul(vec![a, b])).unwrap()
     }
-<<<<<<< HEAD
-    fn copy(&mut self, a: usize) -> InsnOut<C> {
-        InsnOut::LinComb(LinComb {
-            terms: vec![LinCombTerm {
-                coef: CircuitField::<C>::one(),
-                var: a,
-            }],
-            constant: CircuitField::<C>::zero(),
-        })
-=======
     fn copy(&mut self, a: usize) -> InsnTransformResult<C, IrcOut<C>> {
         self.copys(&[a])
     }
     fn copys(&mut self, a: &[usize]) -> InsnTransformResult<C, IrcOut<C>> {
         InsnTransformResult::Vars(a.to_vec())
->>>>>>> 73be6108
     }
     fn bool_cond(&mut self, a: usize) -> usize {
         let one = self.push_const(CircuitField::<C>::one());
