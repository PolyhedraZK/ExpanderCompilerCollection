use circuit_std_rs::{poseidon_m31::*, utils::register_hint};
use expander_compiler::frontend::*;

declare_circuit!(PoseidonSpongeLen8Circuit {
    inputs: [Variable; 8],
    outputs: [Variable; 16]
});

impl Define<M31Config> for PoseidonSpongeLen8Circuit<Variable> {
    fn define<Builder: RootAPI<M31Config>>(&self, builder: &mut Builder) {
        let params = PoseidonM31Params::new(
            builder,
            POSEIDON_M31X16_RATE,
            16,
            POSEIDON_M31X16_FULL_ROUNDS,
            POSEIDON_M31X16_PARTIAL_ROUNDS,
        );
        let res = params.hash_to_state(builder, &self.inputs);
        (0..params.width).for_each(|i| builder.assert_is_equal(res[i], self.outputs[i]));
    }
}

#[test]
// NOTE(HS) Poseidon Mersenne-31 Width-16 Sponge tested over input length 8
fn test_poseidon_m31x16_hash_to_state_input_len8() {
    let compile_result = compile(
        &PoseidonSpongeLen8Circuit::default(),
        CompileOptions::default(),
    )
    .unwrap();

    let assignment = PoseidonSpongeLen8Circuit::<M31> {
        inputs: [M31::from(114514); 8],
        outputs: [
            M31 { v: 1021105124 },
            M31 { v: 1342990709 },
            M31 { v: 1593716396 },
            M31 { v: 2100280498 },
            M31 { v: 330652568 },
            M31 { v: 1371365483 },
            M31 { v: 586650367 },
            M31 { v: 345482939 },
            M31 { v: 849034538 },
            M31 { v: 175601510 },
            M31 { v: 1454280121 },
            M31 { v: 1362077584 },
            M31 { v: 528171622 },
            M31 { v: 187534772 },
            M31 { v: 436020341 },
            M31 { v: 1441052621 },
        ],
    };
    let witness = compile_result
        .witness_solver
        .solve_witness(&assignment)
        .unwrap();
    let output = compile_result.layered_circuit.run(&witness);
    assert_eq!(output, vec![true]);
}

declare_circuit!(PoseidonSpongeLen16Circuit {
    inputs: [Variable; 16],
    outputs: [Variable; 16]
});

impl Define<M31Config> for PoseidonSpongeLen16Circuit<Variable> {
    fn define<Builder: RootAPI<M31Config>>(&self, builder: &mut Builder) {
        let params = PoseidonM31Params::new(
            builder,
            POSEIDON_M31X16_RATE,
            16,
            POSEIDON_M31X16_FULL_ROUNDS,
            POSEIDON_M31X16_PARTIAL_ROUNDS,
        );
        let res = params.hash_to_state_flatten(builder, &self.inputs);
        (0..params.width).for_each(|i| builder.assert_is_equal(res[i], self.outputs[i]));
    }
}

#[test]
// NOTE(HS) Poseidon Mersenne-31 Width-16 Sponge tested over input length 16
fn test_poseidon_m31x16_hash_to_state_input_len16() {
<<<<<<< HEAD
    let compile_result = compile(
        &PoseidonSpongeLen16Circuit::default(),
        CompileOptions::default(),
    )
    .unwrap();

=======
    let compile_result = compile(&PoseidonSpongeLen16Circuit::default()).unwrap();
    let mut hint_registry = HintRegistry::<M31>::new();
    register_hint(&mut hint_registry);
>>>>>>> af3232a7
    let assignment = PoseidonSpongeLen16Circuit::<M31> {
        inputs: [M31::from(114514); 16],
        outputs: [
            M31 { v: 1510043913 },
            M31 { v: 1840611937 },
            M31 { v: 45881205 },
            M31 { v: 1134797377 },
            M31 { v: 803058407 },
            M31 { v: 1772167459 },
            M31 { v: 846553905 },
            M31 { v: 2143336151 },
            M31 { v: 300871060 },
            M31 { v: 545838827 },
            M31 { v: 1603101164 },
            M31 { v: 396293243 },
            M31 { v: 502075988 },
            M31 { v: 2067011878 },
            M31 { v: 402134378 },
            M31 { v: 535675968 },
        ],
    };
    let witness = compile_result
        .witness_solver
        .solve_witness_with_hints(&assignment, &mut hint_registry)
        .unwrap();
    let output = compile_result.layered_circuit.run(&witness);
    assert_eq!(output, vec![true]);
}<|MERGE_RESOLUTION|>--- conflicted
+++ resolved
@@ -80,18 +80,13 @@
 #[test]
 // NOTE(HS) Poseidon Mersenne-31 Width-16 Sponge tested over input length 16
 fn test_poseidon_m31x16_hash_to_state_input_len16() {
-<<<<<<< HEAD
     let compile_result = compile(
         &PoseidonSpongeLen16Circuit::default(),
         CompileOptions::default(),
     )
     .unwrap();
-
-=======
-    let compile_result = compile(&PoseidonSpongeLen16Circuit::default()).unwrap();
     let mut hint_registry = HintRegistry::<M31>::new();
     register_hint(&mut hint_registry);
->>>>>>> af3232a7
     let assignment = PoseidonSpongeLen16Circuit::<M31> {
         inputs: [M31::from(114514); 16],
         outputs: [
