#[cfg(test)]
mod tests {
    use circuit_std_rs::{
        gnark::{
            element::{from_interface, new_internal_element, value_of},
            emparam::Bls12381Fp,
            field::GField,
        },
        utils::register_hint,
    };
    use expander_compiler::frontend::*;
    use extra::debug_eval;
    use num_bigint::BigInt;
    #[test]
    fn test_from_interface() {
        let v = 1111111u32;
        let r = from_interface(Box::new(v));
        assert_eq!(r, BigInt::from(1111111u32));
        let v = 22222222222222u64;
        let r = from_interface(Box::new(v));
        assert_eq!(r, BigInt::from(22222222222222u64));
        let v = 333333usize;
        let r = from_interface(Box::new(v));
        assert_eq!(r, BigInt::from(333333usize as u64));
        let v = 444444i32;
        let r = from_interface(Box::new(v));
        assert_eq!(r, BigInt::from(444444i32));
        let v = 555555555555555i64;
        let r = from_interface(Box::new(v));
        assert_eq!(r, BigInt::from(555555555555555i64));
        let v = 666isize;
        let r = from_interface(Box::new(v));
        assert_eq!(r, BigInt::from(666isize as i64));
        let v = "77777777777777777".to_string();
        let r = from_interface(Box::new(v));
        assert_eq!(r, BigInt::from(77777777777777777u64));
        let v = vec![7u8; 4];
        let r = from_interface(Box::new(v));
        assert_eq!(r, BigInt::from(0x07070707u32));
    }

    declare_circuit!(VALUECircuit {
        target: [[Variable; 48]; 8],
    });
<<<<<<< HEAD
    impl GenericDefine<M31Config> for VALUECircuit<Variable> {
=======
    impl Define<M31Config> for VALUECircuit<Variable> {
>>>>>>> d8ed9aa3
        fn define<Builder: RootAPI<M31Config>>(&self, builder: &mut Builder) {
            let v1 = -1111111i32;
            let v2 = 22222222222222u64;
            let v3 = 333333usize;
            let v4 = 444444i32;
            let v5 = 555555555555555i64;
            let v6 = 666isize;
            let v7 = "77777777777777777".to_string();
            let v8 = vec![8u8; 4];

            let r1 = value_of::<M31Config, _, Bls12381Fp>(builder, Box::new(v1));
            let r2 = value_of::<M31Config, _, Bls12381Fp>(builder, Box::new(v2));
            let r3 = value_of::<M31Config, _, Bls12381Fp>(builder, Box::new(v3));
            let r4 = value_of::<M31Config, _, Bls12381Fp>(builder, Box::new(v4));
            let r5 = value_of::<M31Config, _, Bls12381Fp>(builder, Box::new(v5));
            let r6 = value_of::<M31Config, _, Bls12381Fp>(builder, Box::new(v6));
            let r7 = value_of::<M31Config, _, Bls12381Fp>(builder, Box::new(v7));
            let r8 = value_of::<M31Config, _, Bls12381Fp>(builder, Box::new(v8));
            let rs = vec![r1.clone(), r2, r3, r4, r5, r6, r7, r8];
            let mut fp = GField::new(builder, Bls12381Fp {});
            let expect_r1 = new_internal_element::<Bls12381Fp>(self.target[0].to_vec(), 0);
            let r1_zero = fp.add(builder, &r1.clone(), &expect_r1);
            let zero = fp.zero_const.clone();
            fp.assert_is_equal(builder, &r1_zero, &zero);
            for i in 1..rs.len() {
                for j in 0..rs[i].limbs.len() {
                    builder.assert_is_equal(rs[i].limbs[j], self.target[i][j]);
                }
            }
        }
    }

    #[test]
    fn test_value() {
        let values: Vec<u64> = vec![
            1111111,
            22222222222222,
            333333,
            444444,
            555555555555555,
            666,
            77777777777777777,
            0x08080808,
        ];
        let values_u8: Vec<Vec<u8>> = values.iter().map(|v| v.to_le_bytes().to_vec()).collect();
        let mut assignment = VALUECircuit::<M31>::default();
        for i in 0..values_u8.len() {
            for j in 0..values_u8[i].len() {
                assignment.target[i][j] = M31::from(values_u8[i][j] as u32);
            }
        }
        let mut hint_registry = HintRegistry::<M31>::new();
        register_hint(&mut hint_registry);
        debug_eval(&VALUECircuit::default(), &assignment, hint_registry);
    }
}<|MERGE_RESOLUTION|>--- conflicted
+++ resolved
@@ -7,8 +7,16 @@
             field::GField,
         },
         utils::register_hint,
+    use circuit_std_rs::{
+        gnark::{
+            element::{from_interface, new_internal_element, value_of},
+            emparam::Bls12381Fp,
+            field::GField,
+        },
+        utils::register_hint,
     };
     use expander_compiler::frontend::*;
+    use extra::debug_eval;
     use extra::debug_eval;
     use num_bigint::BigInt;
     #[test]
@@ -42,11 +50,7 @@
     declare_circuit!(VALUECircuit {
         target: [[Variable; 48]; 8],
     });
-<<<<<<< HEAD
     impl GenericDefine<M31Config> for VALUECircuit<Variable> {
-=======
-    impl Define<M31Config> for VALUECircuit<Variable> {
->>>>>>> d8ed9aa3
         fn define<Builder: RootAPI<M31Config>>(&self, builder: &mut Builder) {
             let v1 = -1111111i32;
             let v2 = 22222222222222u64;
@@ -65,6 +69,13 @@
             let r6 = value_of::<M31Config, _, Bls12381Fp>(builder, Box::new(v6));
             let r7 = value_of::<M31Config, _, Bls12381Fp>(builder, Box::new(v7));
             let r8 = value_of::<M31Config, _, Bls12381Fp>(builder, Box::new(v8));
+            let rs = vec![r1.clone(), r2, r3, r4, r5, r6, r7, r8];
+            let mut fp = GField::new(builder, Bls12381Fp {});
+            let expect_r1 = new_internal_element::<Bls12381Fp>(self.target[0].to_vec(), 0);
+            let r1_zero = fp.add(builder, &r1.clone(), &expect_r1);
+            let zero = fp.zero_const.clone();
+            fp.assert_is_equal(builder, &r1_zero, &zero);
+            for i in 1..rs.len() {
             let rs = vec![r1.clone(), r2, r3, r4, r5, r6, r7, r8];
             let mut fp = GField::new(builder, Bls12381Fp {});
             let expect_r1 = new_internal_element::<Bls12381Fp>(self.target[0].to_vec(), 0);
@@ -101,5 +112,8 @@
         let mut hint_registry = HintRegistry::<M31>::new();
         register_hint(&mut hint_registry);
         debug_eval(&VALUECircuit::default(), &assignment, hint_registry);
+        let mut hint_registry = HintRegistry::<M31>::new();
+        register_hint(&mut hint_registry);
+        debug_eval(&VALUECircuit::default(), &assignment, hint_registry);
     }
 }