--- conflicted
+++ resolved
@@ -1,17 +1,5 @@
-<<<<<<< HEAD
-use circuit_std_rs::{
-    gnark::{
-        element::Element,
-        emulated::{
-            field_bls12381::e2::GE2,
-            sw_bls12381::{g1::*, g2::*, pairing::Pairing},
-        },
-    },
-    utils::register_hint,
-=======
 use ark_bls12_381::{
     Fr, G1Affine as BlsG1Affine, G1Projective, G2Affine as BlsG2Affine, G2Projective,
->>>>>>> d8ed9aa3
 };
 use expander_compiler::{
     declare_circuit,
