use circuit_std_rs::{
    gnark::{
        element::new_internal_element,
        emulated::field_bls12381::e2::{Ext2, GE2},
    },
    utils::register_hint,
};
use expander_compiler::frontend::compile;
use expander_compiler::{
    compile::CompileOptions,
    declare_circuit,
    frontend::{extra::debug_eval, Define, HintRegistry, M31Config, RootAPI, Variable, M31},
};
declare_circuit!(E2AddCircuit {
    x: [[Variable; 48]; 2],
    y: [[Variable; 48]; 2],
    z: [[Variable; 48]; 2],
});

impl Define<M31Config> for E2AddCircuit<Variable> {
    fn define<Builder: RootAPI<M31Config>>(&self, builder: &mut Builder) {
        let mut ext2 = Ext2::new(builder);
        let x_e2 = GE2 {
            a0: new_internal_element(self.x[0].to_vec(), 0),
            a1: new_internal_element(self.x[1].to_vec(), 0),
        };
        let y_e2 = GE2 {
            a0: new_internal_element(self.y[0].to_vec(), 0),
            a1: new_internal_element(self.y[1].to_vec(), 0),
        };
        let z = ext2.add(builder, &x_e2, &y_e2);
        let expect_z = GE2 {
            a0: new_internal_element(self.z[0].to_vec(), 0),
            a1: new_internal_element(self.z[1].to_vec(), 0),
        };
        ext2.assert_isequal(builder, &z, &expect_z);
        ext2.curve_f.check_mul(builder);
        ext2.curve_f.table.final_check(builder);
        ext2.curve_f.table.final_check(builder);
        ext2.curve_f.table.final_check(builder);
    }
}

#[test]
fn test_e2_add() {
<<<<<<< HEAD
    compile(&E2AddCircuit::default(), CompileOptions::default()).unwrap();
=======
    // compile_generic(&E2AddCircuit::default(), CompileOptions::default()).unwrap();
>>>>>>> af3232a7
    let mut hint_registry = HintRegistry::<M31>::new();
    register_hint(&mut hint_registry);
    let mut assignment = E2AddCircuit::<M31> {
        x: [[M31::from(0); 48], [M31::from(0); 48]],
        y: [[M31::from(0); 48], [M31::from(0); 48]],
        z: [[M31::from(0); 48], [M31::from(0); 48]],
    };

    let x0_bytes = [
        89, 156, 69, 194, 144, 213, 244, 116, 63, 190, 210, 105, 4, 3, 175, 7, 101, 54, 28, 7, 18,
        172, 79, 84, 237, 54, 73, 82, 129, 140, 106, 156, 148, 208, 55, 92, 9, 173, 33, 66, 123,
        235, 204, 136, 44, 150, 98, 10,
    ];
    let x1_bytes = [
        236, 205, 45, 143, 165, 12, 10, 61, 83, 59, 118, 233, 115, 199, 99, 173, 46, 152, 211, 133,
        250, 124, 121, 183, 156, 51, 67, 26, 197, 238, 173, 72, 255, 131, 102, 60, 79, 157, 114,
        50, 88, 209, 73, 233, 20, 196, 157, 18,
    ];
    let y0_bytes = [
        101, 10, 8, 84, 22, 11, 97, 20, 107, 192, 229, 172, 173, 2, 120, 227, 179, 177, 150, 202,
        54, 114, 18, 66, 169, 184, 198, 77, 8, 75, 97, 100, 206, 62, 149, 101, 48, 222, 77, 137, 6,
        205, 25, 24, 76, 102, 118, 25,
    ];
    let y1_bytes = [
        243, 203, 189, 51, 238, 238, 208, 177, 106, 92, 9, 174, 126, 219, 65, 8, 25, 127, 0, 66,
        228, 241, 244, 28, 252, 165, 248, 4, 63, 218, 226, 161, 203, 55, 182, 127, 95, 228, 71,
        202, 31, 217, 66, 238, 3, 35, 127, 14,
    ];
    let z0_bytes = [
        19, 252, 77, 22, 167, 224, 86, 207, 170, 126, 100, 101, 179, 5, 123, 204, 244, 241, 1, 219,
        167, 75, 49, 47, 215, 220, 138, 172, 4, 140, 84, 156, 139, 98, 129, 126, 131, 227, 83, 128,
        231, 209, 102, 103, 142, 234, 215, 9,
    ];
    let z1_bytes = [
        52, 239, 235, 194, 147, 251, 219, 52, 190, 151, 43, 230, 243, 162, 249, 150, 35, 33, 35,
        209, 61, 156, 61, 109, 217, 198, 182, 43, 127, 125, 25, 134, 243, 14, 209, 120, 248, 217,
        158, 177, 221, 195, 12, 158, 46, 213, 27, 7,
    ];
    for i in 0..48 {
        assignment.x[0][i] = M31::from(x0_bytes[i] as u32);
        assignment.x[1][i] = M31::from(x1_bytes[i] as u32);
        assignment.y[0][i] = M31::from(y0_bytes[i] as u32);
        assignment.y[1][i] = M31::from(y1_bytes[i] as u32);
        assignment.z[0][i] = M31::from(z0_bytes[i] as u32);
        assignment.z[1][i] = M31::from(z1_bytes[i] as u32);
    }

    debug_eval(&E2AddCircuit::default(), &assignment, hint_registry);
}

declare_circuit!(E2SubCircuit {
    x: [[Variable; 48]; 2],
    y: [[Variable; 48]; 2],
    z: [[Variable; 48]; 2],
});

impl Define<M31Config> for E2SubCircuit<Variable> {
    fn define<Builder: RootAPI<M31Config>>(&self, builder: &mut Builder) {
        let mut ext2 = Ext2::new(builder);
        let x_e2 = GE2 {
            a0: new_internal_element(self.x[0].to_vec(), 0),
            a1: new_internal_element(self.x[1].to_vec(), 0),
        };
        let y_e2 = GE2 {
            a0: new_internal_element(self.y[0].to_vec(), 0),
            a1: new_internal_element(self.y[1].to_vec(), 0),
        };
        let mut z = ext2.sub(builder, &x_e2, &y_e2);

        for _ in 0..32 {
            z = ext2.sub(builder, &z, &y_e2);
        }
        let z_reduce_a0 = ext2.curve_f.reduce(builder, &z.a0, false);
        let z_reduce_a1 = ext2.curve_f.reduce(builder, &z.a1, false);

        for i in 0..48 {
            builder.assert_is_equal(z_reduce_a0.limbs[i], self.z[0][i]);
            builder.assert_is_equal(z_reduce_a1.limbs[i], self.z[1][i]);
        }
        ext2.curve_f.check_mul(builder);
        ext2.curve_f.table.final_check(builder);
        ext2.curve_f.table.final_check(builder);
        ext2.curve_f.table.final_check(builder);
    }
}

#[test]
fn test_e2_sub() {
    // let compile_result = compile(&E2SubCircuit::default()).unwrap();
    compile(&E2SubCircuit::default(), CompileOptions::default()).unwrap();
    let mut hint_registry = HintRegistry::<M31>::new();
    register_hint(&mut hint_registry);
    let mut assignment = E2SubCircuit::<M31> {
        x: [[M31::from(0); 48], [M31::from(0); 48]],
        y: [[M31::from(0); 48], [M31::from(0); 48]],
        z: [[M31::from(0); 48], [M31::from(0); 48]],
    };

    let x0_bytes = [
        89, 156, 69, 194, 144, 213, 244, 116, 63, 190, 210, 105, 4, 3, 175, 7, 101, 54, 28, 7, 18,
        172, 79, 84, 237, 54, 73, 82, 129, 140, 106, 156, 148, 208, 55, 92, 9, 173, 33, 66, 123,
        235, 204, 136, 44, 150, 98, 10,
    ];
    let x1_bytes = [
        236, 205, 45, 143, 165, 12, 10, 61, 83, 59, 118, 233, 115, 199, 99, 173, 46, 152, 211, 133,
        250, 124, 121, 183, 156, 51, 67, 26, 197, 238, 173, 72, 255, 131, 102, 60, 79, 157, 114,
        50, 88, 209, 73, 233, 20, 196, 157, 18,
    ];
    let y0_bytes = [
        101, 10, 8, 84, 22, 11, 97, 20, 107, 192, 229, 172, 173, 2, 120, 227, 179, 177, 150, 202,
        54, 114, 18, 66, 169, 184, 198, 77, 8, 75, 97, 100, 206, 62, 149, 101, 48, 222, 77, 137, 6,
        205, 25, 24, 76, 102, 118, 25,
    ];
    let y1_bytes = [
        243, 203, 189, 51, 238, 238, 208, 177, 106, 92, 9, 174, 126, 219, 65, 8, 25, 127, 0, 66,
        228, 241, 244, 28, 252, 165, 248, 4, 63, 218, 226, 161, 203, 55, 182, 127, 95, 228, 71,
        202, 31, 217, 66, 238, 3, 35, 127, 14,
    ];
    let z0_bytes = [
        180, 154, 49, 237, 175, 103, 82, 20, 105, 240, 180, 74, 119, 170, 182, 138, 184, 18, 206,
        191, 32, 71, 9, 182, 8, 193, 77, 188, 13, 81, 201, 58, 230, 82, 112, 173, 148, 255, 140,
        242, 236, 80, 118, 157, 164, 163, 65, 2,
    ];
    let z1_bytes = [
        159, 131, 176, 227, 240, 63, 9, 101, 141, 81, 41, 242, 7, 124, 254, 196, 126, 132, 52, 92,
        223, 29, 85, 61, 146, 31, 145, 149, 254, 27, 211, 122, 228, 121, 59, 129, 208, 247, 31,
        103, 24, 11, 170, 61, 11, 131, 77, 8,
    ];
    for i in 0..48 {
        assignment.x[0][i] = M31::from(x0_bytes[i] as u32);
        assignment.x[1][i] = M31::from(x1_bytes[i] as u32);
        assignment.y[0][i] = M31::from(y0_bytes[i] as u32);
        assignment.y[1][i] = M31::from(y1_bytes[i] as u32);
        assignment.z[0][i] = M31::from(z0_bytes[i] as u32);
        assignment.z[1][i] = M31::from(z1_bytes[i] as u32);
    }

    debug_eval(&E2SubCircuit::default(), &assignment, hint_registry);
}

declare_circuit!(E2DoubleCircuit {
    x: [[Variable; 48]; 2],
    z: [[Variable; 48]; 2],
});

impl Define<M31Config> for E2DoubleCircuit<Variable> {
    fn define<Builder: RootAPI<M31Config>>(&self, builder: &mut Builder) {
        let mut ext2 = Ext2::new(builder);
        let x_e2 = GE2 {
            a0: new_internal_element(self.x[0].to_vec(), 0),
            a1: new_internal_element(self.x[1].to_vec(), 0),
        };
        let z = ext2.double(builder, &x_e2);
        let z_reduce_a0 = ext2.curve_f.reduce(builder, &z.a0, false);
        let z_reduce_a1 = ext2.curve_f.reduce(builder, &z.a1, false);

        for i in 0..48 {
            builder.assert_is_equal(z_reduce_a0.limbs[i], self.z[0][i]);
            builder.assert_is_equal(z_reduce_a1.limbs[i], self.z[1][i]);
        }
        ext2.curve_f.check_mul(builder);
        ext2.curve_f.table.final_check(builder);
        ext2.curve_f.table.final_check(builder);
        ext2.curve_f.table.final_check(builder);
    }
}

#[test]
fn test_e2_double() {
    // let compile_result = compile(&E2DoubleCircuit::default()).unwrap();
    compile(&E2DoubleCircuit::default(), CompileOptions::default()).unwrap();
    let mut hint_registry = HintRegistry::<M31>::new();
    register_hint(&mut hint_registry);
    let mut assignment = E2DoubleCircuit::<M31> {
        x: [[M31::from(0); 48], [M31::from(0); 48]],
        z: [[M31::from(0); 48], [M31::from(0); 48]],
    };

    let x0_bytes = [
        15, 12, 79, 128, 139, 180, 205, 255, 209, 222, 213, 222, 254, 248, 10, 230, 191, 105, 202,
        47, 136, 213, 107, 173, 156, 11, 113, 96, 198, 183, 126, 251, 141, 187, 41, 102, 110, 132,
        31, 81, 75, 249, 2, 47, 228, 206, 81, 3,
    ];
    let x1_bytes = [
        240, 227, 119, 201, 24, 76, 33, 152, 185, 85, 45, 193, 110, 41, 147, 127, 248, 176, 165,
        66, 82, 161, 225, 108, 180, 84, 20, 69, 127, 71, 121, 72, 69, 230, 93, 22, 77, 43, 82, 119,
        31, 115, 198, 136, 207, 8, 46, 2,
    ];
    let z0_bytes = [
        30, 24, 158, 0, 23, 105, 155, 255, 163, 189, 171, 189, 253, 241, 21, 204, 127, 211, 148,
        95, 16, 171, 215, 90, 57, 23, 226, 192, 140, 111, 253, 246, 27, 119, 83, 204, 220, 8, 63,
        162, 150, 242, 5, 94, 200, 157, 163, 6,
    ];
    let z1_bytes = [
        224, 199, 239, 146, 49, 152, 66, 48, 115, 171, 90, 130, 221, 82, 38, 255, 240, 97, 75, 133,
        164, 66, 195, 217, 104, 169, 40, 138, 254, 142, 242, 144, 138, 204, 187, 44, 154, 86, 164,
        238, 62, 230, 140, 17, 159, 17, 92, 4,
    ];
    for i in 0..48 {
        assignment.x[0][i] = M31::from(x0_bytes[i] as u32);
        assignment.x[1][i] = M31::from(x1_bytes[i] as u32);
        assignment.z[0][i] = M31::from(z0_bytes[i] as u32);
        assignment.z[1][i] = M31::from(z1_bytes[i] as u32);
    }

    debug_eval(&E2DoubleCircuit::default(), &assignment, hint_registry);
}

declare_circuit!(E2MulCircuit {
    x: [[Variable; 48]; 2],
    y: [[Variable; 48]; 2],
    z: [[Variable; 48]; 2],
});

impl Define<M31Config> for E2MulCircuit<Variable> {
    fn define<Builder: RootAPI<M31Config>>(&self, builder: &mut Builder) {
        let mut ext2 = Ext2::new(builder);
        let x_e2 = GE2 {
            a0: new_internal_element(self.x[0].to_vec(), 0),
            a1: new_internal_element(self.x[1].to_vec(), 0),
        };
        let y_e2 = GE2 {
            a0: new_internal_element(self.y[0].to_vec(), 0),
            a1: new_internal_element(self.y[1].to_vec(), 0),
        };
        let z = ext2.mul(builder, &x_e2, &y_e2);
        let z_reduce_a0 = ext2.curve_f.reduce(builder, &z.a0, false);
        let z_reduce_a1 = ext2.curve_f.reduce(builder, &z.a1, false);

        for i in 0..48 {
            builder.assert_is_equal(z_reduce_a0.limbs[i], self.z[0][i]);
            builder.assert_is_equal(z_reduce_a1.limbs[i], self.z[1][i]);
        }
        ext2.curve_f.check_mul(builder);
        ext2.curve_f.table.final_check(builder);
        ext2.curve_f.table.final_check(builder);
        ext2.curve_f.table.final_check(builder);
    }
}

#[test]
fn test_e2_mul() {
    // let compile_result = compile(&E2MulCircuit::default()).unwrap();
    compile(&E2MulCircuit::default(), CompileOptions::default()).unwrap();
    let mut hint_registry = HintRegistry::<M31>::new();
    register_hint(&mut hint_registry);
    let mut assignment = E2MulCircuit::<M31> {
        x: [[M31::from(0); 48], [M31::from(0); 48]],
        y: [[M31::from(0); 48], [M31::from(0); 48]],
        z: [[M31::from(0); 48], [M31::from(0); 48]],
    };

    let x0_bytes = [
        89, 156, 69, 194, 144, 213, 244, 116, 63, 190, 210, 105, 4, 3, 175, 7, 101, 54, 28, 7, 18,
        172, 79, 84, 237, 54, 73, 82, 129, 140, 106, 156, 148, 208, 55, 92, 9, 173, 33, 66, 123,
        235, 204, 136, 44, 150, 98, 10,
    ];
    let x1_bytes = [
        236, 205, 45, 143, 165, 12, 10, 61, 83, 59, 118, 233, 115, 199, 99, 173, 46, 152, 211, 133,
        250, 124, 121, 183, 156, 51, 67, 26, 197, 238, 173, 72, 255, 131, 102, 60, 79, 157, 114,
        50, 88, 209, 73, 233, 20, 196, 157, 18,
    ];
    let y0_bytes = [
        101, 10, 8, 84, 22, 11, 97, 20, 107, 192, 229, 172, 173, 2, 120, 227, 179, 177, 150, 202,
        54, 114, 18, 66, 169, 184, 198, 77, 8, 75, 97, 100, 206, 62, 149, 101, 48, 222, 77, 137, 6,
        205, 25, 24, 76, 102, 118, 25,
    ];
    let y1_bytes = [
        243, 203, 189, 51, 238, 238, 208, 177, 106, 92, 9, 174, 126, 219, 65, 8, 25, 127, 0, 66,
        228, 241, 244, 28, 252, 165, 248, 4, 63, 218, 226, 161, 203, 55, 182, 127, 95, 228, 71,
        202, 31, 217, 66, 238, 3, 35, 127, 14,
    ];
    let z0_bytes = [
        143, 141, 88, 121, 8, 168, 107, 196, 223, 95, 145, 40, 180, 240, 14, 127, 2, 131, 208, 179,
        204, 73, 135, 148, 189, 111, 164, 105, 224, 184, 248, 44, 208, 132, 0, 64, 210, 236, 241,
        225, 171, 116, 246, 214, 71, 118, 162, 23,
    ];
    let z1_bytes = [
        45, 113, 243, 46, 31, 23, 35, 212, 99, 184, 76, 19, 176, 150, 92, 64, 237, 213, 204, 21,
        66, 195, 173, 145, 168, 82, 248, 96, 149, 128, 101, 6, 129, 187, 168, 243, 171, 181, 118,
        146, 105, 156, 106, 82, 54, 190, 245, 20,
    ];

    for i in 0..48 {
        assignment.x[0][i] = M31::from(x0_bytes[i] as u32);
        assignment.x[1][i] = M31::from(x1_bytes[i] as u32);
        assignment.y[0][i] = M31::from(y0_bytes[i] as u32);
        assignment.y[1][i] = M31::from(y1_bytes[i] as u32);
        assignment.z[0][i] = M31::from(z0_bytes[i] as u32);
        assignment.z[1][i] = M31::from(z1_bytes[i] as u32);
    }

    debug_eval(&E2MulCircuit::default(), &assignment, hint_registry);
}

declare_circuit!(E2SquareCircuit {
    x: [[Variable; 48]; 2],
    z: [[Variable; 48]; 2],
});

impl Define<M31Config> for E2SquareCircuit<Variable> {
    fn define<Builder: RootAPI<M31Config>>(&self, builder: &mut Builder) {
        let mut ext2 = Ext2::new(builder);
        let x_e2 = GE2 {
            a0: new_internal_element(self.x[0].to_vec(), 0),
            a1: new_internal_element(self.x[1].to_vec(), 0),
        };
        let z = ext2.square(builder, &x_e2);
        let z_reduce_a0 = ext2.curve_f.reduce(builder, &z.a0, false);
        let z_reduce_a1 = ext2.curve_f.reduce(builder, &z.a1, false);

        for i in 0..48 {
            builder.assert_is_equal(z_reduce_a0.limbs[i], self.z[0][i]);
            builder.assert_is_equal(z_reduce_a1.limbs[i], self.z[1][i]);
        }
        ext2.curve_f.check_mul(builder);
        ext2.curve_f.table.final_check(builder);
        ext2.curve_f.table.final_check(builder);
        ext2.curve_f.table.final_check(builder);
    }
}

#[test]
fn test_e2_square() {
    // let compile_result = compile(&E2SquareCircuit::default()).unwrap();
    compile(&E2SquareCircuit::default(), CompileOptions::default()).unwrap();
    let mut hint_registry = HintRegistry::<M31>::new();
    register_hint(&mut hint_registry);
    let mut assignment = E2SquareCircuit::<M31> {
        x: [[M31::from(0); 48], [M31::from(0); 48]],
        z: [[M31::from(0); 48], [M31::from(0); 48]],
    };

    let x0_bytes = [
        89, 156, 69, 194, 144, 213, 244, 116, 63, 190, 210, 105, 4, 3, 175, 7, 101, 54, 28, 7, 18,
        172, 79, 84, 237, 54, 73, 82, 129, 140, 106, 156, 148, 208, 55, 92, 9, 173, 33, 66, 123,
        235, 204, 136, 44, 150, 98, 10,
    ];
    let x1_bytes = [
        236, 205, 45, 143, 165, 12, 10, 61, 83, 59, 118, 233, 115, 199, 99, 173, 46, 152, 211, 133,
        250, 124, 121, 183, 156, 51, 67, 26, 197, 238, 173, 72, 255, 131, 102, 60, 79, 157, 114,
        50, 88, 209, 73, 233, 20, 196, 157, 18,
    ];
    let z0_bytes = [
        76, 190, 203, 175, 214, 65, 32, 217, 101, 144, 196, 235, 159, 76, 190, 209, 46, 223, 169,
        88, 25, 193, 105, 217, 115, 6, 68, 7, 79, 4, 154, 56, 167, 2, 202, 34, 126, 222, 83, 233,
        137, 224, 221, 96, 140, 156, 5, 18,
    ];
    let z1_bytes = [
        170, 117, 86, 12, 84, 70, 123, 39, 30, 83, 226, 114, 113, 237, 118, 58, 194, 47, 111, 221,
        135, 155, 127, 91, 79, 86, 4, 68, 107, 170, 254, 51, 102, 128, 53, 134, 93, 97, 103, 22,
        243, 175, 90, 255, 163, 111, 193, 25,
    ];
    for i in 0..48 {
        assignment.x[0][i] = M31::from(x0_bytes[i] as u32);
        assignment.x[1][i] = M31::from(x1_bytes[i] as u32);
        assignment.z[0][i] = M31::from(z0_bytes[i] as u32);
        assignment.z[1][i] = M31::from(z1_bytes[i] as u32);
    }

    debug_eval(&E2SquareCircuit::default(), &assignment, hint_registry);
}

declare_circuit!(E2DivCircuit {
    x: [[Variable; 48]; 2],
    y: [[Variable; 48]; 2],
    z: [[Variable; 48]; 2],
});

impl Define<M31Config> for E2DivCircuit<Variable> {
    fn define<Builder: RootAPI<M31Config>>(&self, builder: &mut Builder) {
        let mut ext2 = Ext2::new(builder);
        let x_e2 = GE2 {
            a0: new_internal_element(self.x[0].to_vec(), 0),
            a1: new_internal_element(self.x[1].to_vec(), 0),
        };
        let y_e2 = GE2 {
            a0: new_internal_element(self.y[0].to_vec(), 0),
            a1: new_internal_element(self.y[1].to_vec(), 0),
        };
        let z = ext2.div(builder, &x_e2, &y_e2);
        // let z_reduce_a0 = ext2.curve_f.reduce(builder, &z.a0, false);
        // let z_reduce_a1 = ext2.curve_f.reduce(builder, &z.a1, false);

        for i in 0..48 {
            builder.assert_is_equal(z.a0.limbs[i], self.z[0][i]);
            builder.assert_is_equal(z.a1.limbs[i], self.z[1][i]);
        }
        ext2.curve_f.check_mul(builder);
        ext2.curve_f.table.final_check(builder);
        ext2.curve_f.table.final_check(builder);
        ext2.curve_f.table.final_check(builder);
    }
}

#[test]
fn test_e2_div() {
    compile(&E2DivCircuit::default(), CompileOptions::default()).unwrap();
    let mut hint_registry = HintRegistry::<M31>::new();
    register_hint(&mut hint_registry);
    let mut assignment = E2DivCircuit::<M31> {
        x: [[M31::from(0); 48], [M31::from(0); 48]],
        y: [[M31::from(0); 48], [M31::from(0); 48]],
        z: [[M31::from(0); 48], [M31::from(0); 48]],
    };

    let x0_bytes = [
        89, 156, 69, 194, 144, 213, 244, 116, 63, 190, 210, 105, 4, 3, 175, 7, 101, 54, 28, 7, 18,
        172, 79, 84, 237, 54, 73, 82, 129, 140, 106, 156, 148, 208, 55, 92, 9, 173, 33, 66, 123,
        235, 204, 136, 44, 150, 98, 10,
    ];
    let x1_bytes = [
        236, 205, 45, 143, 165, 12, 10, 61, 83, 59, 118, 233, 115, 199, 99, 173, 46, 152, 211, 133,
        250, 124, 121, 183, 156, 51, 67, 26, 197, 238, 173, 72, 255, 131, 102, 60, 79, 157, 114,
        50, 88, 209, 73, 233, 20, 196, 157, 18,
    ];
    let y0_bytes = [
        101, 10, 8, 84, 22, 11, 97, 20, 107, 192, 229, 172, 173, 2, 120, 227, 179, 177, 150, 202,
        54, 114, 18, 66, 169, 184, 198, 77, 8, 75, 97, 100, 206, 62, 149, 101, 48, 222, 77, 137, 6,
        205, 25, 24, 76, 102, 118, 25,
    ];
    let y1_bytes = [
        243, 203, 189, 51, 238, 238, 208, 177, 106, 92, 9, 174, 126, 219, 65, 8, 25, 127, 0, 66,
        228, 241, 244, 28, 252, 165, 248, 4, 63, 218, 226, 161, 203, 55, 182, 127, 95, 228, 71,
        202, 31, 217, 66, 238, 3, 35, 127, 14,
    ];
    let z0_bytes = [
        153, 184, 22, 74, 13, 182, 120, 88, 173, 188, 79, 252, 223, 69, 219, 113, 24, 134, 224,
        254, 32, 98, 137, 82, 111, 109, 147, 178, 206, 57, 2, 59, 140, 168, 221, 75, 120, 184, 199,
        120, 106, 250, 243, 94, 234, 159, 235, 8,
    ];
    let z1_bytes = [
        177, 188, 16, 148, 100, 119, 79, 251, 253, 76, 250, 108, 166, 218, 213, 148, 139, 44, 125,
        158, 121, 112, 238, 245, 236, 191, 74, 85, 188, 152, 34, 142, 65, 72, 66, 245, 76, 125, 71,
        123, 203, 25, 122, 132, 192, 59, 181, 2,
    ];
    for i in 0..48 {
        assignment.x[0][i] = M31::from(x0_bytes[i] as u32);
        assignment.x[1][i] = M31::from(x1_bytes[i] as u32);
        assignment.y[0][i] = M31::from(y0_bytes[i] as u32);
        assignment.y[1][i] = M31::from(y1_bytes[i] as u32);
        assignment.z[0][i] = M31::from(z0_bytes[i] as u32);
        assignment.z[1][i] = M31::from(z1_bytes[i] as u32);
    }

    debug_eval(&E2DivCircuit::default(), &assignment, hint_registry);
}

declare_circuit!(E2MulByElementCircuit {
    a: [[Variable; 48]; 2],
    b: [Variable; 48],
    c: [[Variable; 48]; 2],
});

impl Define<M31Config> for E2MulByElementCircuit<Variable> {
    fn define<Builder: RootAPI<M31Config>>(&self, builder: &mut Builder) {
        let mut ext2 = Ext2::new(builder);
        let a_e2 = GE2 {
            a0: new_internal_element(self.a[0].to_vec(), 0),
            a1: new_internal_element(self.a[1].to_vec(), 0),
        };
        let b = new_internal_element(self.b.to_vec(), 0);
        let c = ext2.mul_by_element(builder, &a_e2, &b);
        let c_reduce_a0 = ext2.curve_f.reduce(builder, &c.a0, false);
        let c_reduce_a1 = ext2.curve_f.reduce(builder, &c.a1, false);

        for i in 0..48 {
            builder.assert_is_equal(c_reduce_a0.limbs[i], self.c[0][i]);
            builder.assert_is_equal(c_reduce_a1.limbs[i], self.c[1][i]);
        }
        ext2.curve_f.check_mul(builder);
        ext2.curve_f.table.final_check(builder);
        ext2.curve_f.table.final_check(builder);
        ext2.curve_f.table.final_check(builder);
    }
}

#[test]
fn test_e2_mul_by_element() {
    // let compile_result = compile(&E2MulByElementCircuit::default()).unwrap();
    compile(&E2MulByElementCircuit::default(), CompileOptions::default()).unwrap();
    let mut hint_registry = HintRegistry::<M31>::new();
    register_hint(&mut hint_registry);
    let mut assignment = E2MulByElementCircuit::<M31> {
        a: [[M31::from(0); 48], [M31::from(0); 48]],
        b: [M31::from(0); 48],
        c: [[M31::from(0); 48], [M31::from(0); 48]],
    };

    let x0_bytes = [
        89, 156, 69, 194, 144, 213, 244, 116, 63, 190, 210, 105, 4, 3, 175, 7, 101, 54, 28, 7, 18,
        172, 79, 84, 237, 54, 73, 82, 129, 140, 106, 156, 148, 208, 55, 92, 9, 173, 33, 66, 123,
        235, 204, 136, 44, 150, 98, 10,
    ];
    let x1_bytes = [
        236, 205, 45, 143, 165, 12, 10, 61, 83, 59, 118, 233, 115, 199, 99, 173, 46, 152, 211, 133,
        250, 124, 121, 183, 156, 51, 67, 26, 197, 238, 173, 72, 255, 131, 102, 60, 79, 157, 114,
        50, 88, 209, 73, 233, 20, 196, 157, 18,
    ];
    let y0_bytes = [
        101, 10, 8, 84, 22, 11, 97, 20, 107, 192, 229, 172, 173, 2, 120, 227, 179, 177, 150, 202,
        54, 114, 18, 66, 169, 184, 198, 77, 8, 75, 97, 100, 206, 62, 149, 101, 48, 222, 77, 137, 6,
        205, 25, 24, 76, 102, 118, 25,
    ];
    let z0_bytes = [
        182, 22, 7, 253, 0, 12, 198, 225, 34, 100, 90, 32, 63, 141, 75, 146, 131, 75, 234, 238,
        183, 203, 163, 40, 205, 44, 246, 38, 124, 126, 21, 66, 113, 12, 134, 89, 79, 157, 177, 199,
        10, 108, 231, 138, 198, 51, 108, 16,
    ];
    let z1_bytes = [
        99, 158, 220, 37, 153, 125, 46, 222, 184, 169, 143, 169, 208, 242, 197, 124, 114, 180, 20,
        50, 232, 149, 134, 129, 164, 99, 50, 252, 99, 116, 250, 173, 155, 113, 102, 35, 155, 201,
        251, 48, 142, 96, 192, 33, 247, 46, 83, 10,
    ];

    for i in 0..48 {
        assignment.a[0][i] = M31::from(x0_bytes[i] as u32);
        assignment.a[1][i] = M31::from(x1_bytes[i] as u32);
        assignment.b[i] = M31::from(y0_bytes[i] as u32);
        assignment.c[0][i] = M31::from(z0_bytes[i] as u32);
        assignment.c[1][i] = M31::from(z1_bytes[i] as u32);
    }

    debug_eval(
        &E2MulByElementCircuit::default(),
        &assignment,
        hint_registry,
    );
}

declare_circuit!(E2MulByNonResidueCircuit {
    a: [[Variable; 48]; 2],
    c: [[Variable; 48]; 2],
});

impl Define<M31Config> for E2MulByNonResidueCircuit<Variable> {
    fn define<Builder: RootAPI<M31Config>>(&self, builder: &mut Builder) {
        let mut ext2 = Ext2::new(builder);
        let a_e2 = GE2 {
            a0: new_internal_element(self.a[0].to_vec(), 0),
            a1: new_internal_element(self.a[1].to_vec(), 0),
        };
        let c = ext2.mul_by_non_residue(builder, &a_e2);
        let c_reduce_a0 = ext2.curve_f.reduce(builder, &c.a0, false);
        let c_reduce_a1 = ext2.curve_f.reduce(builder, &c.a1, false);

        for i in 0..48 {
            builder.assert_is_equal(c_reduce_a0.limbs[i], self.c[0][i]);
            builder.assert_is_equal(c_reduce_a1.limbs[i], self.c[1][i]);
        }
        ext2.curve_f.check_mul(builder);
        ext2.curve_f.table.final_check(builder);
        ext2.curve_f.table.final_check(builder);
        ext2.curve_f.table.final_check(builder);
    }
}

#[test]
fn test_e2_mul_by_non_residue() {
    compile(
        &E2MulByNonResidueCircuit::default(),
        CompileOptions::default(),
    )
    .unwrap();
    let mut hint_registry = HintRegistry::<M31>::new();
    register_hint(&mut hint_registry);
    let mut assignment = E2MulByNonResidueCircuit::<M31> {
        a: [[M31::from(0); 48], [M31::from(0); 48]],
        c: [[M31::from(0); 48], [M31::from(0); 48]],
    };

    let x0_bytes = [
        89, 156, 69, 194, 144, 213, 244, 116, 63, 190, 210, 105, 4, 3, 175, 7, 101, 54, 28, 7, 18,
        172, 79, 84, 237, 54, 73, 82, 129, 140, 106, 156, 148, 208, 55, 92, 9, 173, 33, 66, 123,
        235, 204, 136, 44, 150, 98, 10,
    ];
    let x1_bytes = [
        236, 205, 45, 143, 165, 12, 10, 61, 83, 59, 118, 233, 115, 199, 99, 173, 46, 152, 211, 133,
        250, 124, 121, 183, 156, 51, 67, 26, 197, 238, 173, 72, 255, 131, 102, 60, 79, 157, 114,
        50, 88, 209, 73, 233, 20, 196, 157, 18,
    ];
    let z0_bytes = [
        24, 121, 23, 51, 235, 200, 233, 241, 235, 130, 176, 49, 143, 59, 247, 120, 90, 148, 249,
        119, 184, 1, 7, 4, 16, 22, 139, 43, 65, 233, 51, 184, 108, 249, 28, 99, 112, 183, 202, 90,
        189, 0, 3, 217, 1, 228, 197, 17,
    ];
    let z1_bytes = [
        154, 191, 115, 81, 54, 226, 255, 247, 146, 249, 244, 161, 121, 202, 102, 150, 111, 216, 62,
        150, 107, 86, 152, 164, 202, 87, 7, 121, 193, 47, 161, 128, 188, 167, 82, 85, 162, 162,
        120, 41, 57, 214, 150, 56, 87, 72, 255, 2,
    ];

    for i in 0..48 {
        assignment.a[0][i] = M31::from(x0_bytes[i] as u32);
        assignment.a[1][i] = M31::from(x1_bytes[i] as u32);
        assignment.c[0][i] = M31::from(z0_bytes[i] as u32);
        assignment.c[1][i] = M31::from(z1_bytes[i] as u32);
    }

    debug_eval(
        &E2MulByNonResidueCircuit::default(),
        &assignment,
        hint_registry,
    );
}

declare_circuit!(E2NegCircuit {
    a: [[Variable; 48]; 2],
    c: [[Variable; 48]; 2],
});

impl Define<M31Config> for E2NegCircuit<Variable> {
    fn define<Builder: RootAPI<M31Config>>(&self, builder: &mut Builder) {
        let mut ext2 = Ext2::new(builder);
        let a_e2 = GE2 {
            a0: new_internal_element(self.a[0].to_vec(), 0),
            a1: new_internal_element(self.a[1].to_vec(), 0),
        };
        let c = ext2.neg(builder, &a_e2);
        let c_reduce_a0 = ext2.curve_f.reduce(builder, &c.a0, false);
        let c_reduce_a1 = ext2.curve_f.reduce(builder, &c.a1, false);

        for i in 0..48 {
            builder.assert_is_equal(c_reduce_a0.limbs[i], self.c[0][i]);
            builder.assert_is_equal(c_reduce_a1.limbs[i], self.c[1][i]);
        }
        ext2.curve_f.check_mul(builder);
        ext2.curve_f.table.final_check(builder);
        ext2.curve_f.table.final_check(builder);
        ext2.curve_f.table.final_check(builder);
    }
}

#[test]
fn test_e2_neg() {
    // let compile_result = compile(&E2NegCircuit::default()).unwrap();
    compile(&E2NegCircuit::default(), CompileOptions::default()).unwrap();
    let mut hint_registry = HintRegistry::<M31>::new();
    register_hint(&mut hint_registry);
    let mut assignment = E2NegCircuit::<M31> {
        a: [[M31::from(0); 48], [M31::from(0); 48]],
        c: [[M31::from(0); 48], [M31::from(0); 48]],
    };

    let x0_bytes = [
        89, 156, 69, 194, 144, 213, 244, 116, 63, 190, 210, 105, 4, 3, 175, 7, 101, 54, 28, 7, 18,
        172, 79, 84, 237, 54, 73, 82, 129, 140, 106, 156, 148, 208, 55, 92, 9, 173, 33, 66, 123,
        235, 204, 136, 44, 150, 98, 10,
    ];
    let x1_bytes = [
        236, 205, 45, 143, 165, 12, 10, 61, 83, 59, 118, 233, 115, 199, 99, 173, 46, 152, 211, 133,
        250, 124, 121, 183, 156, 51, 67, 26, 197, 238, 173, 72, 255, 131, 102, 60, 79, 157, 114,
        50, 88, 209, 73, 233, 20, 196, 157, 18,
    ];
    let z0_bytes = [
        82, 14, 186, 61, 111, 42, 10, 69, 192, 65, 129, 71, 250, 252, 252, 22, 191, 191, 148, 239,
        142, 38, 225, 18, 210, 219, 59, 161, 3, 191, 12, 200, 66, 220, 19, 231, 172, 250, 249, 8,
        31, 251, 178, 176, 189, 123, 158, 15,
    ];
    let z1_bytes = [
        191, 220, 209, 112, 90, 243, 244, 124, 172, 196, 221, 199, 138, 56, 72, 113, 245, 93, 221,
        112, 166, 85, 183, 175, 34, 223, 65, 217, 191, 92, 201, 27, 216, 40, 229, 6, 103, 10, 169,
        24, 66, 21, 54, 80, 213, 77, 99, 7,
    ];

    for i in 0..48 {
        assignment.a[0][i] = M31::from(x0_bytes[i] as u32);
        assignment.a[1][i] = M31::from(x1_bytes[i] as u32);
        assignment.c[0][i] = M31::from(z0_bytes[i] as u32);
        assignment.c[1][i] = M31::from(z1_bytes[i] as u32);
    }

    debug_eval(&E2NegCircuit::default(), &assignment, hint_registry);
}

declare_circuit!(E2ConjugateCircuit {
    a: [[Variable; 48]; 2],
    c: [[Variable; 48]; 2],
});

impl Define<M31Config> for E2ConjugateCircuit<Variable> {
    fn define<Builder: RootAPI<M31Config>>(&self, builder: &mut Builder) {
        let mut ext2 = Ext2::new(builder);
        let a_e2 = GE2 {
            a0: new_internal_element(self.a[0].to_vec(), 0),
            a1: new_internal_element(self.a[1].to_vec(), 0),
        };
        let c = ext2.conjugate(builder, &a_e2);
        let c_reduce_a0 = ext2.curve_f.reduce(builder, &c.a0, false);
        let c_reduce_a1 = ext2.curve_f.reduce(builder, &c.a1, false);

        for i in 0..48 {
            builder.assert_is_equal(c_reduce_a0.limbs[i], self.c[0][i]);
            builder.assert_is_equal(c_reduce_a1.limbs[i], self.c[1][i]);
        }
        ext2.curve_f.check_mul(builder);
        ext2.curve_f.table.final_check(builder);
        ext2.curve_f.table.final_check(builder);
        ext2.curve_f.table.final_check(builder);
    }
}

#[test]
fn test_e2_conjugate() {
    // let compile_result = compile(&E2ConjugateCircuit::default()).unwrap();
    compile(&E2ConjugateCircuit::default(), CompileOptions::default()).unwrap();
    let mut hint_registry = HintRegistry::<M31>::new();
    register_hint(&mut hint_registry);
    let mut assignment = E2ConjugateCircuit::<M31> {
        a: [[M31::from(0); 48], [M31::from(0); 48]],
        c: [[M31::from(0); 48], [M31::from(0); 48]],
    };

    let x0_bytes = [
        89, 156, 69, 194, 144, 213, 244, 116, 63, 190, 210, 105, 4, 3, 175, 7, 101, 54, 28, 7, 18,
        172, 79, 84, 237, 54, 73, 82, 129, 140, 106, 156, 148, 208, 55, 92, 9, 173, 33, 66, 123,
        235, 204, 136, 44, 150, 98, 10,
    ];
    let x1_bytes = [
        236, 205, 45, 143, 165, 12, 10, 61, 83, 59, 118, 233, 115, 199, 99, 173, 46, 152, 211, 133,
        250, 124, 121, 183, 156, 51, 67, 26, 197, 238, 173, 72, 255, 131, 102, 60, 79, 157, 114,
        50, 88, 209, 73, 233, 20, 196, 157, 18,
    ];
    let z0_bytes = [
        89, 156, 69, 194, 144, 213, 244, 116, 63, 190, 210, 105, 4, 3, 175, 7, 101, 54, 28, 7, 18,
        172, 79, 84, 237, 54, 73, 82, 129, 140, 106, 156, 148, 208, 55, 92, 9, 173, 33, 66, 123,
        235, 204, 136, 44, 150, 98, 10,
    ];
    let z1_bytes = [
        191, 220, 209, 112, 90, 243, 244, 124, 172, 196, 221, 199, 138, 56, 72, 113, 245, 93, 221,
        112, 166, 85, 183, 175, 34, 223, 65, 217, 191, 92, 201, 27, 216, 40, 229, 6, 103, 10, 169,
        24, 66, 21, 54, 80, 213, 77, 99, 7,
    ];

    for i in 0..48 {
        assignment.a[0][i] = M31::from(x0_bytes[i] as u32);
        assignment.a[1][i] = M31::from(x1_bytes[i] as u32);
        assignment.c[0][i] = M31::from(z0_bytes[i] as u32);
        assignment.c[1][i] = M31::from(z1_bytes[i] as u32);
    }

    debug_eval(&E2ConjugateCircuit::default(), &assignment, hint_registry);
}

declare_circuit!(E2InverseCircuit {
    a: [[Variable; 48]; 2],
    c: [[Variable; 48]; 2],
});

impl Define<M31Config> for E2InverseCircuit<Variable> {
    fn define<Builder: RootAPI<M31Config>>(&self, builder: &mut Builder) {
        let mut ext2 = Ext2::new(builder);
        let a_e2 = GE2 {
            a0: new_internal_element(self.a[0].to_vec(), 0),
            a1: new_internal_element(self.a[1].to_vec(), 0),
        };
        let c = ext2.inverse(builder, &a_e2);
        let c_reduce_a0 = ext2.curve_f.reduce(builder, &c.a0, false);
        let c_reduce_a1 = ext2.curve_f.reduce(builder, &c.a1, false);

        for i in 0..48 {
            builder.assert_is_equal(c_reduce_a0.limbs[i], self.c[0][i]);
            builder.assert_is_equal(c_reduce_a1.limbs[i], self.c[1][i]);
        }
        ext2.curve_f.check_mul(builder);
        ext2.curve_f.table.final_check(builder);
        ext2.curve_f.table.final_check(builder);
        ext2.curve_f.table.final_check(builder);
    }
}

#[test]
fn test_e2_inverse() {
    compile(&E2InverseCircuit::default(), CompileOptions::default()).unwrap();
    let mut hint_registry = HintRegistry::<M31>::new();
    register_hint(&mut hint_registry);
    let mut assignment = E2InverseCircuit::<M31> {
        a: [[M31::from(0); 48], [M31::from(0); 48]],
        c: [[M31::from(0); 48], [M31::from(0); 48]],
    };

    let x0_bytes = [
        89, 156, 69, 194, 144, 213, 244, 116, 63, 190, 210, 105, 4, 3, 175, 7, 101, 54, 28, 7, 18,
        172, 79, 84, 237, 54, 73, 82, 129, 140, 106, 156, 148, 208, 55, 92, 9, 173, 33, 66, 123,
        235, 204, 136, 44, 150, 98, 10,
    ];
    let x1_bytes = [
        236, 205, 45, 143, 165, 12, 10, 61, 83, 59, 118, 233, 115, 199, 99, 173, 46, 152, 211, 133,
        250, 124, 121, 183, 156, 51, 67, 26, 197, 238, 173, 72, 255, 131, 102, 60, 79, 157, 114,
        50, 88, 209, 73, 233, 20, 196, 157, 18,
    ];
    let z0_bytes = [
        188, 73, 170, 2, 86, 109, 56, 49, 4, 214, 214, 65, 170, 212, 146, 167, 82, 42, 230, 70,
        169, 141, 41, 214, 126, 246, 187, 34, 14, 112, 134, 20, 9, 143, 115, 7, 74, 103, 198, 27,
        169, 146, 135, 186, 148, 116, 195, 13,
    ];
    let z1_bytes = [
        25, 50, 4, 38, 189, 74, 213, 48, 113, 22, 13, 43, 46, 44, 21, 243, 221, 101, 44, 217, 100,
        12, 139, 227, 50, 156, 163, 74, 52, 27, 167, 130, 108, 55, 41, 186, 118, 30, 138, 246, 64,
        0, 64, 43, 180, 117, 173, 10,
    ];

    for i in 0..48 {
        assignment.a[0][i] = M31::from(x0_bytes[i] as u32);
        assignment.a[1][i] = M31::from(x1_bytes[i] as u32);
        assignment.c[0][i] = M31::from(z0_bytes[i] as u32);
        assignment.c[1][i] = M31::from(z1_bytes[i] as u32);
    }

    debug_eval(&E2InverseCircuit::default(), &assignment, hint_registry);
}<|MERGE_RESOLUTION|>--- conflicted
+++ resolved
@@ -43,11 +43,7 @@
 
 #[test]
 fn test_e2_add() {
-<<<<<<< HEAD
-    compile(&E2AddCircuit::default(), CompileOptions::default()).unwrap();
-=======
-    // compile_generic(&E2AddCircuit::default(), CompileOptions::default()).unwrap();
->>>>>>> af3232a7
+    // compile(&E2AddCircuit::default(), CompileOptions::default()).unwrap();
     let mut hint_registry = HintRegistry::<M31>::new();
     register_hint(&mut hint_registry);
     let mut assignment = E2AddCircuit::<M31> {
