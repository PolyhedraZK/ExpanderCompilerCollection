mod common;

use circuit_std_rs::{
    logup::{query_count_hint, rangeproof_hint, LogUpRangeProofTable},
    LogUpCircuit, LogUpParams,
};
use expander_compiler::{
    field::BN254Fr,
    field::Goldilocks,
    frontend::*,
    zkcuda::{context::*, kernel::*, proving_system::*},
};

#[test]
fn logup_test() {
    let logup_params = LogUpParams {
        key_len: 7,
        value_len: 7,
        n_table_rows: 123,
        n_queries: 456,
    };

    common::circuit_test_helper::<BN254Config, LogUpCircuit>(&logup_params);
    common::circuit_test_helper::<M31Config, LogUpCircuit>(&logup_params);
    common::circuit_test_helper::<GF2Config, LogUpCircuit>(&logup_params);
}

declare_circuit!(LogUpRangeproofCircuit { test: Variable });
impl Define<M31Config> for LogUpRangeproofCircuit<Variable> {
    fn define<Builder: RootAPI<M31Config>>(&self, builder: &mut Builder) {
        let mut table = LogUpRangeProofTable::new(8);
        table.initial(builder);
        for i in 1..12 {
            for j in (1 << (i - 1))..(1 << i) {
                let key = builder.constant(j);
                if i > 8 {
                    table.rangeproof(builder, key, i);
                } else {
                    table.rangeproof_onechunk(builder, key, i);
                }
            }
        }
        table.final_check(builder);
    }
}

#[test]
fn rangeproof_logup_test() {
    let mut hint_registry = HintRegistry::<M31>::new();
    hint_registry.register("myhint.querycounthint", query_count_hint);
    hint_registry.register("myhint.rangeproofhint", rangeproof_hint);
    //compile and test
    let compile_result = compile(
        &LogUpRangeproofCircuit::default(),
        CompileOptions::default(),
    )
    .unwrap();
    let assignment = LogUpRangeproofCircuit { test: M31::from(0) };
    let witness = compile_result
        .witness_solver
        .solve_witness_with_hints(&assignment, &mut hint_registry)
        .unwrap();
    let output = compile_result.layered_circuit.run(&witness);
    assert_eq!(output, vec![true]);
}

declare_circuit!(RangeproofCircuit {
    place_holder: Variable
});
impl Define<GoldilocksConfig> for RangeproofCircuit<Variable> {
    fn define<Builder: RootAPI<GoldilocksConfig>>(&self, builder: &mut Builder) {
        let mut table = LogUpRangeProofTable::new(16);
        table.initial(builder);

        // < 2^24 value
        let key = builder.constant(16777215);
        table.rangeproof(builder, key, 24);

        table.final_check(builder);
    }
}

#[test]
fn rangeproof_goldilocks_test() {
    let mut hint_registry = HintRegistry::<Goldilocks>::new();
    hint_registry.register("myhint.querycounthint", query_count_hint);
    hint_registry.register("myhint.rangeproofhint", rangeproof_hint);
    //compile and test
    let compile_result = compile(&RangeproofCircuit::default(), CompileOptions::default()).unwrap();
    let assignment = RangeproofCircuit {
        place_holder: Goldilocks::one(),
    };
    let witness = compile_result
        .witness_solver
        .solve_witness_with_hints(&assignment, &mut hint_registry)
        .unwrap();
    let output = compile_result.layered_circuit.run(&witness);
    assert_eq!(output, vec![true]);
}

declare_circuit!(RangeproofLogupCircuit {
    _placeholder: Variable
});
impl Define<BN254Config> for RangeproofLogupCircuit<Variable> {
    fn define<Builder: RootAPI<BN254Config>>(&self, builder: &mut Builder) {
        let mut table = LogUpRangeProofTable::new(16);
        table.initial(builder);
        let key1 = builder.constant(18888888);
        table.rangeproof(builder, key1, 37);

        let key2 = builder.constant(58888888);
        table.rangeproof(builder, key2, 49);

        table.final_check(builder);
    }
}

#[test]
fn rangeproof_bn254_test() {
    let mut hint_registry = HintRegistry::<BN254Fr>::new();
    hint_registry.register("myhint.querycounthint", query_count_hint);
    hint_registry.register("myhint.rangeproofhint", rangeproof_hint);
    //compile and test
    let compile_result = compile(
        &RangeproofLogupCircuit::default(),
        CompileOptions::default(),
    )
    .unwrap();
    let assignment = RangeproofLogupCircuit {
        _placeholder: BN254Fr::zero(),
    };
    let witness = compile_result
        .witness_solver
        .solve_witness_with_hints(&assignment, &mut hint_registry)
        .unwrap();
    let output = compile_result.layered_circuit.run(&witness);
    assert_eq!(output, vec![true]);
}
/*
#[kernel]
fn rangeproof_test_kernel<C: Config>(builder: &mut API<C>, test: &InputVariable) {
    let mut table = LogUpRangeProofTable::new(8);
    table.initial(builder);
    table.rangeproof(builder, *test, 10);
    table.final_check(builder);
}

#[test]
fn rangeproof_zkcuda_test() {
    let mut hint_registry = HintRegistry::<M31>::new();
    hint_registry.register("myhint.querycounthint", query_count_hint);
    hint_registry.register("myhint.rangeproofhint", rangeproof_hint);
    //compile and test
    let kernel: Kernel<M31Config> = compile_rangeproof_test_kernel().unwrap();
    let mut ctx: Context<M31Config, _> = Context::new(hint_registry);

    let a = M31::from(1 << 9);
    let a = ctx.copy_to_device(&a, false);
    let a = a.reshape(&[1]);
    call_kernel!(ctx, kernel, 0, a);

    type P = ExpanderGKRProvingSystem<M31Config>;
    let computation_graph = ctx.to_computation_graph();
    let (prover_setup, verifier_setup) = <P as ProvingSystem<M31Config>>::setup(&computation_graph);
    let proof = P::prove(&prover_setup, &computation_graph, &ctx.device_memories);
    assert!(P::verify(&verifier_setup, &computation_graph, &proof));
}

#[test]
#[should_panic]
fn rangeproof_zkcuda_test_fail() {
    let mut hint_registry = HintRegistry::<M31>::new();
    hint_registry.register("myhint.querycounthint", query_count_hint);
    hint_registry.register("myhint.rangeproofhint", rangeproof_hint);
    //compile and test
    let kernel: Kernel<M31Config> = compile_rangeproof_test_kernel().unwrap();
    let mut ctx: Context<M31Config, _> = Context::new(hint_registry);

    let a = M31::from(1 << 11);
    let a = ctx.copy_to_device(&a, false);
    let a = a.reshape(&[1]);
    call_kernel!(ctx, kernel, 0, a);

    type P = ExpanderGKRProvingSystem<M31Config>;
    let computation_graph = ctx.to_computation_graph();
<<<<<<< HEAD
    let (prover_setup, verifier_setup) = ctx.proving_system_setup(&computation_graph);
    let proof = ctx.to_proof(&prover_setup);
    assert!(computation_graph.verify(&proof, &verifier_setup));
}
*/
=======
    let (prover_setup, verifier_setup) = <P as ProvingSystem<M31Config>>::setup(&computation_graph);
    let proof = P::prove(&prover_setup, &computation_graph, &ctx.device_memories);
    assert!(P::verify(&verifier_setup, &computation_graph, &proof));
}
>>>>>>> 63dea0dd
<|MERGE_RESOLUTION|>--- conflicted
+++ resolved
@@ -183,15 +183,8 @@
 
     type P = ExpanderGKRProvingSystem<M31Config>;
     let computation_graph = ctx.to_computation_graph();
-<<<<<<< HEAD
-    let (prover_setup, verifier_setup) = ctx.proving_system_setup(&computation_graph);
-    let proof = ctx.to_proof(&prover_setup);
-    assert!(computation_graph.verify(&proof, &verifier_setup));
-}
-*/
-=======
     let (prover_setup, verifier_setup) = <P as ProvingSystem<M31Config>>::setup(&computation_graph);
     let proof = P::prove(&prover_setup, &computation_graph, &ctx.device_memories);
     assert!(P::verify(&verifier_setup, &computation_graph, &proof));
 }
->>>>>>> 63dea0dd
+*/