--- conflicted
+++ resolved
@@ -7,12 +7,9 @@
 pub mod logup;
 pub use logup::{LogUpCircuit, LogUpParams};
 
-<<<<<<< HEAD
 pub mod non_native;
 pub use non_native::*;
-=======
 pub mod matmul;
->>>>>>> 0055de36
 
 pub mod gnark;
 pub mod poseidon_m31;
