pub mod traits;
pub use traits::StdCircuit;

pub mod logup;
pub use logup::{LogUpCircuit, LogUpParams};

pub mod big_int;
pub mod gnark;
pub mod poseidon_m31;
<<<<<<< HEAD
pub mod poseidon_m31_var;
=======
>>>>>>> 93029dfb
pub mod sha2_m31;
pub mod utils;<|MERGE_RESOLUTION|>--- conflicted
+++ resolved
@@ -7,9 +7,5 @@
 pub mod big_int;
 pub mod gnark;
 pub mod poseidon_m31;
-<<<<<<< HEAD
-pub mod poseidon_m31_var;
-=======
->>>>>>> 93029dfb
 pub mod sha2_m31;
 pub mod utils;