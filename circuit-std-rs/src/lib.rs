--- conflicted
+++ resolved
@@ -7,16 +7,13 @@
 pub mod logup;
 pub use logup::{LogUpCircuit, LogUpParams};
 
-<<<<<<< HEAD
 pub mod non_native;
 pub use non_native::*;
 
 pub mod sha2;
 pub use sha2::*;
 
-#[cfg(test)]
-mod tests;
-=======
 pub mod big_int;
 pub mod sha2_m31;
->>>>>>> e186ad0c
+#[cfg(test)]
+mod tests;