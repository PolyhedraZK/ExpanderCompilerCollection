--- conflicted
+++ resolved
@@ -1,12 +1,8 @@
 use crate::StdCircuit;
 use arith::Field;
-<<<<<<< HEAD
-use expander_compiler::frontend::{declare_circuit, Config, Define, RootAPI, Variable, M31};
-=======
 use expander_compiler::frontend::{
     declare_circuit, CircuitField, Config, Define, RootAPI, Variable, M31,
 };
->>>>>>> 21f4f253
 use std::convert::From;
 use std::ops::{AddAssign, Mul};
 
