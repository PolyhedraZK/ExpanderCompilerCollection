use std::str::FromStr;

<<<<<<< HEAD
use crate::gnark::element::*;
use crate::gnark::emparam::Bls12381Fp;
use crate::gnark::emulated::field_bls12381::e2::CurveF;
use crate::sha256::m31_utils::*;
use crate::utils::simple_select;
use expander_compiler::{
    declare_circuit,
    frontend::{Config, GenericDefine, M31Config, RootAPI, Variable},
};
use num_bigint::BigInt;
=======
use crate::gnark::element::{new_internal_element, value_of, Element};
use crate::gnark::emparam::Bls12381Fp;
use crate::gnark::emulated::field_bls12381::e2::CurveF;
use crate::sha256::m31_utils::{big_less_than, from_binary, to_binary};
use crate::utils::simple_select;
use expander_compiler::{
    declare_circuit,
    frontend::{Config, Define, M31Config, RootAPI, Variable},
};
use num_bigint::BigInt;
use std::fmt::{Debug, Formatter, Result};
>>>>>>> d8ed9aa3

const M_COMPRESSED_SMALLEST: u8 = 0b100 << 5;
const M_COMPRESSED_LARGEST: u8 = 0b101 << 5;

// TODO: refactor G1Affine, G2Affine all with AffinePoint
#[derive(Default, Clone)]
pub struct G1Affine {
    pub x: Element<Bls12381Fp>,
    pub y: Element<Bls12381Fp>,
}
impl G1Affine {
    pub fn new(x: Element<Bls12381Fp>, y: Element<Bls12381Fp>) -> Self {
        Self { x, y }
    }
    pub fn from_vars(x: Vec<Variable>, y: Vec<Variable>) -> Self {
        Self {
            x: Element::new(x, 0, false, false, false, Variable::default()),
            y: Element::new(y, 0, false, false, false, Variable::default()),
        }
    }
    pub fn one<C: Config, B: RootAPI<C>>(native: &mut B) -> Self {
        //g1Gen.X.SetString("3685416753713387016781088315183077757961620795782546409894578378688607592378376318836054947676345821548104185464507")
        //g1Gen.Y.SetString("1339506544944476473020471379941921221584933875938349620426543736416511423956333506472724655353366534992391756441569")
        Self {
            x: value_of::<C, B, Bls12381Fp>(native, Box::new("3685416753713387016781088315183077757961620795782546409894578378688607592378376318836054947676345821548104185464507".to_string())),
            y: value_of::<C, B, Bls12381Fp>(native, Box::new("1339506544944476473020471379941921221584933875938349620426543736416511423956333506472724655353366534992391756441569".to_string())),
        }
    }
}

impl Debug for G1Affine {
    fn fmt(&self, f: &mut Formatter<'_>) -> Result {
        f.debug_struct("G1Affine")
            .field("x", &self.x)
            .field("y", &self.y)
            .finish()
    }
}

pub struct G1 {
    pub curve_f: CurveF,
    pub w: Element<Bls12381Fp>,
}

impl G1 {
    pub fn new<C: Config, B: RootAPI<C>>(native: &mut B) -> Self {
        let curve_f = CurveF::new(native, Bls12381Fp {});
        let w = value_of::<C, B, Bls12381Fp>( native, Box::new("4002409555221667392624310435006688643935503118305586438271171395842971157480381377015405980053539358417135540939436".to_string()));

        Self { curve_f, w }
    }
    pub fn add<C: Config, B: RootAPI<C>>(
        &mut self,
        native: &mut B,
        p: &G1Affine,
        q: &G1Affine,
    ) -> G1Affine {
        let qypy = self.curve_f.sub(native, &q.y, &p.y);
        let qxpx = self.curve_f.sub(native, &q.x, &p.x);
        let λ = self.curve_f.div(native, &qypy, &qxpx);

        let λλ = self.curve_f.mul(native, &λ, &λ);
        let qxpx = self.curve_f.add(native, &p.x, &q.x);
        let xr = self.curve_f.sub(native, &λλ, &qxpx);

        let pxrx = self.curve_f.sub(native, &p.x, &xr);
        let λpxrx = self.curve_f.mul(native, &λ, &pxrx);
        let yr = self.curve_f.sub(native, &λpxrx, &p.y);

        G1Affine { x: xr, y: yr }
    }
    pub fn double<C: Config, B: RootAPI<C>>(&mut self, native: &mut B, p: &G1Affine) -> G1Affine {
        let xx3a = self.curve_f.mul(native, &p.x, &p.x);
        let two = value_of::<C, B, Bls12381Fp>(native, Box::new(2));
        let three = value_of::<C, B, Bls12381Fp>(native, Box::new(3));
        let xx3a = self.curve_f.mul(native, &xx3a, &three);
        let y1 = self.curve_f.mul(native, &p.y, &two);
        let λ = self.curve_f.div(native, &xx3a, &y1);

        let x1 = self.curve_f.mul(native, &p.x, &two);
        let λλ = self.curve_f.mul(native, &λ, &λ);
        let xr = self.curve_f.sub(native, &λλ, &x1);

        let pxrx = self.curve_f.sub(native, &p.x, &xr);
        let λpxrx = self.curve_f.mul(native, &λ, &pxrx);
        let yr = self.curve_f.sub(native, &λpxrx, &p.y);

        G1Affine { x: xr, y: yr }
    }
    pub fn assert_is_equal<C: Config, B: RootAPI<C>>(
        &mut self,
        native: &mut B,
        a: &G1Affine,
        b: &G1Affine,
    ) {
        self.curve_f.assert_is_equal(native, &a.x, &b.x);
        self.curve_f.assert_is_equal(native, &a.y, &b.y);
    }
    pub fn copy_g1<C: Config, B: RootAPI<C>>(&mut self, native: &mut B, q: &G1Affine) -> G1Affine {
        let copy_q_acc_x = self.curve_f.copy(native, &q.x);
        let copy_q_acc_y = self.curve_f.copy(native, &q.y);
        G1Affine {
            x: copy_q_acc_x,
            y: copy_q_acc_y,
        }
    }
    pub fn uncompressed<C: Config, B: RootAPI<C>>(
        &mut self,
        native: &mut B,
        bytes: &[Variable],
    ) -> G1Affine {
        let mut buf_x = bytes.to_vec();
        let buf0 = to_binary(native, buf_x[0], 8);
        let pad = vec![native.constant(0); 5];
<<<<<<< HEAD
        let m_data = from_binary(native, &[pad, buf0[5..].to_vec()].concat()); //buf0 & mMask
        let buf0_and_non_mask = from_binary(native, &buf0[..5]); //buf0 & ^mMask
=======
        let m_data = from_binary(native, [pad, buf0[5..].to_vec()].concat()); //buf0 & mMask
        let buf0_and_non_mask = from_binary(native, buf0[..5].to_vec()); //buf0 & ^mMask
>>>>>>> d8ed9aa3
        buf_x[0] = buf0_and_non_mask;

        //get p.x
        let rev_buf = buf_x.iter().rev().cloned().collect::<Vec<_>>();
        let px = new_internal_element(rev_buf, 0);

        //get YSquared
        let ysquared = self.curve_f.mul(native, &px, &px);
        let ysquared = self.curve_f.mul(native, &ysquared, &px);
        let b_curve_coeff = value_of::<C, B, Bls12381Fp>(native, Box::new(4));
        let ysquared = self.curve_f.add(native, &ysquared, &b_curve_coeff);

        let inputs = vec![ysquared.clone()];
        let outputs = self
            .curve_f
            .new_hint(native, "myhint.getelementsqrthint", 2, inputs);

        //is_square should be one
        let is_square = outputs[0].clone();
        let one = self.curve_f.one_const.clone();
        self.curve_f.assert_is_equal(native, &is_square, &one);

        //get Y
        let y = outputs[1].clone();
        //y^2 = ysquared
        let y_squared = self.curve_f.mul(native, &y, &y);
        self.curve_f.assert_is_equal(native, &y_squared, &ysquared);

        //if y is lexicographically largest
        let half_fp = BigInt::from_str("4002409555221667393417789825735904156556882819939007885332058136124031650490837864442687629129015664037894272559787").unwrap() / 2;
        let half_fp_var = value_of::<C, B, Bls12381Fp>(native, Box::new(half_fp));
        let is_large = big_less_than(
            native,
            Bls12381Fp::bits_per_limb() as usize,
            Bls12381Fp::nb_limbs() as usize,
            &half_fp_var.limbs,
            &y.limbs,
        );

        //if Y > -Y --> check if mData == mCompressedSmallest
        //if Y <= -Y --> check if mData == mCompressedLargest
        let m_compressed_largest = native.constant(M_COMPRESSED_LARGEST as u32);
        let m_compressed_smallest = native.constant(M_COMPRESSED_SMALLEST as u32);
        let check_m_data = simple_select(
            native,
            is_large,
            m_compressed_smallest,
            m_compressed_largest,
        );

        let check_res = native.sub(m_data, check_m_data);
        let neg_flag = native.is_zero(check_res);

        let neg_y = self.curve_f.neg(native, &y);

        let y = self.curve_f.select(native, neg_flag, &neg_y, &y);

        //TBD: subgroup check, do we need to do that? Since we are pretty sure that the public key bytes are correct, its unmashalling must be on the right curve
        G1Affine { x: px, y }
    }
    pub fn hash_to_fp<C: Config, B: RootAPI<C>>(
        &mut self,
        native: &mut B,
        data: &[Variable],
    ) -> (Element<Bls12381Fp>, Element<Bls12381Fp>) {
        let u = self.curve_f.hash_to_fp(native, data, 2);
        (u[0].clone(), u[1].clone())
    }
    pub fn g1_isogeny<C: Config, B: RootAPI<C>>(
        &mut self,
        native: &mut B,
        p: &G1Affine,
    ) -> G1Affine {
        let mut p = G1Affine {
<<<<<<< HEAD
            x: p.x.my_clone(),
            y: p.y.my_clone(),
=======
            x: p.x.clone(),
            y: p.y.clone(),
>>>>>>> d8ed9aa3
        };
        let den1 = self.g1_isogeny_y_denominator(native, &p.x);
        let den0 = self.g1_isogeny_x_denominator(native, &p.x);
        p.y = self.g1_isogeny_y_numerator(native, &p.x, &p.y);
        p.x = self.g1_isogeny_x_numerator(native, &p.x);

        let den0 = self.curve_f.inverse(native, &den0);
        let den1 = self.curve_f.inverse(native, &den1);

        p.x = self.curve_f.mul(native, &p.x, &den0);
        p.y = self.curve_f.mul(native, &p.y, &den1);
        p
    }
    pub fn g1_isogeny_y_denominator<C: Config, B: RootAPI<C>>(
        &mut self,
        native: &mut B,
        x: &Element<Bls12381Fp>,
    ) -> Element<Bls12381Fp> {
        let coeffs = vec![
            value_of::<C, B, Bls12381Fp>(native, Box::new("3396434800020507717552209507749485772788165484415495716688989613875369612529138640646200921379825018840894888371137".to_string())),
            value_of::<C, B, Bls12381Fp>(native, Box::new("3907278185868397906991868466757978732688957419873771881240086730384895060595583602347317992689443299391009456758845".to_string())),
            value_of::<C, B, Bls12381Fp>(native, Box::new("854914566454823955479427412036002165304466268547334760894270240966182605542146252771872707010378658178126128834546".to_string())),
            value_of::<C, B, Bls12381Fp>(native, Box::new("3496628876382137961119423566187258795236027183112131017519536056628828830323846696121917502443333849318934945158166".to_string())),
            value_of::<C, B, Bls12381Fp>(native, Box::new("1828256966233331991927609917644344011503610008134915752990581590799656305331275863706710232159635159092657073225757".to_string())),
            value_of::<C, B, Bls12381Fp>(native, Box::new("1362317127649143894542621413133849052553333099883364300946623208643344298804722863920546222860227051989127113848748".to_string())),
            value_of::<C, B, Bls12381Fp>(native, Box::new("3443845896188810583748698342858554856823966611538932245284665132724280883115455093457486044009395063504744802318172".to_string())),
            value_of::<C, B, Bls12381Fp>(native, Box::new("3484671274283470572728732863557945897902920439975203610275006103818288159899345245633896492713412187296754791689945".to_string())),
            value_of::<C, B, Bls12381Fp>(native, Box::new("3755735109429418587065437067067640634211015783636675372165599470771975919172394156249639331555277748466603540045130".to_string())),
            value_of::<C, B, Bls12381Fp>(native, Box::new("3459661102222301807083870307127272890283709299202626530836335779816726101522661683404130556379097384249447658110805".to_string())),
            value_of::<C, B, Bls12381Fp>(native, Box::new("742483168411032072323733249644347333168432665415341249073150659015707795549260947228694495111018381111866512337576".to_string())),
            value_of::<C, B, Bls12381Fp>(native, Box::new("1662231279858095762833829698537304807741442669992646287950513237989158777254081548205552083108208170765474149568658".to_string())),
            value_of::<C, B, Bls12381Fp>(native, Box::new("1668238650112823419388205992952852912407572045257706138925379268508860023191233729074751042562151098884528280913356".to_string())),
            value_of::<C, B, Bls12381Fp>(native, Box::new("369162719928976119195087327055926326601627748362769544198813069133429557026740823593067700396825489145575282378487".to_string())),
            value_of::<C, B, Bls12381Fp>(native, Box::new("2164195715141237148945939585099633032390257748382945597506236650132835917087090097395995817229686247227784224263055".to_string())),
        ];
        self.g1_eval_polynomial(native, true, coeffs, x)
    }
    pub fn g1_isogeny_x_denominator<C: Config, B: RootAPI<C>>(
        &mut self,
        native: &mut B,
        x: &Element<Bls12381Fp>,
    ) -> Element<Bls12381Fp> {
        let coeffs = vec![
            value_of::<C, B, Bls12381Fp>(native, Box::new("1353092447850172218905095041059784486169131709710991428415161466575141675351394082965234118340787683181925558786844".to_string())),
            value_of::<C, B, Bls12381Fp>(native, Box::new("2822220997908397120956501031591772354860004534930174057793539372552395729721474912921980407622851861692773516917759".to_string())),
            value_of::<C, B, Bls12381Fp>(native, Box::new("1717937747208385987946072944131378949849282930538642983149296304709633281382731764122371874602115081850953846504985".to_string())),
            value_of::<C, B, Bls12381Fp>(native, Box::new("501624051089734157816582944025690868317536915684467868346388760435016044027032505306995281054569109955275640941784".to_string())),
            value_of::<C, B, Bls12381Fp>(native, Box::new("3025903087998593826923738290305187197829899948335370692927241015584233559365859980023579293766193297662657497834014".to_string())),
            value_of::<C, B, Bls12381Fp>(native, Box::new("2224140216975189437834161136818943039444741035168992629437640302964164227138031844090123490881551522278632040105125".to_string())),
            value_of::<C, B, Bls12381Fp>(native, Box::new("1146414465848284837484508420047674663876992808692209238763293935905506532411661921697047880549716175045414621825594".to_string())),
            value_of::<C, B, Bls12381Fp>(native, Box::new("3179090966864399634396993677377903383656908036827452986467581478509513058347781039562481806409014718357094150199902".to_string())),
            value_of::<C, B, Bls12381Fp>(native, Box::new("1549317016540628014674302140786462938410429359529923207442151939696344988707002602944342203885692366490121021806145".to_string())),
            value_of::<C, B, Bls12381Fp>(native, Box::new("1442797143427491432630626390066422021593505165588630398337491100088557278058060064930663878153124164818522816175370".to_string())),
        ];
        self.g1_eval_polynomial(native, true, coeffs, x)
    }
    pub fn g1_isogeny_y_numerator<C: Config, B: RootAPI<C>>(
        &mut self,
        native: &mut B,
        x: &Element<Bls12381Fp>,
        y: &Element<Bls12381Fp>,
    ) -> Element<Bls12381Fp> {
        let coeffs = vec![
            value_of::<C, B, Bls12381Fp>(native, Box::new("1393399195776646641963150658816615410692049723305861307490980409834842911816308830479576739332720113414154429643571".to_string())),
            value_of::<C, B, Bls12381Fp>(native, Box::new("2968610969752762946134106091152102846225411740689724909058016729455736597929366401532929068084731548131227395540630".to_string())),
            value_of::<C, B, Bls12381Fp>(native, Box::new("122933100683284845219599644396874530871261396084070222155796123161881094323788483360414289333111221370374027338230".to_string())),
            value_of::<C, B, Bls12381Fp>(native, Box::new("303251954782077855462083823228569901064301365507057490567314302006681283228886645653148231378803311079384246777035".to_string())),
            value_of::<C, B, Bls12381Fp>(native, Box::new("1353972356724735644398279028378555627591260676383150667237975415318226973994509601413730187583692624416197017403099".to_string())),
            value_of::<C, B, Bls12381Fp>(native, Box::new("3443977503653895028417260979421240655844034880950251104724609885224259484262346958661845148165419691583810082940400".to_string())),
            value_of::<C, B, Bls12381Fp>(native, Box::new("718493410301850496156792713845282235942975872282052335612908458061560958159410402177452633054233549648465863759602".to_string())),
            value_of::<C, B, Bls12381Fp>(native, Box::new("1466864076415884313141727877156167508644960317046160398342634861648153052436926062434809922037623519108138661903145".to_string())),
            value_of::<C, B, Bls12381Fp>(native, Box::new("1536886493137106337339531461344158973554574987550750910027365237255347020572858445054025958480906372033954157667719".to_string())),
            value_of::<C, B, Bls12381Fp>(native, Box::new("2171468288973248519912068884667133903101171670397991979582205855298465414047741472281361964966463442016062407908400".to_string())),
            value_of::<C, B, Bls12381Fp>(native, Box::new("3915937073730221072189646057898966011292434045388986394373682715266664498392389619761133407846638689998746172899634".to_string())),
            value_of::<C, B, Bls12381Fp>(native, Box::new("3802409194827407598156407709510350851173404795262202653149767739163117554648574333789388883640862266596657730112910".to_string())),
            value_of::<C, B, Bls12381Fp>(native, Box::new("1707589313757812493102695021134258021969283151093981498394095062397393499601961942449581422761005023512037430861560".to_string())),
            value_of::<C, B, Bls12381Fp>(native, Box::new("349697005987545415860583335313370109325490073856352967581197273584891698473628451945217286148025358795756956811571".to_string())),
            value_of::<C, B, Bls12381Fp>(native, Box::new("885704436476567581377743161796735879083481447641210566405057346859953524538988296201011389016649354976986251207243".to_string())),
            value_of::<C, B, Bls12381Fp>(native, Box::new("3370924952219000111210625390420697640496067348723987858345031683392215988129398381698161406651860675722373763741188".to_string())),
        ];
        let dst = self.g1_eval_polynomial(native, false, coeffs, x);
        self.curve_f.mul(native, &dst, y)
    }
    pub fn g1_isogeny_x_numerator<C: Config, B: RootAPI<C>>(
        &mut self,
        native: &mut B,
        x: &Element<Bls12381Fp>,
    ) -> Element<Bls12381Fp> {
        let coeffs = vec![
            value_of::<C, B, Bls12381Fp>(native, Box::new("2712959285290305970661081772124144179193819192423276218370281158706191519995889425075952244140278856085036081760695".to_string())),
            value_of::<C, B, Bls12381Fp>(native, Box::new("3564859427549639835253027846704205725951033235539816243131874237388832081954622352624080767121604606753339903542203".to_string())),
            value_of::<C, B, Bls12381Fp>(native, Box::new("2051387046688339481714726479723076305756384619135044672831882917686431912682625619320120082313093891743187631791280".to_string())),
            value_of::<C, B, Bls12381Fp>(native, Box::new("3612713941521031012780325893181011392520079402153354595775735142359240110423346445050803899623018402874731133626465".to_string())),
            value_of::<C, B, Bls12381Fp>(native, Box::new("2247053637822768981792833880270996398470828564809439728372634811976089874056583714987807553397615562273407692740057".to_string())),
            value_of::<C, B, Bls12381Fp>(native, Box::new("3415427104483187489859740871640064348492611444552862448295571438270821994900526625562705192993481400731539293415811".to_string())),
            value_of::<C, B, Bls12381Fp>(native, Box::new("2067521456483432583860405634125513059912765526223015704616050604591207046392807563217109432457129564962571408764292".to_string())),
            value_of::<C, B, Bls12381Fp>(native, Box::new("3650721292069012982822225637849018828271936405382082649291891245623305084633066170122780668657208923883092359301262".to_string())),
            value_of::<C, B, Bls12381Fp>(native, Box::new("1239271775787030039269460763652455868148971086016832054354147730155061349388626624328773377658494412538595239256855".to_string())),
            value_of::<C, B, Bls12381Fp>(native, Box::new("3479374185711034293956731583912244564891370843071137483962415222733470401948838363051960066766720884717833231600798".to_string())),
            value_of::<C, B, Bls12381Fp>(native, Box::new("2492756312273161536685660027440158956721981129429869601638362407515627529461742974364729223659746272460004902959995".to_string())),
            value_of::<C, B, Bls12381Fp>(native, Box::new("1058488477413994682556770863004536636444795456512795473806825292198091015005841418695586811009326456605062948114985".to_string())),
        ];
        self.g1_eval_polynomial(native, false, coeffs, x)
    }
    pub fn g1_eval_polynomial<C: Config, B: RootAPI<C>>(
        &mut self,
        native: &mut B,
        monic: bool,
        coefficients: Vec<Element<Bls12381Fp>>,
        x: &Element<Bls12381Fp>,
    ) -> Element<Bls12381Fp> {
<<<<<<< HEAD
        let mut dst = coefficients[coefficients.len() - 1].my_clone();
=======
        let mut dst = coefficients[coefficients.len() - 1].clone();
>>>>>>> d8ed9aa3
        if monic {
            dst = self.curve_f.add(native, &dst, x);
        }
        for i in (0..coefficients.len() - 1).rev() {
            dst = self.curve_f.mul(native, &dst, x);
            dst = self.curve_f.add(native, &dst, &coefficients[i]);
        }
        dst
    }
    pub fn map_to_g1<C: Config, B: RootAPI<C>>(
        &mut self,
        native: &mut B,
        in0: &Element<Bls12381Fp>,
        in1: &Element<Bls12381Fp>,
    ) -> G1Affine {
        let out0: G1Affine = self.map_to_curve1(native, in0);
        let out1 = self.map_to_curve1(native, in1);
        let out = self.add(native, &out0, &out1);
        let new_out = self.g1_isogeny(native, &out);
        self.clear_cofactor(native, &new_out)
    }
    pub fn mul_windowed<C: Config, B: RootAPI<C>>(
        &mut self,
        native: &mut B,
        q: &G1Affine,
        s: BigInt,
    ) -> G1Affine {
        let double_q = self.double(native, q);
        let triple_q = self.add(native, &double_q, q);
        let ops = vec![q.clone(), double_q, triple_q];

        let b = s.to_bytes_be();
        let b = &b.1[1..];
        let mut res = ops[2].clone();

        res = self.double(native, &res);
        res = self.double(native, &res);
        res = self.add(native, &res, &ops[0]);

        res = self.double(native, &res);
        res = self.double(native, &res);

        res = self.double(native, &res);
        res = self.double(native, &res);
        res = self.add(native, &res, &ops[1]);

        for w in b {
            let mut mask = 0xc0;
            for j in 0..4 {
                res = self.double(native, &res);
                res = self.double(native, &res);
                let c = (w & mask) >> (6 - 2 * j);
                if c != 0 {
                    res = self.add(native, &res, &ops[(c - 1) as usize]);
                }
                mask >>= 2;
            }
        }
        res
    }
    pub fn clear_cofactor<C: Config, B: RootAPI<C>>(
        &mut self,
        native: &mut B,
        p: &G1Affine,
    ) -> G1Affine {
        let x_big = BigInt::from_str("15132376222941642752").expect("Invalid string for BigInt");

        let res = self.mul_windowed(native, p, x_big.clone());
        self.add(native, &res, p)
    }
    pub fn map_to_curve1<C: Config, B: RootAPI<C>>(
        &mut self,
        native: &mut B,
        in0: &Element<Bls12381Fp>,
    ) -> G1Affine {
        let a = value_of::<C, B, Bls12381Fp>(native, Box::new("12190336318893619529228877361869031420615612348429846051986726275283378313155663745811710833465465981901188123677".to_string()));
        let b = value_of::<C, B, Bls12381Fp>(native, Box::new("2906670324641927570491258158026293881577086121416628140204402091718288198173574630967936031029026176254968826637280".to_string()));

        //tv1.Square(u)
        let tv1 = self.curve_f.mul(native, in0, in0);

        //g1MulByZ(&tv1, &tv1)
        let tv1_mul_z = self.curve_f.add(native, &tv1, &tv1);
        let tv1_mul_z = self.curve_f.add(native, &tv1_mul_z, &tv1_mul_z);
        let tv1_mul_z = self.curve_f.add(native, &tv1_mul_z, &tv1);
        let tv1_mul_z = self.curve_f.add(native, &tv1_mul_z, &tv1_mul_z);
        let tv1_mul_z = self.curve_f.add(native, &tv1_mul_z, &tv1);

        //tv2.Square(&tv1)
        let tv2 = self.curve_f.mul(native, &tv1_mul_z, &tv1_mul_z);
        //tv2.Add(&tv2, &tv1)
        let tv2 = self.curve_f.add(native, &tv2, &tv1_mul_z);

        let tv4 = self.curve_f.one_const.clone();
        let tv3 = self.curve_f.add(native, &tv2, &tv4);
        let tv3 = self.curve_f.mul(native, &tv3, &b);

        let a_neg = self.curve_f.neg(native, &a);
        //tv2.Neg(&tv2) + tv2.Mul(&tv2, &sswuIsoCurveCoeffA)
        let tv2 = self.curve_f.mul(native, &a_neg, &tv2);

        //tv4.Mul(&tv4, &sswuIsoCurveCoeffA), since they are constant, we skip the mul and get the res value directly
        let tv4 = value_of::<C, B, Bls12381Fp>(native, Box::new("134093699507829814821517650980559345626771735832728306571853989028117161444712301203928819168120125800913069360447".to_string()));

        let tv2_zero = self.curve_f.is_zero(native, &tv2);

        //tv4.Select(int(tv2NZero), &tv2, &tv4)
        let tv4 = self.curve_f.select(native, tv2_zero, &tv4, &tv2);

        let tv3_div_tv4 = self.curve_f.div(native, &tv3, &tv4);

        //tv2 = (tv3^2 + tv4^2*a) * tv3 + tv4^3*b
        //tv6 = tv4^3
        //need sqrt(tv2/tv6) = sqrt(
        //tv3^3 + tv3*tv4^2*a + tv4^3*b)/tv4^3 = tv3_div^3 + tv3_div*a + b)
        //)

        //tv3_div^2
        let tv3_div_tv4_sq = self.curve_f.mul(native, &tv3_div_tv4, &tv3_div_tv4);
        //tv3_div^3
        let tv3_div_tv4_cub = self.curve_f.mul(native, &tv3_div_tv4, &tv3_div_tv4_sq);
        //tv3_div * a
        let tv3_div_tv4_a = self.curve_f.mul(native, &a, &tv3_div_tv4);
        //tv3_div^3 + tv3_div*a
        let ratio_tmp = self.curve_f.add(native, &tv3_div_tv4_cub, &tv3_div_tv4_a);
        //ratio = tv3_div^3 + tv3_div*a + b
        let y_sq = self.curve_f.add(native, &ratio_tmp, &b);

        //if ratio has square root, then y = sqrt(ratio), otherwise, y = new_y = sqrt(Z * ratio) * tv1 * u
        //here, we calculate new_y^2 = Z * ratio * tv1^2 * u^2, here tv1 = u^2 * Z, so we get new_y^2 = ratio * tv1^3

        //x = tv1 * tv3
        let x1 = self.curve_f.mul(native, &tv1_mul_z, &tv3_div_tv4);

        //tv1^2
        let tv1_mul_z_sq = self.curve_f.mul(native, &tv1_mul_z, &tv1_mul_z);
        //tv1^3
        let tv1_mul_z_cub = self.curve_f.mul(native, &tv1_mul_z_sq, &tv1_mul_z);

        //new_y^2 = ratio * tv1^3
        let y1_sq = self.curve_f.mul(native, &tv1_mul_z_cub, &y_sq);

        let inputs = vec![y_sq.clone(), y1_sq.clone(), in0.clone()];
        let output = self
            .curve_f
            .new_hint(native, "myhint.getsqrtx0x1fqnewhint", 2, inputs);
        let is_square = self.curve_f.is_zero(native, &output[0]); // is_square = 0 if y_sq has not square root, 1 otherwise
        let res_y = output[1].clone();

        let res_y_sq = self.curve_f.mul(native, &res_y, &res_y);

        let expected_y_sq = self.curve_f.select(native, is_square, &y1_sq, &res_y_sq);

        self.curve_f
            .assert_is_equal(native, &expected_y_sq, &res_y_sq);

        let sgn_in = self.curve_f.get_element_sign(native, in0);
        let sgn_y = self.curve_f.get_element_sign(native, &res_y);

        native.assert_is_equal(sgn_in, sgn_y);

        let out_b0 = self.curve_f.select(native, is_square, &x1, &tv3_div_tv4);
<<<<<<< HEAD
        let out_b1 = res_y.my_clone();
=======
        let out_b1 = res_y.clone();
>>>>>>> d8ed9aa3
        G1Affine {
            x: out_b0,
            y: out_b1,
        }
    }
}

declare_circuit!(G1AddCircuit {
    p: [[Variable; 48]; 2],
    q: [[Variable; 48]; 2],
    r: [[Variable; 48]; 2],
});

<<<<<<< HEAD
impl GenericDefine<M31Config> for G1AddCircuit<Variable> {
=======
impl Define<M31Config> for G1AddCircuit<Variable> {
>>>>>>> d8ed9aa3
    fn define<Builder: RootAPI<M31Config>>(&self, builder: &mut Builder) {
        let mut g1 = G1::new(builder);
        let p1_g1 = G1Affine::from_vars(self.p[0].to_vec(), self.p[1].to_vec());
        let p2_g1 = G1Affine::from_vars(self.q[0].to_vec(), self.q[1].to_vec());
        let r_g1 = G1Affine::from_vars(self.r[0].to_vec(), self.r[1].to_vec());
        let mut r = g1.add(builder, &p1_g1, &p2_g1);
        for _ in 0..16 {
            r = g1.add(builder, &r, &p2_g1);
        }
        g1.curve_f.assert_is_equal(builder, &r.x, &r_g1.x);
        g1.curve_f.assert_is_equal(builder, &r.y, &r_g1.y);
        g1.curve_f.check_mul(builder);
        g1.curve_f.table.final_check(builder);
        g1.curve_f.table.final_check(builder);
        g1.curve_f.table.final_check(builder);
    }
}

declare_circuit!(G1UncompressCircuit {
    x: [Variable; 48],
    y: [[Variable; 48]; 2],
});

<<<<<<< HEAD
impl GenericDefine<M31Config> for G1UncompressCircuit<Variable> {
=======
impl Define<M31Config> for G1UncompressCircuit<Variable> {
>>>>>>> d8ed9aa3
    fn define<Builder: RootAPI<M31Config>>(&self, builder: &mut Builder) {
        let mut g1 = G1::new(builder);
        let public_key = g1.uncompressed(builder, &self.x);
        let expected_g1 = G1Affine::from_vars(self.y[0].to_vec(), self.y[1].to_vec());
        g1.curve_f
            .assert_is_equal(builder, &public_key.x, &expected_g1.x);
        g1.curve_f
            .assert_is_equal(builder, &public_key.y, &expected_g1.y);
        g1.curve_f.check_mul(builder);
        g1.curve_f.table.final_check(builder);
        g1.curve_f.table.final_check(builder);
        g1.curve_f.table.final_check(builder);
    }
}

declare_circuit!(HashToG1Circuit {
    msg: [Variable; 32],
    out: [[Variable; 48]; 2],
});

<<<<<<< HEAD
impl GenericDefine<M31Config> for HashToG1Circuit<Variable> {
=======
impl Define<M31Config> for HashToG1Circuit<Variable> {
>>>>>>> d8ed9aa3
    fn define<Builder: RootAPI<M31Config>>(&self, builder: &mut Builder) {
        let mut g1 = G1::new(builder);
        let (hm0, hm1) = g1.hash_to_fp(builder, &self.msg);
        let res = g1.map_to_g1(builder, &hm0, &hm1);
        let target_out = G1Affine::from_vars(self.out[0].to_vec(), self.out[1].to_vec());
        g1.assert_is_equal(builder, &res, &target_out);
        g1.curve_f.check_mul(builder);
        g1.curve_f.table.final_check(builder);
        g1.curve_f.table.final_check(builder);
        g1.curve_f.table.final_check(builder);
    }
}

#[cfg(test)]
mod tests {
    use super::G1AddCircuit;
    use super::G1UncompressCircuit;
    // use super::MapToG1Circuit;
    use super::HashToG1Circuit;
    use crate::utils::register_hint;
    use expander_compiler::frontend::*;
    use expander_compiler::{
        compile::CompileOptions,
<<<<<<< HEAD
        frontend::{compile_generic, HintRegistry, M31},
=======
        frontend::{compile, HintRegistry, M31},
>>>>>>> d8ed9aa3
    };
    use extra::debug_eval;
    use num_bigint::BigInt;
    use num_traits::Num;

    #[test]
    fn test_g1_add() {
<<<<<<< HEAD
        compile_generic(&G1AddCircuit::default(), CompileOptions::default()).unwrap();
=======
        compile(&G1AddCircuit::default(), CompileOptions::default()).unwrap();
>>>>>>> d8ed9aa3
        let mut hint_registry = HintRegistry::<M31>::new();
        register_hint(&mut hint_registry);
        let mut assignment = G1AddCircuit::<M31> {
            p: [[M31::from(0); 48]; 2],
            q: [[M31::from(0); 48]; 2],
            r: [[M31::from(0); 48]; 2],
        };
        let p1_x_bytes = [
            169, 204, 143, 202, 195, 182, 32, 187, 150, 46, 27, 88, 137, 82, 209, 11, 255, 228,
            147, 72, 218, 149, 56, 139, 243, 28, 49, 146, 210, 5, 238, 232, 111, 204, 78, 170, 83,
            191, 222, 173, 137, 165, 150, 240, 62, 27, 213, 8,
        ];
        let p1_y_bytes = [
            85, 56, 238, 125, 65, 131, 108, 201, 186, 2, 96, 151, 226, 80, 22, 2, 111, 141, 203,
            67, 50, 147, 209, 102, 238, 82, 12, 96, 172, 239, 2, 177, 184, 146, 208, 150, 63, 214,
            239, 198, 101, 74, 169, 226, 148, 53, 104, 1,
        ];
        let p2_x_bytes = [
            108, 4, 52, 16, 255, 115, 116, 198, 234, 60, 202, 181, 169, 240, 221, 33, 38, 178, 114,
            195, 169, 16, 147, 33, 62, 116, 10, 191, 25, 163, 79, 192, 140, 43, 109, 235, 157, 42,
            15, 48, 115, 213, 48, 51, 19, 165, 178, 17,
        ];
        let p2_y_bytes = [
            130, 146, 65, 1, 211, 117, 217, 145, 69, 140, 76, 106, 43, 160, 192, 247, 96, 225, 2,
            72, 219, 238, 254, 202, 9, 210, 253, 111, 73, 49, 26, 145, 68, 161, 64, 101, 238, 0,
            236, 128, 164, 92, 95, 30, 143, 178, 6, 20,
        ];
        let res_x_bytes = [
            148, 92, 212, 64, 35, 246, 218, 14, 150, 169, 177, 191, 61, 6, 4, 120, 60, 253, 36,
            139, 95, 95, 14, 122, 89, 3, 62, 198, 100, 50, 114, 221, 144, 187, 29, 15, 203, 89,
            220, 29, 120, 25, 153, 169, 184, 184, 133, 16,
        ];
        let res_y_bytes = [
            41, 226, 254, 238, 50, 145, 74, 128, 160, 125, 237, 161, 93, 66, 241, 104, 218, 230,
            154, 134, 24, 204, 225, 220, 175, 115, 243, 57, 238, 157, 161, 175, 213, 34, 145, 106,
            226, 230, 19, 110, 196, 196, 229, 104, 152, 64, 12, 6,
        ];

        for i in 0..48 {
            assignment.p[0][i] = M31::from(p1_x_bytes[i]);
            assignment.p[1][i] = M31::from(p1_y_bytes[i]);
            assignment.q[0][i] = M31::from(p2_x_bytes[i]);
            assignment.q[1][i] = M31::from(p2_y_bytes[i]);
            assignment.r[0][i] = M31::from(res_x_bytes[i]);
            assignment.r[1][i] = M31::from(res_y_bytes[i]);
        }

        debug_eval(&G1AddCircuit::default(), &assignment, hint_registry);
    }

    #[test]
    fn test_uncompress_g1() {
<<<<<<< HEAD
        // compile_generic(&G1UncompressCircuit::default(), CompileOptions::default()).unwrap();
=======
        // compile(&G1UncompressCircuit::default(), CompileOptions::default()).unwrap();
>>>>>>> d8ed9aa3
        let mut hint_registry = HintRegistry::<M31>::new();
        register_hint(&mut hint_registry);
        let mut assignment = G1UncompressCircuit::<M31> {
            x: [M31::default(); 48],
            y: [[M31::default(); 48]; 2],
        };
        let x_bigint = BigInt::from_str_radix("a637bd4aefa20593ff82bdf832db2a98ca60c87796bca1d04a5a0206d52b4ede0e906d903360e04b69f8daec631f79fe", 16).unwrap();

        let x_bytes = x_bigint.to_bytes_be();

        let y_a0_bigint = BigInt::from_str_radix("956996561804650125715590823042978408716123343953697897618645235063950952926609558156980737775438019700668816652798", 10).unwrap();
        let y_a1_bigint = BigInt::from_str_radix("3556009343530533802204184826723274316816769528634825602353881354158551671080148026501040863742187196667680827782849", 10).unwrap();

        let y_a0_bytes = y_a0_bigint.to_bytes_le();
        let y_a1_bytes = y_a1_bigint.to_bytes_le();

        for i in 0..48 {
            assignment.x[i] = M31::from(x_bytes.1[i] as u32);
            assignment.y[0][i] = M31::from(y_a0_bytes.1[i] as u32);
            assignment.y[1][i] = M31::from(y_a1_bytes.1[i] as u32);
        }

        debug_eval(&G1UncompressCircuit::default(), &assignment, hint_registry);
    }

    #[test]
    fn test_hash_to_g1() {
<<<<<<< HEAD
        // compile_generic(&HashToG2Circuit::default(), CompileOptions::default()).unwrap();
=======
        // compile(&HashToG2Circuit::default(), CompileOptions::default()).unwrap();
>>>>>>> d8ed9aa3
        let mut hint_registry = HintRegistry::<M31>::new();
        register_hint(&mut hint_registry);
        let mut assignment = HashToG1Circuit::<M31> {
            msg: [M31::from(0); 32],
            out: [[M31::from(0); 48]; 2],
        };
        let x_bigint = BigInt::from_str_radix(
            "8c944f8caa55d007728a2fc6e7ff3068dde103ed63fb399c59c24f1f826de4c7",
            16,
        )
        .unwrap();

        let x_bytes = x_bigint.to_bytes_be();

        let y_a0_bigint = BigInt::from_str_radix("931508203449116360366484402715781657513658072828297647050637028707500425620237136600612884240951972079295402518955", 10).unwrap();
        let y_a1_bigint = BigInt::from_str_radix("519166679736366508158130784988422711323587004159773257823344793142122588338441738530109373213103052261922442631575", 10).unwrap();
        let y_a0_bytes = y_a0_bigint.to_bytes_le();
        let y_a1_bytes = y_a1_bigint.to_bytes_le();

        for i in 0..32 {
            assignment.msg[i] = M31::from(x_bytes.1[i] as u32);
        }
        for i in 0..48 {
            assignment.out[0][i] = M31::from(y_a0_bytes.1[i] as u32);
            assignment.out[1][i] = M31::from(y_a1_bytes.1[i] as u32);
        }

        debug_eval(&HashToG1Circuit::default(), &assignment, hint_registry);
    }
}<|MERGE_RESOLUTION|>--- conflicted
+++ resolved
@@ -1,6 +1,5 @@
 use std::str::FromStr;
 
-<<<<<<< HEAD
 use crate::gnark::element::*;
 use crate::gnark::emparam::Bls12381Fp;
 use crate::gnark::emulated::field_bls12381::e2::CurveF;
@@ -11,24 +10,10 @@
     frontend::{Config, GenericDefine, M31Config, RootAPI, Variable},
 };
 use num_bigint::BigInt;
-=======
-use crate::gnark::element::{new_internal_element, value_of, Element};
-use crate::gnark::emparam::Bls12381Fp;
-use crate::gnark::emulated::field_bls12381::e2::CurveF;
-use crate::sha256::m31_utils::{big_less_than, from_binary, to_binary};
-use crate::utils::simple_select;
-use expander_compiler::{
-    declare_circuit,
-    frontend::{Config, Define, M31Config, RootAPI, Variable},
-};
-use num_bigint::BigInt;
-use std::fmt::{Debug, Formatter, Result};
->>>>>>> d8ed9aa3
 
 const M_COMPRESSED_SMALLEST: u8 = 0b100 << 5;
 const M_COMPRESSED_LARGEST: u8 = 0b101 << 5;
 
-// TODO: refactor G1Affine, G2Affine all with AffinePoint
 #[derive(Default, Clone)]
 pub struct G1Affine {
     pub x: Element<Bls12381Fp>,
@@ -138,13 +123,8 @@
         let mut buf_x = bytes.to_vec();
         let buf0 = to_binary(native, buf_x[0], 8);
         let pad = vec![native.constant(0); 5];
-<<<<<<< HEAD
         let m_data = from_binary(native, &[pad, buf0[5..].to_vec()].concat()); //buf0 & mMask
         let buf0_and_non_mask = from_binary(native, &buf0[..5]); //buf0 & ^mMask
-=======
-        let m_data = from_binary(native, [pad, buf0[5..].to_vec()].concat()); //buf0 & mMask
-        let buf0_and_non_mask = from_binary(native, buf0[..5].to_vec()); //buf0 & ^mMask
->>>>>>> d8ed9aa3
         buf_x[0] = buf0_and_non_mask;
 
         //get p.x
@@ -219,13 +199,8 @@
         p: &G1Affine,
     ) -> G1Affine {
         let mut p = G1Affine {
-<<<<<<< HEAD
             x: p.x.my_clone(),
             y: p.y.my_clone(),
-=======
-            x: p.x.clone(),
-            y: p.y.clone(),
->>>>>>> d8ed9aa3
         };
         let den1 = self.g1_isogeny_y_denominator(native, &p.x);
         let den0 = self.g1_isogeny_x_denominator(native, &p.x);
@@ -337,11 +312,7 @@
         coefficients: Vec<Element<Bls12381Fp>>,
         x: &Element<Bls12381Fp>,
     ) -> Element<Bls12381Fp> {
-<<<<<<< HEAD
         let mut dst = coefficients[coefficients.len() - 1].my_clone();
-=======
-        let mut dst = coefficients[coefficients.len() - 1].clone();
->>>>>>> d8ed9aa3
         if monic {
             dst = self.curve_f.add(native, &dst, x);
         }
@@ -504,11 +475,7 @@
         native.assert_is_equal(sgn_in, sgn_y);
 
         let out_b0 = self.curve_f.select(native, is_square, &x1, &tv3_div_tv4);
-<<<<<<< HEAD
         let out_b1 = res_y.my_clone();
-=======
-        let out_b1 = res_y.clone();
->>>>>>> d8ed9aa3
         G1Affine {
             x: out_b0,
             y: out_b1,
@@ -522,11 +489,7 @@
     r: [[Variable; 48]; 2],
 });
 
-<<<<<<< HEAD
 impl GenericDefine<M31Config> for G1AddCircuit<Variable> {
-=======
-impl Define<M31Config> for G1AddCircuit<Variable> {
->>>>>>> d8ed9aa3
     fn define<Builder: RootAPI<M31Config>>(&self, builder: &mut Builder) {
         let mut g1 = G1::new(builder);
         let p1_g1 = G1Affine::from_vars(self.p[0].to_vec(), self.p[1].to_vec());
@@ -550,11 +513,7 @@
     y: [[Variable; 48]; 2],
 });
 
-<<<<<<< HEAD
 impl GenericDefine<M31Config> for G1UncompressCircuit<Variable> {
-=======
-impl Define<M31Config> for G1UncompressCircuit<Variable> {
->>>>>>> d8ed9aa3
     fn define<Builder: RootAPI<M31Config>>(&self, builder: &mut Builder) {
         let mut g1 = G1::new(builder);
         let public_key = g1.uncompressed(builder, &self.x);
@@ -575,11 +534,7 @@
     out: [[Variable; 48]; 2],
 });
 
-<<<<<<< HEAD
 impl GenericDefine<M31Config> for HashToG1Circuit<Variable> {
-=======
-impl Define<M31Config> for HashToG1Circuit<Variable> {
->>>>>>> d8ed9aa3
     fn define<Builder: RootAPI<M31Config>>(&self, builder: &mut Builder) {
         let mut g1 = G1::new(builder);
         let (hm0, hm1) = g1.hash_to_fp(builder, &self.msg);
@@ -603,11 +558,7 @@
     use expander_compiler::frontend::*;
     use expander_compiler::{
         compile::CompileOptions,
-<<<<<<< HEAD
         frontend::{compile_generic, HintRegistry, M31},
-=======
-        frontend::{compile, HintRegistry, M31},
->>>>>>> d8ed9aa3
     };
     use extra::debug_eval;
     use num_bigint::BigInt;
@@ -615,11 +566,7 @@
 
     #[test]
     fn test_g1_add() {
-<<<<<<< HEAD
         compile_generic(&G1AddCircuit::default(), CompileOptions::default()).unwrap();
-=======
-        compile(&G1AddCircuit::default(), CompileOptions::default()).unwrap();
->>>>>>> d8ed9aa3
         let mut hint_registry = HintRegistry::<M31>::new();
         register_hint(&mut hint_registry);
         let mut assignment = G1AddCircuit::<M31> {
@@ -672,11 +619,7 @@
 
     #[test]
     fn test_uncompress_g1() {
-<<<<<<< HEAD
         // compile_generic(&G1UncompressCircuit::default(), CompileOptions::default()).unwrap();
-=======
-        // compile(&G1UncompressCircuit::default(), CompileOptions::default()).unwrap();
->>>>>>> d8ed9aa3
         let mut hint_registry = HintRegistry::<M31>::new();
         register_hint(&mut hint_registry);
         let mut assignment = G1UncompressCircuit::<M31> {
@@ -704,11 +647,7 @@
 
     #[test]
     fn test_hash_to_g1() {
-<<<<<<< HEAD
         // compile_generic(&HashToG2Circuit::default(), CompileOptions::default()).unwrap();
-=======
-        // compile(&HashToG2Circuit::default(), CompileOptions::default()).unwrap();
->>>>>>> d8ed9aa3
         let mut hint_registry = HintRegistry::<M31>::new();
         register_hint(&mut hint_registry);
         let mut assignment = HashToG1Circuit::<M31> {
