<<<<<<< HEAD
use crate::gnark::limbs::*;
use crate::gnark::utils::*;
=======
use crate::gnark::limbs::{
    bigint_to_m31, decompose, m31_to_bigint, m31_to_bigint_array, recompose,
};
use crate::gnark::utils::{
    fq2_has_sqrt, fq_has_sqrt, get_fq2_sign, get_fq_sign, nb_multiplication_res_limbs,
};
>>>>>>> d8ed9aa3
use ark_bls12_381::Fq;
use ark_bls12_381::Fq12;
use ark_bls12_381::Fq2;
use ark_bls12_381::Fq6;
use ark_ff::fields::Field;
use ark_ff::Zero;
<<<<<<< HEAD
use expander_compiler::frontend::*;
=======
use expander_compiler::frontend::{Error, FieldModulus, M31};
>>>>>>> d8ed9aa3
use num_bigint::BigInt;
use num_bigint::BigUint;
use num_traits::One;
use num_traits::Signed;
use num_traits::ToPrimitive;
use std::str::FromStr;

pub fn mul_hint(inputs: &[M31], outputs: &mut [M31]) -> Result<(), Error> {
    let nb_bits = inputs[0].to_u256().as_usize();
    let nb_limbs = inputs[1].to_u256().as_usize();
    let nb_a_len = inputs[2].to_u256().as_usize();
    let nb_quo_len = inputs[3].to_u256().as_usize();
    let nb_b_len = inputs.len() - 4 - nb_limbs - nb_a_len;
    let mut ptr = 4;
    let plimbs_m31 = &inputs[ptr..ptr + nb_limbs];
    let plimbs_u32: Vec<u32> = (0..nb_limbs)
        .map(|i| plimbs_m31[i].to_u256().as_u32())
        .collect();
    let plimbs: Vec<BigInt> = plimbs_u32.iter().map(|x| BigInt::from(*x)).collect();
    ptr += nb_limbs;
    let alimbs_m31 = &inputs[ptr..ptr + nb_a_len];
    let alimbs_u32: Vec<u32> = (0..nb_a_len)
        .map(|i| alimbs_m31[i].to_u256().as_u32())
        .collect();
    let alimbs: Vec<BigInt> = alimbs_u32.iter().map(|x| BigInt::from(*x)).collect();
    ptr += nb_a_len;
    let blimbs_m31 = &inputs[ptr..ptr + nb_b_len];
    let blimbs_u32: Vec<u32> = (0..nb_b_len)
        .map(|i| blimbs_m31[i].to_u256().as_u32())
        .collect();
    let blimbs: Vec<BigInt> = blimbs_u32.iter().map(|x| BigInt::from(*x)).collect();

    let nb_carry_len = std::cmp::max(
        nb_multiplication_res_limbs(nb_a_len, nb_b_len),
        nb_multiplication_res_limbs(nb_quo_len, nb_limbs),
    ) - 1;

    let p = recompose(plimbs.clone(), nb_bits as u32);
    let a = recompose(alimbs.clone(), nb_bits as u32);
    let b = recompose(blimbs.clone(), nb_bits as u32);

    let ab = a.clone() * b.clone();
    let quo = ab.clone() / p.clone();
    let rem = ab.clone() % p.clone();
    let mut quo_limbs = vec![BigInt::default(); nb_quo_len];
    if let Err(err) = decompose(&quo, nb_bits as u32, &mut quo_limbs) {
        panic!("decompose value: {}", err);
    }
    let mut rem_limbs = vec![BigInt::default(); nb_limbs];
    if let Err(err) = decompose(&rem, nb_bits as u32, &mut rem_limbs) {
        panic!("decompose value: {}", err);
    }
    let mut xp = vec![BigInt::default(); nb_multiplication_res_limbs(nb_a_len, nb_b_len)];
    let mut yp = vec![BigInt::default(); nb_multiplication_res_limbs(nb_quo_len, nb_limbs)];
    let mut tmp;
    for cur_xp in &mut xp {
        *cur_xp = BigInt::default();
    }
    for cur_yp in &mut yp {
        *cur_yp = BigInt::default();
    }
    // we know compute the schoolbook multiprecision multiplication of a*b and
    // r+k*p
    for i in 0..nb_a_len {
        for j in 0..nb_b_len {
            tmp = alimbs[i].clone();
            tmp *= &blimbs[j];
            xp[i + j] += &tmp;
        }
    }
    for i in 0..nb_limbs {
        yp[i] += &rem_limbs[i];
        for j in 0..nb_quo_len {
            tmp = quo_limbs[j].clone();
            tmp *= &plimbs[i];
            yp[i + j] += &tmp;
        }
    }
    let mut carry = BigInt::default();
    let mut carry_limbs = vec![BigInt::default(); nb_carry_len];
    for i in 0..carry_limbs.len() {
        if i < xp.len() {
            carry += &xp[i];
        }
        if i < yp.len() {
            carry -= &yp[i];
        }
        carry >>= nb_bits as u32;
        //if carry is negative, we need to add 2^nb_bits to it
        carry_limbs[i] = carry.clone();
    }
    //convert limbs to m31 output
    let mut outptr = 0;
    for i in 0..nb_quo_len {
        outputs[outptr + i] = M31::from(quo_limbs[i].to_u64().unwrap() as u32);
    }
    outptr += nb_quo_len;
    for i in 0..nb_limbs {
        outputs[outptr + i] = M31::from(rem_limbs[i].to_u64().unwrap() as u32);
    }
    outptr += nb_limbs;
    for i in 0..nb_carry_len {
        if carry_limbs[i] < BigInt::default() {
            outputs[outptr + i] = -M31::from(carry_limbs[i].abs().to_u64().unwrap() as u32);
        } else {
            outputs[outptr + i] = M31::from(carry_limbs[i].to_u64().unwrap() as u32);
        }
    }
    Ok(())
}
pub fn div_hint(inputs: &[M31], outputs: &mut [M31]) -> Result<(), Error> {
    let nb_bits = inputs[0].to_u256().as_usize();
    let nb_limbs = inputs[1].to_u256().as_usize();
    let nb_denom_limbs = inputs[2].to_u256().as_usize();
    let nb_nom_limbs = inputs[3].to_u256().as_usize();
    let mut ptr = 4;
    let plimbs_m31 = &inputs[ptr..ptr + nb_limbs];
    let plimbs_u32: Vec<u32> = (0..nb_limbs)
        .map(|i| plimbs_m31[i].to_u256().as_u32())
        .collect();
    let plimbs: Vec<BigInt> = plimbs_u32.iter().map(|x| BigInt::from(*x)).collect();
    ptr += nb_limbs;
    let nomlimbs_m31 = &inputs[ptr..ptr + nb_nom_limbs];
    let nomlimbs_u32: Vec<u32> = (0..nb_nom_limbs)
        .map(|i| nomlimbs_m31[i].to_u256().as_u32())
        .collect();
    let nomlimbs: Vec<BigInt> = nomlimbs_u32.iter().map(|x| BigInt::from(*x)).collect();
    ptr += nb_nom_limbs;
    let denomlimbs_m31 = &inputs[ptr..ptr + nb_denom_limbs];
    let denomlimbs_u32: Vec<u32> = (0..nb_denom_limbs)
        .map(|i| denomlimbs_m31[i].to_u256().as_u32())
        .collect();
    let denomlimbs: Vec<BigInt> = denomlimbs_u32.iter().map(|x| BigInt::from(*x)).collect();

    let p = recompose(plimbs.clone(), nb_bits as u32);
    let nom = recompose(nomlimbs.clone(), nb_bits as u32);
    let denom = recompose(denomlimbs.clone(), nb_bits as u32);
    let mut res = denom.clone().modinv(&p).unwrap();
    res *= &nom;
    res %= &p;
    let mut res_limbs = vec![BigInt::default(); nb_limbs];
    if let Err(err) = decompose(&res, nb_bits as u32, &mut res_limbs) {
        panic!("decompose value: {}", err);
    }
    for i in 0..nb_limbs {
        outputs[i] = M31::from(res_limbs[i].to_u64().unwrap() as u32);
    }
    Ok(())
}

pub fn inv_hint(inputs: &[M31], outputs: &mut [M31]) -> Result<(), Error> {
    let nb_bits = inputs[0].to_u256().as_usize();
    let nb_limbs = inputs[1].to_u256().as_usize();
    let mut ptr = 2;
    let plimbs_m31 = &inputs[ptr..ptr + nb_limbs];
    let plimbs_u32: Vec<u32> = (0..nb_limbs)
        .map(|i| plimbs_m31[i].to_u256().as_u32())
        .collect();
    let plimbs: Vec<BigInt> = plimbs_u32.iter().map(|x| BigInt::from(*x)).collect();
    ptr += nb_limbs;
    let xlimbs_m31 = &inputs[ptr..ptr + nb_limbs];
    let xlimbs_u32: Vec<u32> = (0..nb_limbs)
        .map(|i| xlimbs_m31[i].to_u256().as_u32())
        .collect();
    let xlimbs: Vec<BigInt> = xlimbs_u32.iter().map(|x| BigInt::from(*x)).collect();

    let p = recompose(plimbs.clone(), nb_bits as u32);
    let x = recompose(xlimbs.clone(), nb_bits as u32);
    let res = x.clone().modinv(&p).unwrap();
    let mut res_limbs = vec![BigInt::default(); nb_limbs];
    if let Err(err) = decompose(&res, nb_bits as u32, &mut res_limbs) {
        panic!("decompose value: {}", err);
    }
    for i in 0..nb_limbs {
        outputs[i] = M31::from(res_limbs[i].to_u64().unwrap() as u32);
    }
    Ok(())
}
pub fn div_e2_hint(inputs: &[M31], outputs: &mut [M31]) -> Result<(), Error> {
    if let Err(err) = unwrap_hint(
        true,
        true,
        inputs,
        outputs,
        //divE2Hint
        |inputs| {
            let biguint_inputs = inputs
                .iter()
                .map(|x| x.to_biguint().unwrap())
                .collect::<Vec<_>>();
            let a = Fq2::new(
                Fq::from(biguint_inputs[0].clone()),
                Fq::from(biguint_inputs[1].clone()),
            );
            let b = Fq2::new(
                Fq::from(biguint_inputs[2].clone()),
                Fq::from(biguint_inputs[3].clone()),
            );
            let c = a / b;
            let c0_bigint =
                c.c0.to_string()
                    .parse::<BigInt>()
                    .expect("Invalid decimal string");
            let c1_bigint =
                c.c1.to_string()
                    .parse::<BigInt>()
                    .expect("Invalid decimal string");
            vec![c0_bigint, c1_bigint]
        },
    ) {
        panic!("divE2Hint: {}", err);
    }
    Ok(())
}

pub fn inverse_e2_hint(inputs: &[M31], outputs: &mut [M31]) -> Result<(), Error> {
    if let Err(err) = unwrap_hint(
        true,
        true,
        inputs,
        outputs,
        //inverseE2Hint
        |inputs| {
            let biguint_inputs = inputs
                .iter()
                .map(|x| x.to_biguint().unwrap())
                .collect::<Vec<_>>();
            let a = Fq2::new(
                Fq::from(biguint_inputs[0].clone()),
                Fq::from(biguint_inputs[1].clone()),
            );
            let c = a.inverse().unwrap();
            let c0_bigint =
                c.c0.to_string()
                    .parse::<BigInt>()
                    .expect("Invalid decimal string");
            let c1_bigint =
                c.c1.to_string()
                    .parse::<BigInt>()
                    .expect("Invalid decimal string");
            vec![c0_bigint, c1_bigint]
        },
    ) {
        panic!("inverseE2Hint: {}", err);
    }
    Ok(())
}

pub fn div_e6_hint(inputs: &[M31], outputs: &mut [M31]) -> Result<(), Error> {
    if let Err(err) = unwrap_hint(
        true,
        true,
        inputs,
        outputs,
        //divE6Hint
        |inputs| {
            let biguint_inputs = inputs
                .iter()
                .map(|x| x.to_biguint().unwrap())
                .collect::<Vec<_>>();
            let a_b0 = Fq2::new(
                Fq::from(biguint_inputs[0].clone()),
                Fq::from(biguint_inputs[1].clone()),
            );
            let a_b1 = Fq2::new(
                Fq::from(biguint_inputs[2].clone()),
                Fq::from(biguint_inputs[3].clone()),
            );
            let a_b2 = Fq2::new(
                Fq::from(biguint_inputs[4].clone()),
                Fq::from(biguint_inputs[5].clone()),
            );
            let a = Fq6::new(a_b0, a_b1, a_b2);
            let b_b0 = Fq2::new(
                Fq::from(biguint_inputs[6].clone()),
                Fq::from(biguint_inputs[7].clone()),
            );
            let b_b1 = Fq2::new(
                Fq::from(biguint_inputs[8].clone()),
                Fq::from(biguint_inputs[9].clone()),
            );
            let b_b2 = Fq2::new(
                Fq::from(biguint_inputs[10].clone()),
                Fq::from(biguint_inputs[11].clone()),
            );
            let b = Fq6::new(b_b0, b_b1, b_b2);
            let c = a / b;
            let c_c0_c0_bigint =
                c.c0.c0
                    .to_string()
                    .parse::<BigInt>()
                    .expect("Invalid decimal string");
            let c_c0_c1_bigint =
                c.c0.c1
                    .to_string()
                    .parse::<BigInt>()
                    .expect("Invalid decimal string");
            let c_c1_c0_bigint =
                c.c1.c0
                    .to_string()
                    .parse::<BigInt>()
                    .expect("Invalid decimal string");
            let c_c1_c1_bigint =
                c.c1.c1
                    .to_string()
                    .parse::<BigInt>()
                    .expect("Invalid decimal string");
            let c_c2_c0_bigint =
                c.c2.c0
                    .to_string()
                    .parse::<BigInt>()
                    .expect("Invalid decimal string");
            let c_c2_c1_bigint =
                c.c2.c1
                    .to_string()
                    .parse::<BigInt>()
                    .expect("Invalid decimal string");

            vec![
                c_c0_c0_bigint,
                c_c0_c1_bigint,
                c_c1_c0_bigint,
                c_c1_c1_bigint,
                c_c2_c0_bigint,
                c_c2_c1_bigint,
            ]
        },
    ) {
        panic!("divE6Hint: {}", err);
    }
    Ok(())
}

pub fn inverse_e6_hint(inputs: &[M31], outputs: &mut [M31]) -> Result<(), Error> {
    if let Err(err) = unwrap_hint(
        true,
        true,
        inputs,
        outputs,
        //inverseE6Hint
        |inputs| {
            let biguint_inputs = inputs
                .iter()
                .map(|x| x.to_biguint().unwrap())
                .collect::<Vec<_>>();
            let a_b0 = Fq2::new(
                Fq::from(biguint_inputs[0].clone()),
                Fq::from(biguint_inputs[1].clone()),
            );
            let a_b1 = Fq2::new(
                Fq::from(biguint_inputs[2].clone()),
                Fq::from(biguint_inputs[3].clone()),
            );
            let a_b2 = Fq2::new(
                Fq::from(biguint_inputs[4].clone()),
                Fq::from(biguint_inputs[5].clone()),
            );
            let a = Fq6::new(a_b0, a_b1, a_b2);
            let c = a.inverse().unwrap();
            let c_c0_c0_bigint =
                c.c0.c0
                    .to_string()
                    .parse::<BigInt>()
                    .expect("Invalid decimal string");
            let c_c0_c1_bigint =
                c.c0.c1
                    .to_string()
                    .parse::<BigInt>()
                    .expect("Invalid decimal string");
            let c_c1_c0_bigint =
                c.c1.c0
                    .to_string()
                    .parse::<BigInt>()
                    .expect("Invalid decimal string");
            let c_c1_c1_bigint =
                c.c1.c1
                    .to_string()
                    .parse::<BigInt>()
                    .expect("Invalid decimal string");
            let c_c2_c0_bigint =
                c.c2.c0
                    .to_string()
                    .parse::<BigInt>()
                    .expect("Invalid decimal string");
            let c_c2_c1_bigint =
                c.c2.c1
                    .to_string()
                    .parse::<BigInt>()
                    .expect("Invalid decimal string");
            vec![
                c_c0_c0_bigint,
                c_c0_c1_bigint,
                c_c1_c0_bigint,
                c_c1_c1_bigint,
                c_c2_c0_bigint,
                c_c2_c1_bigint,
            ]
        },
    ) {
        panic!("inverseE6Hint: {}", err);
    }
    Ok(())
}

pub fn div_e6_by_6_hint(inputs: &[M31], outputs: &mut [M31]) -> Result<(), Error> {
    if let Err(err) = unwrap_hint(
        true,
        true,
        inputs,
        outputs,
        //divE6By6Hint
        |inputs| {
            let biguint_inputs = inputs
                .iter()
                .map(|x| x.to_biguint().unwrap())
                .collect::<Vec<_>>();
            let a_b0 = Fq2::new(
                Fq::from(biguint_inputs[0].clone()),
                Fq::from(biguint_inputs[1].clone()),
            );
            let a_b1 = Fq2::new(
                Fq::from(biguint_inputs[2].clone()),
                Fq::from(biguint_inputs[3].clone()),
            );
            let a_b2 = Fq2::new(
                Fq::from(biguint_inputs[4].clone()),
                Fq::from(biguint_inputs[5].clone()),
            );
            let mut a = Fq6::new(a_b0, a_b1, a_b2);
            let six_inv = Fq::from(6u32).inverse().unwrap();
            a.c0.mul_assign_by_fp(&six_inv);
            a.c1.mul_assign_by_fp(&six_inv);
            a.c2.mul_assign_by_fp(&six_inv);
            let c_c0_c0_bigint =
                a.c0.c0
                    .to_string()
                    .parse::<BigInt>()
                    .expect("Invalid decimal string");
            let c_c0_c1_bigint =
                a.c0.c1
                    .to_string()
                    .parse::<BigInt>()
                    .expect("Invalid decimal string");
            let c_c1_c0_bigint =
                a.c1.c0
                    .to_string()
                    .parse::<BigInt>()
                    .expect("Invalid decimal string");
            let c_c1_c1_bigint =
                a.c1.c1
                    .to_string()
                    .parse::<BigInt>()
                    .expect("Invalid decimal string");
            let c_c2_c0_bigint =
                a.c2.c0
                    .to_string()
                    .parse::<BigInt>()
                    .expect("Invalid decimal string");
            let c_c2_c1_bigint =
                a.c2.c1
                    .to_string()
                    .parse::<BigInt>()
                    .expect("Invalid decimal string");
            vec![
                c_c0_c0_bigint,
                c_c0_c1_bigint,
                c_c1_c0_bigint,
                c_c1_c1_bigint,
                c_c2_c0_bigint,
                c_c2_c1_bigint,
            ]
        },
    ) {
        panic!("divE6By6Hint: {}", err);
    }
    Ok(())
}

pub fn div_e12_hint(inputs: &[M31], outputs: &mut [M31]) -> Result<(), Error> {
    if let Err(err) = unwrap_hint(
        true,
        true,
        inputs,
        outputs,
        //divE12Hint
        |inputs| {
            let biguint_inputs = inputs
                .iter()
                .map(|x| x.to_biguint().unwrap())
                .collect::<Vec<_>>();

            let a_c0_b0 = Fq2::new(
                Fq::from(biguint_inputs[0].clone()),
                Fq::from(biguint_inputs[1].clone()),
            );
            let a_c0_b1 = Fq2::new(
                Fq::from(biguint_inputs[2].clone()),
                Fq::from(biguint_inputs[3].clone()),
            );
            let a_c0_b2 = Fq2::new(
                Fq::from(biguint_inputs[4].clone()),
                Fq::from(biguint_inputs[5].clone()),
            );
            let a_c0 = Fq6::new(a_c0_b0, a_c0_b1, a_c0_b2);
            let a_c1_b0 = Fq2::new(
                Fq::from(biguint_inputs[6].clone()),
                Fq::from(biguint_inputs[7].clone()),
            );
            let a_c1_b1 = Fq2::new(
                Fq::from(biguint_inputs[8].clone()),
                Fq::from(biguint_inputs[9].clone()),
            );
            let a_c1_b2 = Fq2::new(
                Fq::from(biguint_inputs[10].clone()),
                Fq::from(biguint_inputs[11].clone()),
            );
            let a_c1 = Fq6::new(a_c1_b0, a_c1_b1, a_c1_b2);
            let a = Fq12::new(a_c0, a_c1);

            let b_c0_b0 = Fq2::new(
                Fq::from(biguint_inputs[12].clone()),
                Fq::from(biguint_inputs[13].clone()),
            );
            let b_c0_b1 = Fq2::new(
                Fq::from(biguint_inputs[14].clone()),
                Fq::from(biguint_inputs[15].clone()),
            );
            let b_c0_b2 = Fq2::new(
                Fq::from(biguint_inputs[16].clone()),
                Fq::from(biguint_inputs[17].clone()),
            );
            let b_c0 = Fq6::new(b_c0_b0, b_c0_b1, b_c0_b2);
            let b_c1_b0 = Fq2::new(
                Fq::from(biguint_inputs[18].clone()),
                Fq::from(biguint_inputs[19].clone()),
            );
            let b_c1_b1 = Fq2::new(
                Fq::from(biguint_inputs[20].clone()),
                Fq::from(biguint_inputs[21].clone()),
            );
            let b_c1_b2 = Fq2::new(
                Fq::from(biguint_inputs[22].clone()),
                Fq::from(biguint_inputs[23].clone()),
            );
            let b_c1 = Fq6::new(b_c1_b0, b_c1_b1, b_c1_b2);
            let b = Fq12::new(b_c0, b_c1);

            let c = a / b;
            let c_c0_b0_a0_bigint =
                c.c0.c0
                    .c0
                    .to_string()
                    .parse::<BigInt>()
                    .expect("Invalid decimal string");
            let c_c0_b0_a1_bigint =
                c.c0.c0
                    .c1
                    .to_string()
                    .parse::<BigInt>()
                    .expect("Invalid decimal string");
            let c_c0_b1_a0_bigint =
                c.c0.c1
                    .c0
                    .to_string()
                    .parse::<BigInt>()
                    .expect("Invalid decimal string");
            let c_c0_b1_a1_bigint =
                c.c0.c1
                    .c1
                    .to_string()
                    .parse::<BigInt>()
                    .expect("Invalid decimal string");
            let c_c0_b2_a0_bigint =
                c.c0.c2
                    .c0
                    .to_string()
                    .parse::<BigInt>()
                    .expect("Invalid decimal string");
            let c_c0_b2_a1_bigint =
                c.c0.c2
                    .c1
                    .to_string()
                    .parse::<BigInt>()
                    .expect("Invalid decimal string");
            let c_c1_b0_a0_bigint =
                c.c1.c0
                    .c0
                    .to_string()
                    .parse::<BigInt>()
                    .expect("Invalid decimal string");
            let c_c1_b0_a1_bigint =
                c.c1.c0
                    .c1
                    .to_string()
                    .parse::<BigInt>()
                    .expect("Invalid decimal string");
            let c_c1_b1_a0_bigint =
                c.c1.c1
                    .c0
                    .to_string()
                    .parse::<BigInt>()
                    .expect("Invalid decimal string");
            let c_c1_b1_a1_bigint =
                c.c1.c1
                    .c1
                    .to_string()
                    .parse::<BigInt>()
                    .expect("Invalid decimal string");
            let c_c1_b2_a0_bigint =
                c.c1.c2
                    .c0
                    .to_string()
                    .parse::<BigInt>()
                    .expect("Invalid decimal string");
            let c_c1_b2_a1_bigint =
                c.c1.c2
                    .c1
                    .to_string()
                    .parse::<BigInt>()
                    .expect("Invalid decimal string");

            vec![
                c_c0_b0_a0_bigint,
                c_c0_b0_a1_bigint,
                c_c0_b1_a0_bigint,
                c_c0_b1_a1_bigint,
                c_c0_b2_a0_bigint,
                c_c0_b2_a1_bigint,
                c_c1_b0_a0_bigint,
                c_c1_b0_a1_bigint,
                c_c1_b1_a0_bigint,
                c_c1_b1_a1_bigint,
                c_c1_b2_a0_bigint,
                c_c1_b2_a1_bigint,
            ]
        },
    ) {
        panic!("divE12Hint: {}", err);
    }
    Ok(())
}

pub fn inverse_e12_hint(inputs: &[M31], outputs: &mut [M31]) -> Result<(), Error> {
    if let Err(err) = unwrap_hint(
        true,
        true,
        inputs,
        outputs,
        //inverseE12Hint
        |inputs| {
            let biguint_inputs = inputs
                .iter()
                .map(|x| x.to_biguint().unwrap())
                .collect::<Vec<_>>();

            let a_c0_b0 = Fq2::new(
                Fq::from(biguint_inputs[0].clone()),
                Fq::from(biguint_inputs[1].clone()),
            );
            let a_c0_b1 = Fq2::new(
                Fq::from(biguint_inputs[2].clone()),
                Fq::from(biguint_inputs[3].clone()),
            );
            let a_c0_b2 = Fq2::new(
                Fq::from(biguint_inputs[4].clone()),
                Fq::from(biguint_inputs[5].clone()),
            );
            let a_c0 = Fq6::new(a_c0_b0, a_c0_b1, a_c0_b2);
            let a_c1_b0 = Fq2::new(
                Fq::from(biguint_inputs[6].clone()),
                Fq::from(biguint_inputs[7].clone()),
            );
            let a_c1_b1 = Fq2::new(
                Fq::from(biguint_inputs[8].clone()),
                Fq::from(biguint_inputs[9].clone()),
            );
            let a_c1_b2 = Fq2::new(
                Fq::from(biguint_inputs[10].clone()),
                Fq::from(biguint_inputs[11].clone()),
            );
            let a_c1 = Fq6::new(a_c1_b0, a_c1_b1, a_c1_b2);
            let a = Fq12::new(a_c0, a_c1);

            let c = a.inverse().unwrap();
            let c_c0_b0_a0_bigint =
                c.c0.c0
                    .c0
                    .to_string()
                    .parse::<BigInt>()
                    .expect("Invalid decimal string");
            let c_c0_b0_a1_bigint =
                c.c0.c0
                    .c1
                    .to_string()
                    .parse::<BigInt>()
                    .expect("Invalid decimal string");
            let c_c0_b1_a0_bigint =
                c.c0.c1
                    .c0
                    .to_string()
                    .parse::<BigInt>()
                    .expect("Invalid decimal string");
            let c_c0_b1_a1_bigint =
                c.c0.c1
                    .c1
                    .to_string()
                    .parse::<BigInt>()
                    .expect("Invalid decimal string");
            let c_c0_b2_a0_bigint =
                c.c0.c2
                    .c0
                    .to_string()
                    .parse::<BigInt>()
                    .expect("Invalid decimal string");
            let c_c0_b2_a1_bigint =
                c.c0.c2
                    .c1
                    .to_string()
                    .parse::<BigInt>()
                    .expect("Invalid decimal string");
            let c_c1_b0_a0_bigint =
                c.c1.c0
                    .c0
                    .to_string()
                    .parse::<BigInt>()
                    .expect("Invalid decimal string");
            let c_c1_b0_a1_bigint =
                c.c1.c0
                    .c1
                    .to_string()
                    .parse::<BigInt>()
                    .expect("Invalid decimal string");
            let c_c1_b1_a0_bigint =
                c.c1.c1
                    .c0
                    .to_string()
                    .parse::<BigInt>()
                    .expect("Invalid decimal string");
            let c_c1_b1_a1_bigint =
                c.c1.c1
                    .c1
                    .to_string()
                    .parse::<BigInt>()
                    .expect("Invalid decimal string");
            let c_c1_b2_a0_bigint =
                c.c1.c2
                    .c0
                    .to_string()
                    .parse::<BigInt>()
                    .expect("Invalid decimal string");
            let c_c1_b2_a1_bigint =
                c.c1.c2
                    .c1
                    .to_string()
                    .parse::<BigInt>()
                    .expect("Invalid decimal string");

            vec![
                c_c0_b0_a0_bigint,
                c_c0_b0_a1_bigint,
                c_c0_b1_a0_bigint,
                c_c0_b1_a1_bigint,
                c_c0_b2_a0_bigint,
                c_c0_b2_a1_bigint,
                c_c1_b0_a0_bigint,
                c_c1_b0_a1_bigint,
                c_c1_b1_a0_bigint,
                c_c1_b1_a1_bigint,
                c_c1_b2_a0_bigint,
                c_c1_b2_a1_bigint,
            ]
        },
    ) {
        panic!("inverseE12Hint: {}", err);
    }
    Ok(())
}
pub fn copy_vars_hint(inputs: &[M31], outputs: &mut [M31]) -> Result<(), Error> {
    outputs.copy_from_slice(&inputs[..outputs.len()]);
    Ok(())
}
pub fn copy_element_hint(inputs: &[M31], outputs: &mut [M31]) -> Result<(), Error> {
    if let Err(err) = unwrap_hint(
        true,
        true,
        inputs,
        outputs,
        //copyE2Hint
        |inputs| inputs,
    ) {
        panic!("copyElementHint: {}", err);
    }
    Ok(())
}
pub fn copy_e2_hint(inputs: &[M31], outputs: &mut [M31]) -> Result<(), Error> {
    if let Err(err) = unwrap_hint(
        true,
        true,
        inputs,
        outputs,
        //copyE2Hint
        |inputs| inputs,
    ) {
        panic!("copyE2Hint: {}", err);
    }
    Ok(())
}
pub fn get_element_sqrt_hint(inputs: &[M31], outputs: &mut [M31]) -> Result<(), Error> {
    if let Err(err) = unwrap_hint(
        true,
        true,
        inputs,
        outputs,
        //getElementSqrtHint
        |inputs| {
            let biguint_inputs = inputs
                .iter()
                .map(|x| x.to_biguint().unwrap())
                .collect::<Vec<_>>();
            let a = Fq::from(biguint_inputs[0].clone());
            let (sqrt, is_square) = fq_has_sqrt(&a);
            let sqrt_bigint = sqrt
                .to_string()
                .parse::<BigInt>()
                .expect("Invalid decimal string");
            vec![BigInt::from(is_square), sqrt_bigint]
        },
    ) {
        panic!("getElementSqrtHint: {}", err);
    }
    Ok(())
}
pub fn get_e2_sqrt_hint(inputs: &[M31], outputs: &mut [M31]) -> Result<(), Error> {
    if let Err(err) = unwrap_hint(
        true,
        true,
        inputs,
        outputs,
        //getElementSqrtHint
        |inputs| {
            let biguint_inputs = inputs
                .iter()
                .map(|x| x.to_biguint().unwrap())
                .collect::<Vec<_>>();
            let a0 = Fq::from(biguint_inputs[0].clone());
            let a1 = Fq::from(biguint_inputs[1].clone());
            let a = Fq2::new(a0, a1);
            let (sqrt, is_square) = fq2_has_sqrt(&a);
            let sqrt0_bigint = sqrt
                .c0
                .to_string()
                .parse::<BigInt>()
                .expect("Invalid decimal string");
            let sqrt1_bigint = sqrt
                .c1
                .to_string()
                .parse::<BigInt>()
                .expect("Invalid decimal string");
            vec![BigInt::from(is_square), sqrt0_bigint, sqrt1_bigint]
        },
    ) {
        panic!("getElementSqrtHint: {}", err);
    }
    Ok(())
}
pub fn get_sqrt_x0x1_fq_new_hint(inputs: &[M31], outputs: &mut [M31]) -> Result<(), Error> {
    if let Err(err) = unwrap_hint(
        true,
        true,
        inputs,
        outputs,
        //divE12Hint
        |inputs| {
            let biguint_inputs = inputs
                .iter()
                .map(|x| x.to_biguint().unwrap())
                .collect::<Vec<_>>();

            let g_x0 = Fq::from(biguint_inputs[0].clone());
            let g_x1 = Fq::from(biguint_inputs[1].clone());
            let t = Fq::from(biguint_inputs[2].clone());
            let sgn_t = get_fq_sign(&t);
            let (g_x0_sqrt, is_square0) = fq_has_sqrt(&g_x0);
            let (g_x1_sqrt, is_square1) = fq_has_sqrt(&g_x1);
            let mut y;
            if is_square0 {
                y = g_x0_sqrt;
            } else if is_square1 {
                y = g_x1_sqrt;
            } else {
                panic!("At least one should be square");
            }
            let sgn_y = get_fq_sign(&y);
            if sgn_y != sgn_t {
                y = -y;
            }
            let y_bigint = y
                .to_string()
                .parse::<BigInt>()
                .expect("Invalid decimal string");
            vec![BigInt::from(is_square0), y_bigint]
        },
    ) {
        panic!("divE2Hint: {}", err);
    }
    Ok(())
}
pub fn get_sqrt_x0x1_fq2_new_hint(inputs: &[M31], outputs: &mut [M31]) -> Result<(), Error> {
    if let Err(err) = unwrap_hint(
        true,
        true,
        inputs,
        outputs,
        //divE12Hint
        |inputs| {
            let biguint_inputs = inputs
                .iter()
                .map(|x| x.to_biguint().unwrap())
                .collect::<Vec<_>>();

            let g_x0_a0 = Fq::from(biguint_inputs[0].clone());
            let g_x0_a1 = Fq::from(biguint_inputs[1].clone());
            let g_x1_a0 = Fq::from(biguint_inputs[2].clone());
            let g_x1_a1 = Fq::from(biguint_inputs[3].clone());
            let t_a0 = Fq::from(biguint_inputs[4].clone());
            let t_a1 = Fq::from(biguint_inputs[5].clone());

            let g_x0 = Fq2::new(Fq::from(g_x0_a0), Fq::from(g_x0_a1));
            let g_x1 = Fq2::new(Fq::from(g_x1_a0), Fq::from(g_x1_a1));
            let t = Fq2::new(Fq::from(t_a0), Fq::from(t_a1));
            let sgn_t = get_fq2_sign(&t);
            let (g_x0_sqrt, is_square0) = fq2_has_sqrt(&g_x0);
            let (g_x1_sqrt, is_square1) = fq2_has_sqrt(&g_x1);
            let mut y;
            if is_square0 {
                y = g_x0_sqrt;
            } else if is_square1 {
                y = g_x1_sqrt;
            } else {
                panic!("At least one should be square");
            }
            let sgn_y = get_fq2_sign(&y);
            if sgn_y != sgn_t {
                y.c0 = -y.c0;
                y.c1 = -y.c1;
            }
            let y0_c0_bigint =
                y.c0.to_string()
                    .parse::<BigInt>()
                    .expect("Invalid decimal string");
            let y0_c1_bigint =
                y.c1.to_string()
                    .parse::<BigInt>()
                    .expect("Invalid decimal string");
            vec![BigInt::from(is_square0), y0_c0_bigint, y0_c1_bigint]
        },
    ) {
        panic!("divE2Hint: {}", err);
    }
    Ok(())
}
pub fn copy_e12_hint(inputs: &[M31], outputs: &mut [M31]) -> Result<(), Error> {
    if let Err(err) = unwrap_hint(
        true,
        true,
        inputs,
        outputs,
        //copyE12Hint
        |inputs| inputs,
    ) {
        panic!("copyE12Hint: {}", err);
    }
    Ok(())
}
pub fn final_exp_hint(inputs: &[M31], outputs: &mut [M31]) -> Result<(), Error> {
    if let Err(err) = unwrap_hint(
        true,
        true,
        inputs,
        outputs,
        //finalExpHint
        |inputs| {
            let biguint_inputs = inputs
                .iter()
                .map(|x| x.to_biguint().unwrap())
                .collect::<Vec<_>>();
            let mut miller_loop = Fq12::default();
            miller_loop.c0.c0.c0 = Fq::from(biguint_inputs[0].clone());
            miller_loop.c0.c0.c1 = Fq::from(biguint_inputs[1].clone());
            miller_loop.c0.c1.c0 = Fq::from(biguint_inputs[2].clone());
            miller_loop.c0.c1.c1 = Fq::from(biguint_inputs[3].clone());
            miller_loop.c0.c2.c0 = Fq::from(biguint_inputs[4].clone());
            miller_loop.c0.c2.c1 = Fq::from(biguint_inputs[5].clone());
            miller_loop.c1.c0.c0 = Fq::from(biguint_inputs[6].clone());
            miller_loop.c1.c0.c1 = Fq::from(biguint_inputs[7].clone());
            miller_loop.c1.c1.c0 = Fq::from(biguint_inputs[8].clone());
            miller_loop.c1.c1.c1 = Fq::from(biguint_inputs[9].clone());
            miller_loop.c1.c2.c0 = Fq::from(biguint_inputs[10].clone());
            miller_loop.c1.c2.c1 = Fq::from(biguint_inputs[11].clone());

            let mut root_pth_inverse = Fq12::default();
            let mut root_27th_inverse = Fq12::default();
            let order3rd;
            let mut order3rd_power = BigInt::default();
            let mut exponent: BigInt;
            let mut exponent_inv;
            let poly_factor =
                BigInt::from_str("5044125407647214251").expect("Invalid string for BigInt");
            let final_exp_factor= BigInt::from_str("2366356426548243601069753987687709088104621721678962410379583120840019275952471579477684846670499039076873213559162845121989217658133790336552276567078487633052653005423051750848782286407340332979263075575489766963251914185767058009683318020965829271737924625612375201545022326908440428522712877494557944965298566001441468676802477524234094954960009227631543471415676620753242466901942121887152806837594306028649150255258504417829961387165043999299071444887652375514277477719817175923289019181393803729926249507024121957184340179467502106891835144220611408665090353102353194448552304429530104218473070114105759487413726485729058069746063140422361472585604626055492939586602274983146215294625774144156395553405525711143696689756441298365274341189385646499074862712688473936093315628166094221735056483459332831845007196600723053356837526749543765815988577005929923802636375670820616189737737304893769679803809426304143627363860243558537831172903494450556755190448279875942974830469855835666815454271389438587399739607656399812689280234103023464545891697941661992848552456326290792224091557256350095392859243101357349751064730561345062266850238821755009430903520645523345000326783803935359711318798844368754833295302563158150573540616830138810935344206231367357992991289265295323280").expect("Invalid string for BigInt");
            exponent = &final_exp_factor * 27;
            let exp_uint = exponent.to_biguint().unwrap();
            let root = miller_loop.pow(exp_uint.to_u64_digits().iter());
            if root.is_one() {
                root_pth_inverse.set_one();
            } else {
                exponent_inv = exponent.clone().modinv(&poly_factor).unwrap();
                if exponent_inv.abs() > poly_factor {
                    exponent_inv %= &poly_factor;
                }
                exponent = &poly_factor - exponent_inv;
                exponent %= &poly_factor;
                let exp_uint = exponent.to_biguint().unwrap();
                root_pth_inverse = root.pow(exp_uint.to_u64_digits().iter());
            }

            let three = BigUint::from(3u32);
            exponent = &poly_factor * &final_exp_factor;
            let exp_uint = exponent.to_biguint().unwrap();
            let mut root = miller_loop.pow(exp_uint.to_u64_digits().iter());
            if root.is_one() {
                order3rd_power = BigInt::from(0u32);
            }
            root = root.pow(three.to_u64_digits().iter());
            if root.is_one() {
                order3rd_power = BigInt::from(1u32);
            }
            root = root.pow(three.to_u64_digits().iter());
            if root.is_one() {
                order3rd_power = BigInt::from(2u32);
            }
            root = root.pow(three.to_u64_digits().iter());
            if root.is_one() {
                order3rd_power = BigInt::from(3u32);
            }

            if order3rd_power.is_zero() {
                root_27th_inverse.set_one();
            } else {
                let three_bigint = BigInt::from(3u32);
                order3rd = three_bigint.pow(order3rd_power.to_u32().unwrap());
                exponent = &poly_factor * &final_exp_factor;
                let exp_uint = exponent.to_biguint().unwrap();
                root = miller_loop.pow(exp_uint.to_u64_digits().iter());
                exponent_inv = exponent.modinv(&order3rd).unwrap();
                if exponent_inv.abs() > order3rd {
                    exponent_inv %= &order3rd;
                }
                exponent = &order3rd - exponent_inv;
                exponent %= &order3rd;
                let exp_uint = exponent.to_biguint().unwrap();
                root_27th_inverse = root.pow(exp_uint.to_u64_digits().iter());
            }

            let scaling_factor = root_pth_inverse * root_27th_inverse;
            miller_loop *= scaling_factor;

            let lambda= BigInt::from_str("4002409555221667393417789825735904156556882819939007885332058136124031650490837864442687629129030796414117214202539").expect("Invalid string for BigInt");
            exponent = lambda.modinv(&final_exp_factor).unwrap();
            let residue_witness =
                miller_loop.pow(exponent.to_biguint().unwrap().to_u64_digits().iter());

            let res_c0_b0_a0_bigint = residue_witness
                .c0
                .c0
                .c0
                .to_string()
                .parse::<BigInt>()
                .expect("Invalid decimal string");
            let res_c0_b0_a1_bigint = residue_witness
                .c0
                .c0
                .c1
                .to_string()
                .parse::<BigInt>()
                .expect("Invalid decimal string");
            let res_c0_b1_a0_bigint = residue_witness
                .c0
                .c1
                .c0
                .to_string()
                .parse::<BigInt>()
                .expect("Invalid decimal string");
            let res_c0_b1_a1_bigint = residue_witness
                .c0
                .c1
                .c1
                .to_string()
                .parse::<BigInt>()
                .expect("Invalid decimal string");
            let res_c0_b2_a0_bigint = residue_witness
                .c0
                .c2
                .c0
                .to_string()
                .parse::<BigInt>()
                .expect("Invalid decimal string");
            let res_c0_b2_a1_bigint = residue_witness
                .c0
                .c2
                .c1
                .to_string()
                .parse::<BigInt>()
                .expect("Invalid decimal string");
            let res_c1_b0_a0_bigint = residue_witness
                .c1
                .c0
                .c0
                .to_string()
                .parse::<BigInt>()
                .expect("Invalid decimal string");
            let res_c1_b0_a1_bigint = residue_witness
                .c1
                .c0
                .c1
                .to_string()
                .parse::<BigInt>()
                .expect("Invalid decimal string");
            let res_c1_b1_a0_bigint = residue_witness
                .c1
                .c1
                .c0
                .to_string()
                .parse::<BigInt>()
                .expect("Invalid decimal string");
            let res_c1_b1_a1_bigint = residue_witness
                .c1
                .c1
                .c1
                .to_string()
                .parse::<BigInt>()
                .expect("Invalid decimal string");
            let res_c1_b2_a0_bigint = residue_witness
                .c1
                .c2
                .c0
                .to_string()
                .parse::<BigInt>()
                .expect("Invalid decimal string");
            let res_c1_b2_a1_bigint = residue_witness
                .c1
                .c2
                .c1
                .to_string()
                .parse::<BigInt>()
                .expect("Invalid decimal string");

            let sca_c0_b0_a0_bigint = scaling_factor
                .c0
                .c0
                .c0
                .to_string()
                .parse::<BigInt>()
                .unwrap_or_else(|_| BigInt::zero());
            let sca_c0_b0_a1_bigint = scaling_factor
                .c0
                .c0
                .c1
                .to_string()
                .parse::<BigInt>()
                .unwrap_or_else(|_| BigInt::zero());
            let sca_c0_b1_a0_bigint = scaling_factor
                .c0
                .c1
                .c0
                .to_string()
                .parse::<BigInt>()
                .unwrap_or_else(|_| BigInt::zero());
            let sca_c0_b1_a1_bigint = scaling_factor
                .c0
                .c1
                .c1
                .to_string()
                .parse::<BigInt>()
                .unwrap_or_else(|_| BigInt::zero());
            let sca_c0_b2_a0_bigint = scaling_factor
                .c0
                .c2
                .c0
                .to_string()
                .parse::<BigInt>()
                .unwrap_or_else(|_| BigInt::zero());
            let sca_c0_b2_a1_bigint = scaling_factor
                .c0
                .c2
                .c1
                .to_string()
                .parse::<BigInt>()
                .unwrap_or_else(|_| BigInt::zero());

            vec![
                res_c0_b0_a0_bigint,
                res_c0_b0_a1_bigint,
                res_c0_b1_a0_bigint,
                res_c0_b1_a1_bigint,
                res_c0_b2_a0_bigint,
                res_c0_b2_a1_bigint,
                res_c1_b0_a0_bigint,
                res_c1_b0_a1_bigint,
                res_c1_b1_a0_bigint,
                res_c1_b1_a1_bigint,
                res_c1_b2_a0_bigint,
                res_c1_b2_a1_bigint,
                sca_c0_b0_a0_bigint,
                sca_c0_b0_a1_bigint,
                sca_c0_b1_a0_bigint,
                sca_c0_b1_a1_bigint,
                sca_c0_b2_a0_bigint,
                sca_c0_b2_a1_bigint,
            ]
        },
    ) {
        panic!("inverseE12Hint: {}", err);
    }
    Ok(())
}

pub fn simple_rangecheck_hint(inputs: &[M31], _outputs: &mut [M31]) -> Result<(), Error> {
    let nb_bits = inputs[0].to_u256().as_u32();
    let number = inputs[1].to_u256().as_f64();
    let number_bit = if number > 1.0 {
        number.log2().ceil() as u32
    } else {
        1
    };
    if number_bit > nb_bits {
        panic!("number is out of range");
    }

    Ok(())
}

pub fn unwrap_hint(
    is_emulated_input: bool,
    is_emulated_output: bool,
    native_inputs: &[M31],
    native_outputs: &mut [M31],
    nonnative_hint: fn(Vec<BigInt>) -> Vec<BigInt>,
) -> Result<(), String> {
    if native_inputs.len() < 2 {
        return Err("hint wrapper header is 2 elements".to_string());
    }
    let i64_max = 1 << 63;
    if native_inputs[0].to_u256() >= i64_max || native_inputs[1].to_u256() >= i64_max {
        return Err("header must be castable to int64".to_string());
    }
    let nb_bits = native_inputs[0].to_u256().as_u32();
    let nb_limbs = native_inputs[1].to_u256().as_usize();
    if native_inputs.len() < 2 + nb_limbs {
        return Err("hint wrapper header is 2+nbLimbs elements".to_string());
    }
    let nonnative_mod_limbs =
        m31_to_bigint_array(native_inputs[2..2 + nb_limbs].to_vec().as_slice());
    let nonnative_mod = recompose(nonnative_mod_limbs, nb_bits);
    let mut nonnative_inputs;
    if is_emulated_input {
        if native_inputs[2 + nb_limbs].to_u256() >= i64_max {
            return Err("number of nonnative elements must be castable to int64".to_string());
        }
        let nb_inputs = native_inputs[2 + nb_limbs].to_u256().as_usize();
        let mut read_ptr = 3 + nb_limbs;
        nonnative_inputs = vec![BigInt::default(); nb_inputs];
        for (i, nonnative_input) in nonnative_inputs.iter_mut().enumerate().take(nb_inputs) {
            if native_inputs.len() < read_ptr + 1 {
                return Err(format!("can not read {}-th native input", i));
            }
            if native_inputs[read_ptr].to_u256() >= i64_max {
                return Err(format!("corrupted {}-th native input", i));
            }
            let current_input_len = native_inputs[read_ptr].to_u256().as_usize();
            if native_inputs.len() < read_ptr + 1 + current_input_len {
                return Err(format!("cannot read {}-th nonnative element", i));
            }
            let tmp_inputs = m31_to_bigint_array(
                native_inputs[read_ptr + 1..read_ptr + 1 + current_input_len]
                    .to_vec()
                    .as_slice(),
            );
            *nonnative_input = recompose(tmp_inputs, nb_bits);
            read_ptr += 1 + current_input_len;
        }
    } else {
        let nb_inputs = native_inputs[2 + nb_limbs..].len();
        let read_ptr = 2 + nb_limbs;
        nonnative_inputs = vec![BigInt::default(); nb_inputs];
        for i in 0..nb_inputs {
            nonnative_inputs[i] = m31_to_bigint(native_inputs[read_ptr + i]);
        }
    }
    let nonnative_outputs = nonnative_hint(nonnative_inputs);
    let mut tmp_outputs = vec![BigInt::default(); nb_limbs * nonnative_outputs.len()];
    if is_emulated_output {
        if native_outputs.len() % nb_limbs != 0 {
            return Err("output count doesn't divide limb count".to_string());
        }
        for i in 0..nonnative_outputs.len() {
            let mod_output = &nonnative_outputs[i] % &nonnative_mod;
            if let Err(e) = decompose(
                &mod_output,
                nb_bits,
                &mut tmp_outputs[i * nb_limbs..(i + 1) * nb_limbs],
            ) {
                return Err(format!("decompose {}-th element: {}", i, e));
            }
        }
    } else {
        tmp_outputs[..nonnative_outputs.len()].clone_from_slice(&nonnative_outputs[..]);
    }
    for i in 0..tmp_outputs.len() {
        native_outputs[i] = bigint_to_m31(&tmp_outputs[i]);
    }
    Ok(())
}<|MERGE_RESOLUTION|>--- conflicted
+++ resolved
@@ -1,25 +1,12 @@
-<<<<<<< HEAD
 use crate::gnark::limbs::*;
 use crate::gnark::utils::*;
-=======
-use crate::gnark::limbs::{
-    bigint_to_m31, decompose, m31_to_bigint, m31_to_bigint_array, recompose,
-};
-use crate::gnark::utils::{
-    fq2_has_sqrt, fq_has_sqrt, get_fq2_sign, get_fq_sign, nb_multiplication_res_limbs,
-};
->>>>>>> d8ed9aa3
 use ark_bls12_381::Fq;
 use ark_bls12_381::Fq12;
 use ark_bls12_381::Fq2;
 use ark_bls12_381::Fq6;
 use ark_ff::fields::Field;
 use ark_ff::Zero;
-<<<<<<< HEAD
 use expander_compiler::frontend::*;
-=======
-use expander_compiler::frontend::{Error, FieldModulus, M31};
->>>>>>> d8ed9aa3
 use num_bigint::BigInt;
 use num_bigint::BigUint;
 use num_traits::One;
@@ -814,7 +801,7 @@
     }
     Ok(())
 }
-pub fn copy_e2_hint(inputs: &[M31], outputs: &mut [M31]) -> Result<(), Error> {
+pub fn copy_element_hint(inputs: &[M31], outputs: &mut [M31]) -> Result<(), Error> {
     if let Err(err) = unwrap_hint(
         true,
         true,
@@ -823,7 +810,174 @@
         //copyE2Hint
         |inputs| inputs,
     ) {
+        panic!("copyElementHint: {}", err);
+    }
+    Ok(())
+}
+pub fn copy_e2_hint(inputs: &[M31], outputs: &mut [M31]) -> Result<(), Error> {
+    if let Err(err) = unwrap_hint(
+        true,
+        true,
+        inputs,
+        outputs,
+        //copyE2Hint
+        |inputs| inputs,
+    ) {
         panic!("copyE2Hint: {}", err);
+    }
+    Ok(())
+}
+pub fn get_element_sqrt_hint(inputs: &[M31], outputs: &mut [M31]) -> Result<(), Error> {
+    if let Err(err) = unwrap_hint(
+        true,
+        true,
+        inputs,
+        outputs,
+        //getElementSqrtHint
+        |inputs| {
+            let biguint_inputs = inputs
+                .iter()
+                .map(|x| x.to_biguint().unwrap())
+                .collect::<Vec<_>>();
+            let a = Fq::from(biguint_inputs[0].clone());
+            let (sqrt, is_square) = fq_has_sqrt(&a);
+            let sqrt_bigint = sqrt
+                .to_string()
+                .parse::<BigInt>()
+                .expect("Invalid decimal string");
+            vec![BigInt::from(is_square), sqrt_bigint]
+        },
+    ) {
+        panic!("getElementSqrtHint: {}", err);
+    }
+    Ok(())
+}
+pub fn get_e2_sqrt_hint(inputs: &[M31], outputs: &mut [M31]) -> Result<(), Error> {
+    if let Err(err) = unwrap_hint(
+        true,
+        true,
+        inputs,
+        outputs,
+        //getElementSqrtHint
+        |inputs| {
+            let biguint_inputs = inputs
+                .iter()
+                .map(|x| x.to_biguint().unwrap())
+                .collect::<Vec<_>>();
+            let a0 = Fq::from(biguint_inputs[0].clone());
+            let a1 = Fq::from(biguint_inputs[1].clone());
+            let a = Fq2::new(a0, a1);
+            let (sqrt, is_square) = fq2_has_sqrt(&a);
+            let sqrt0_bigint = sqrt
+                .c0
+                .to_string()
+                .parse::<BigInt>()
+                .expect("Invalid decimal string");
+            let sqrt1_bigint = sqrt
+                .c1
+                .to_string()
+                .parse::<BigInt>()
+                .expect("Invalid decimal string");
+            vec![BigInt::from(is_square), sqrt0_bigint, sqrt1_bigint]
+        },
+    ) {
+        panic!("getElementSqrtHint: {}", err);
+    }
+    Ok(())
+}
+pub fn get_sqrt_x0x1_fq_new_hint(inputs: &[M31], outputs: &mut [M31]) -> Result<(), Error> {
+    if let Err(err) = unwrap_hint(
+        true,
+        true,
+        inputs,
+        outputs,
+        //divE12Hint
+        |inputs| {
+            let biguint_inputs = inputs
+                .iter()
+                .map(|x| x.to_biguint().unwrap())
+                .collect::<Vec<_>>();
+
+            let g_x0 = Fq::from(biguint_inputs[0].clone());
+            let g_x1 = Fq::from(biguint_inputs[1].clone());
+            let t = Fq::from(biguint_inputs[2].clone());
+            let sgn_t = get_fq_sign(&t);
+            let (g_x0_sqrt, is_square0) = fq_has_sqrt(&g_x0);
+            let (g_x1_sqrt, is_square1) = fq_has_sqrt(&g_x1);
+            let mut y;
+            if is_square0 {
+                y = g_x0_sqrt;
+            } else if is_square1 {
+                y = g_x1_sqrt;
+            } else {
+                panic!("At least one should be square");
+            }
+            let sgn_y = get_fq_sign(&y);
+            if sgn_y != sgn_t {
+                y = -y;
+            }
+            let y_bigint = y
+                .to_string()
+                .parse::<BigInt>()
+                .expect("Invalid decimal string");
+            vec![BigInt::from(is_square0), y_bigint]
+        },
+    ) {
+        panic!("divE2Hint: {}", err);
+    }
+    Ok(())
+}
+pub fn get_sqrt_x0x1_fq2_new_hint(inputs: &[M31], outputs: &mut [M31]) -> Result<(), Error> {
+    if let Err(err) = unwrap_hint(
+        true,
+        true,
+        inputs,
+        outputs,
+        //divE12Hint
+        |inputs| {
+            let biguint_inputs = inputs
+                .iter()
+                .map(|x| x.to_biguint().unwrap())
+                .collect::<Vec<_>>();
+
+            let g_x0_a0 = Fq::from(biguint_inputs[0].clone());
+            let g_x0_a1 = Fq::from(biguint_inputs[1].clone());
+            let g_x1_a0 = Fq::from(biguint_inputs[2].clone());
+            let g_x1_a1 = Fq::from(biguint_inputs[3].clone());
+            let t_a0 = Fq::from(biguint_inputs[4].clone());
+            let t_a1 = Fq::from(biguint_inputs[5].clone());
+
+            let g_x0 = Fq2::new(Fq::from(g_x0_a0), Fq::from(g_x0_a1));
+            let g_x1 = Fq2::new(Fq::from(g_x1_a0), Fq::from(g_x1_a1));
+            let t = Fq2::new(Fq::from(t_a0), Fq::from(t_a1));
+            let sgn_t = get_fq2_sign(&t);
+            let (g_x0_sqrt, is_square0) = fq2_has_sqrt(&g_x0);
+            let (g_x1_sqrt, is_square1) = fq2_has_sqrt(&g_x1);
+            let mut y;
+            if is_square0 {
+                y = g_x0_sqrt;
+            } else if is_square1 {
+                y = g_x1_sqrt;
+            } else {
+                panic!("At least one should be square");
+            }
+            let sgn_y = get_fq2_sign(&y);
+            if sgn_y != sgn_t {
+                y.c0 = -y.c0;
+                y.c1 = -y.c1;
+            }
+            let y0_c0_bigint =
+                y.c0.to_string()
+                    .parse::<BigInt>()
+                    .expect("Invalid decimal string");
+            let y0_c1_bigint =
+                y.c1.to_string()
+                    .parse::<BigInt>()
+                    .expect("Invalid decimal string");
+            vec![BigInt::from(is_square0), y0_c0_bigint, y0_c1_bigint]
+        },
+    ) {
+        panic!("divE2Hint: {}", err);
     }
     Ok(())
 }
