use crate::gnark::element::{new_internal_element, value_of, Element};
use crate::gnark::emparam::FieldParams;
use crate::gnark::utils::{hash_to_fp_variable, nb_multiplication_res_limbs, sub_padding};
use crate::logup::LogUpRangeProofTable;
use crate::sha256::m31_utils::to_binary;
use crate::utils::simple_select;
use expander_compiler::frontend::{Config, RootAPI, Variable};
use num_bigint::BigInt;
use num_traits::Signed;
use num_traits::ToPrimitive;
use num_traits::Zero;
use std::collections::HashMap;

pub struct MulCheck<T: FieldParams> {
    a: Element<T>,
    b: Element<T>,
    r: Element<T>,
    k: Element<T>,
    c: Element<T>,
    p: Element<T>,
}
impl<T: FieldParams> MulCheck<T> {
    pub fn eval_round1<C: Config, B: RootAPI<C>>(&mut self, native: &mut B, at: Vec<Variable>) {
        self.c = eval_with_challenge(native, self.c.clone(), at.clone());
        self.r = eval_with_challenge(native, self.r.clone(), at.clone());
        self.k = eval_with_challenge(native, self.k.clone(), at.clone());
        if !self.p.is_empty() {
            self.p = eval_with_challenge(native, self.p.clone(), at.clone());
        }
    }
    pub fn eval_round2<C: Config, B: RootAPI<C>>(&mut self, native: &mut B, at: Vec<Variable>) {
        self.a = eval_with_challenge(native, self.a.clone(), at.clone());
        self.b = eval_with_challenge(native, self.b.clone(), at.clone());
    }
    pub fn check<C: Config, B: RootAPI<C>>(&self, native: &mut B, pval: Variable, ccoef: Variable) {
        let mut new_peval = pval;
        if !self.p.is_empty() {
            new_peval = self.p.evaluation
        };
        let ls = native.mul(self.a.evaluation, self.b.evaluation);
        let rs_tmp1 = native.mul(new_peval, self.k.evaluation);
        let rs_tmp2 = native.mul(self.c.evaluation, ccoef);
        let rs_tmp3 = native.add(self.r.evaluation, rs_tmp1);
        let rs = native.add(rs_tmp3, rs_tmp2);
        native.assert_is_equal(ls, rs);
    }
    pub fn clean_evaluations(&mut self) {
        self.a.evaluation = Variable::default();
        self.a.is_evaluated = false;
        self.b.evaluation = Variable::default();
        self.b.is_evaluated = false;
        self.r.evaluation = Variable::default();
        self.r.is_evaluated = false;
        self.k.evaluation = Variable::default();
        self.k.is_evaluated = false;
        self.c.evaluation = Variable::default();
        self.c.is_evaluated = false;
        self.p.evaluation = Variable::default();
        self.p.is_evaluated = false;
    }
}
pub struct GField<T: FieldParams> {
    _f_params: T,
    max_of: u32,
    n_const: Element<T>,
    nprev_const: Element<T>,
    pub zero_const: Element<T>,
    pub one_const: Element<T>,
    short_one_const: Element<T>,
    constrained_limbs: HashMap<usize, ()>,
    pub table: LogUpRangeProofTable,
    //checker: Box<dyn Rangechecker>, we use lookup rangeproof instead
    mul_checks: Vec<MulCheck<T>>,
}

impl<T: FieldParams> GField<T> {
    pub fn new<C: Config, B: RootAPI<C>>(native: &mut B, f_params: T) -> Self {
        let mut field = GField {
            _f_params: f_params,
            max_of: 30 - 2 - T::bits_per_limb(),
            n_const: Element::<T>::default(),
            nprev_const: Element::<T>::default(),
            zero_const: Element::<T>::default(),
            one_const: Element::<T>::default(),
            short_one_const: Element::<T>::default(),
            constrained_limbs: HashMap::new(),
            table: LogUpRangeProofTable::new(8),
            mul_checks: Vec::new(),
        };
        field.n_const = value_of::<C, B, T>(native, Box::new(T::modulus()));
        field.nprev_const = value_of::<C, B, T>(native, Box::new(T::modulus() - 1));
        field.zero_const = value_of::<C, B, T>(native, Box::new(0));
        field.one_const = value_of::<C, B, T>(native, Box::new(1));
        field.short_one_const = new_internal_element::<T>(vec![native.constant(1); 1], 0);
        field.table.initial(native);
        field
    }
    pub fn max_overflow(&self) -> u64 {
        30 - 2 - 8
    }
    pub fn is_zero<C: Config, B: RootAPI<C>>(
        &mut self,
        native: &mut B,
        a: &Element<T>,
    ) -> Variable {
        let ca = self.reduce(native, a, false);
        let mut res0;
        let total_overflow = ca.limbs.len() as i32 - 1;
        if total_overflow > self.max_overflow() as i32 {
            res0 = native.is_zero(ca.limbs[0]);
            for i in 1..ca.limbs.len() {
                let tmp = native.is_zero(ca.limbs[i]);
                res0 = native.mul(res0, tmp);
            }
        } else {
            let mut limb_sum = ca.limbs[0];
            for i in 1..ca.limbs.len() {
                limb_sum = native.add(limb_sum, ca.limbs[i]);
            }
            res0 = native.is_zero(limb_sum);
        }
        res0
    }
    pub fn get_element_sign<C: Config, B: RootAPI<C>>(
        &mut self,
        native: &mut B,
        x: &Element<T>,
    ) -> Variable {
        to_binary(native, x.limbs[0], 30)[0]
    }
    pub fn select<C: Config, B: RootAPI<C>>(
        &mut self,
        native: &mut B,
        selector: Variable,
        a: &Element<T>,
        b: &Element<T>,
    ) -> Element<T> {
        self.enforce_width_conditional(native, &a.clone());
        self.enforce_width_conditional(native, &b.clone());
        let overflow = std::cmp::max(a.overflow, b.overflow);
        let nb_limbs = std::cmp::max(a.limbs.len(), b.limbs.len());
        let mut limbs = vec![native.constant(0); nb_limbs];
        let mut normalize = |limbs: Vec<Variable>| -> Vec<Variable> {
            if limbs.len() < nb_limbs {
                let mut tail = vec![native.constant(0); nb_limbs - limbs.len()];
                for cur_tail in &mut tail {
                    *cur_tail = native.constant(0);
                }
                return limbs.iter().chain(tail.iter()).cloned().collect();
            }
            limbs
        };
        let a_norm_limbs = normalize(a.limbs.clone());
        let b_norm_limbs = normalize(b.limbs.clone());
        for i in 0..limbs.len() {
            limbs[i] = simple_select(native, selector, a_norm_limbs[i], b_norm_limbs[i]);
        }
        new_internal_element::<T>(limbs, overflow)
    }
    pub fn enforce_width_conditional<C: Config, B: RootAPI<C>>(
        &mut self,
        native: &mut B,
        a: &Element<T>,
    ) -> bool {
        let mut did_constrain = false;
        if a.internal {
            return false;
        }
        for i in 0..a.limbs.len() {
            let value_id = a.limbs[i].id();
            if let std::collections::hash_map::Entry::Vacant(e) =
                self.constrained_limbs.entry(value_id)
            {
                e.insert(());
            } else {
                did_constrain = true;
            }
        }
        self.enforce_width(native, a, true);
        did_constrain
    }
    pub fn enforce_width<C: Config, B: RootAPI<C>>(
        &mut self,
        native: &mut B,
        a: &Element<T>,
        mod_width: bool,
    ) {
        for i in 0..a.limbs.len() {
            let mut limb_nb_bits = T::bits_per_limb() as u64;
            if mod_width && i == a.limbs.len() - 1 {
                limb_nb_bits = ((T::modulus().bits() - 1) % T::bits_per_limb() as u64) + 1;
            }
            //range check
            if limb_nb_bits > self.table.rangeproof_bits as u64 {
                self.table
                    .rangeproof(native, a.limbs[i], limb_nb_bits as usize);
            } else {
                self.table
                    .rangeproof_onechunk(native, a.limbs[i], limb_nb_bits as usize);
            }
        }
    }
    pub fn wrap_hint<C: Config, B: RootAPI<C>>(
        &self,
        native: &mut B,
        nonnative_inputs: Vec<Element<T>>,
    ) -> Vec<Variable> {
        let mut res = vec![
            native.constant(T::bits_per_limb()),
            native.constant(T::nb_limbs()),
        ];
        res.extend(self.n_const.limbs.clone());
        res.push(native.constant(nonnative_inputs.len() as u32));
        for nonnative_input in &nonnative_inputs {
            res.push(native.constant(nonnative_input.limbs.len() as u32));
            res.extend(nonnative_input.limbs.clone());
        }
        res
    }
    pub fn new_hint<C: Config, B: RootAPI<C>>(
        &mut self,
        native: &mut B,
        hf_name: &str,
        nb_outputs: usize,
        inputs: Vec<Element<T>>,
    ) -> Vec<Element<T>> {
        let native_inputs = self.wrap_hint(native, inputs);
        let nb_native_outputs = T::nb_limbs() as usize * nb_outputs;
        let native_outputs = native.new_hint(hf_name, &native_inputs, nb_native_outputs);
        let mut outputs = vec![];
        for i in 0..nb_outputs {
            let tmp_output = self.pack_limbs(
                native,
                native_outputs[i * T::nb_limbs() as usize..(i + 1) * T::nb_limbs() as usize]
                    .to_vec(),
                true,
            );
            outputs.push(tmp_output);
        }
        outputs
    }
    pub fn pack_limbs<C: Config, B: RootAPI<C>>(
        &mut self,
        native: &mut B,
        limbs: Vec<Variable>,
        strict: bool,
    ) -> Element<T> {
        let e = new_internal_element::<T>(limbs, 0);
        self.enforce_width(native, &e, strict);
        e
    }
    pub fn reduce<C: Config, B: RootAPI<C>>(
        &mut self,
        native: &mut B,
        a: &Element<T>,
        strict: bool,
    ) -> Element<T> {
        self.enforce_width_conditional(native, a);
        if a.mod_reduced {
            return a.clone();
        }
        if !strict && a.overflow == 0 {
            return a.clone();
        }
        let p = Element::<T>::default();
        let one = self.one_const.clone();
        self.mul_mod(native, a, &one, 0, &p).clone()
    }
    pub fn mul_mod<C: Config, B: RootAPI<C>>(
        &mut self,
        native: &mut B,
        a: &Element<T>,
        b: &Element<T>,
        _: usize,
        p: &Element<T>,
    ) -> Element<T> {
        self.enforce_width_conditional(native, a);
        self.enforce_width_conditional(native, b);
        let (k, r, c) = self.call_mul_hint(native, a, b, true);
        let mc = MulCheck {
            a: a.clone(),
            b: b.clone(),
            c,
            k,
            r: r.clone(),
            p: p.clone(),
        };
        self.mul_checks.push(mc);
        r
    }
    pub fn mul_pre_cond(&self, a: &Element<T>, b: &Element<T>) -> u32 {
        let nb_res_limbs = nb_multiplication_res_limbs(a.limbs.len(), b.limbs.len());
        let nb_limbs_overflow = if nb_res_limbs > 0 {
            (nb_res_limbs as f64).log2().ceil() as u32
        } else {
            1
        };
        T::bits_per_limb() + nb_limbs_overflow + a.overflow + b.overflow
    }
    pub fn call_mul_hint<C: Config, B: RootAPI<C>>(
        &mut self,
        native: &mut B,
        a: &Element<T>,
        b: &Element<T>,
        is_mul_mod: bool,
    ) -> (Element<T>, Element<T>, Element<T>) {
        let next_overflow = self.mul_pre_cond(a, b);
        let next_overflow = if !is_mul_mod {
            a.overflow
        } else {
            next_overflow
        };
        let nb_limbs = T::nb_limbs() as usize;
        let nb_bits = T::bits_per_limb() as usize;
        let modbits = T::modulus().bits() as usize;
        let a_limbs_len = a.limbs.len();
        let b_limbs_len = b.limbs.len();
        let nb_quo_limbs = (nb_multiplication_res_limbs(a_limbs_len, b_limbs_len) * nb_bits
            + next_overflow as usize
            + 1
            - modbits
            + nb_bits
            - 1)
            / nb_bits;
        let nb_rem_limbs = nb_limbs;
        let nb_carry_limbs = std::cmp::max(
            nb_multiplication_res_limbs(a_limbs_len, b_limbs_len),
            nb_multiplication_res_limbs(nb_quo_limbs, nb_limbs),
        ) - 1;
        let mut hint_inputs = vec![
            native.constant(nb_bits as u32),
            native.constant(nb_limbs as u32),
            native.constant(a.limbs.len() as u32),
            native.constant(nb_quo_limbs as u32),
        ];
        let modulus_limbs = self.n_const.limbs.clone();
        hint_inputs.extend(modulus_limbs);
        hint_inputs.extend(a.limbs.clone());
        hint_inputs.extend(b.limbs.clone());
        let ret = native.new_hint(
            "myhint.mulhint",
            &hint_inputs,
            nb_quo_limbs + nb_rem_limbs + nb_carry_limbs,
        );
        let quo = self.pack_limbs(native, ret[..nb_quo_limbs].to_vec(), false);
        let rem = if is_mul_mod {
            self.pack_limbs(
                native,
                ret[nb_quo_limbs..nb_quo_limbs + nb_rem_limbs].to_vec(),
                true,
            )
        } else {
            Element::default()
        };
        let carries = new_internal_element::<T>(ret[nb_quo_limbs + nb_rem_limbs..].to_vec(), 0);
        (quo, rem, carries)
    }
    pub fn check_zero<C: Config, B: RootAPI<C>>(
        &mut self,
        native: &mut B,
        a: Element<T>,
        p: Option<Element<T>>,
    ) {
        self.enforce_width_conditional(native, &a.clone());
        let b = self.short_one_const.clone();
        let (k, r, c) = self.call_mul_hint(native, &a, &b, false);
        let mc = MulCheck {
            a,
            b,
            c,
            k,
            r: r.clone(),
            p: p.unwrap_or_default(),
        };
        self.mul_checks.push(mc);
    }
    pub fn copy<C: Config, B: RootAPI<C>>(&mut self, native: &mut B, x: &Element<T>) -> Element<T> {
<<<<<<< HEAD
        let inputs = vec![x.my_clone()];
        let output = self.new_hint(native, "myhint.copyelementhint", 1, inputs);
        let res = output[0].my_clone();
=======
        let inputs = vec![x.clone()];
        let output = self.new_hint(native, "myhint.copyelementhint", 1, inputs);
        let res = output[0].clone();
>>>>>>> d8ed9aa3
        self.assert_is_equal(native, x, &res);
        res
    }
    pub fn assert_is_equal<C: Config, B: RootAPI<C>>(
        &mut self,
        native: &mut B,
        a: &Element<T>,
        b: &Element<T>,
    ) {
        self.enforce_width_conditional(native, a);
        self.enforce_width_conditional(native, b);
        let diff = self.sub(native, b, a);
        self.check_zero(native, diff, None);
    }
    pub fn add<C: Config, B: RootAPI<C>>(
        &mut self,
        native: &mut B,
        a: &Element<T>,
        b: &Element<T>,
    ) -> Element<T> {
        self.enforce_width_conditional(native, &a.clone());
        self.enforce_width_conditional(native, &b.clone());
        let mut new_a = a.clone();
        let mut new_b = b.clone();
        if a.overflow + 1 > self.max_of {
            new_a = self.reduce(native, a, false);
        }
        if b.overflow + 1 > self.max_of {
            new_b = self.reduce(native, b, false);
        }
        let next_overflow = std::cmp::max(new_a.overflow, new_b.overflow) + 1;
        let nb_limbs = std::cmp::max(new_a.limbs.len(), new_b.limbs.len());
        let mut limbs = vec![native.constant(0); nb_limbs];
        for (i, limb) in limbs.iter_mut().enumerate() {
            if i < new_a.limbs.len() {
                *limb = native.add(*limb, new_a.limbs[i]);
            }
            if i < new_b.limbs.len() {
                *limb = native.add(*limb, new_b.limbs[i]);
            }
        }
        new_internal_element::<T>(limbs, next_overflow)
    }
    pub fn sub<C: Config, B: RootAPI<C>>(
        &mut self,
        native: &mut B,
        a: &Element<T>,
        b: &Element<T>,
    ) -> Element<T> {
        self.enforce_width_conditional(native, &a.clone());
        self.enforce_width_conditional(native, &b.clone());
        let mut new_a = a.clone();
        let mut new_b = b.clone();
        if a.overflow + 1 > self.max_of {
            new_a = self.reduce(native, a, false);
        }
        if b.overflow + 2 > self.max_of {
            new_b = self.reduce(native, b, false);
        }
        let next_overflow = std::cmp::max(new_a.overflow, new_b.overflow + 1) + 1;
        let nb_limbs = std::cmp::max(new_a.limbs.len(), new_b.limbs.len());
        let pad_limbs = sub_padding(
            &T::modulus(),
            T::bits_per_limb(),
            new_b.overflow,
            nb_limbs as u32,
        );
        let mut limbs = vec![native.constant(0); nb_limbs];
        for i in 0..limbs.len() {
            limbs[i] = native.constant(pad_limbs[i].to_u64().unwrap() as u32);
            if i < new_a.limbs.len() {
                limbs[i] = native.add(limbs[i], new_a.limbs[i]);
            }
            if i < new_b.limbs.len() {
                limbs[i] = native.sub(limbs[i], new_b.limbs[i]);
            }
        }
        new_internal_element::<T>(limbs, next_overflow)
    }
    pub fn neg<C: Config, B: RootAPI<C>>(&mut self, native: &mut B, a: &Element<T>) -> Element<T> {
        let zero = self.zero_const.clone();
        self.sub(native, &zero, a)
    }
    pub fn mul<C: Config, B: RootAPI<C>>(
        &mut self,
        native: &mut B,
        a: &Element<T>,
        b: &Element<T>,
    ) -> Element<T> {
        self.enforce_width_conditional(native, a);
        self.enforce_width_conditional(native, b);

        //calculate a*b's overflow and reduce if necessary
        let mut next_overflow = self.mul_pre_cond(a, b);
        let mut new_a = a.clone();
        let mut new_b = b.clone();
        if next_overflow > self.max_of {
            if a.overflow < b.overflow {
                new_b = self.reduce(native, b, false);
            } else {
                new_a = self.reduce(native, a, false);
            }
        }
        next_overflow = self.mul_pre_cond(&new_a, &new_b);
        if next_overflow > self.max_of {
            if new_a.overflow < new_b.overflow {
                new_b = self.reduce(native, &new_b, false);
            } else {
                new_a = self.reduce(native, &new_a, false);
            }
        }

        //calculate a*b
        self.mul_mod(native, &new_a, &new_b, 0, &Element::<T>::default())
    }
    pub fn div<C: Config, B: RootAPI<C>>(
        &mut self,
        native: &mut B,
        a: &Element<T>,
        b: &Element<T>,
    ) -> Element<T> {
        self.enforce_width_conditional(native, a);
        self.enforce_width_conditional(native, b);
        //calculate a/b's overflow and reduce if necessary
        let zero_element = self.zero_const.clone();
        let mut mul_of = self.mul_pre_cond(&zero_element, b);
        let mut new_a = a.clone();
        let mut new_b = b.clone();
        if mul_of > self.max_of {
            new_b = self.reduce(native, &new_b, false);
            mul_of = 0;
        }
        if new_a.overflow + 1 > self.max_of {
            new_a = self.reduce(native, &new_a, false);
        }
        if mul_of + 2 > self.max_of {
            new_b = self.reduce(native, &new_b, false);
        }

        //calculate a/b
        let div = self.compute_division_hint(native, a.limbs.clone(), b.limbs.clone());
        let e = self.pack_limbs(native, div, true);
        let res = self.mul(native, &e, &new_b);
        self.assert_is_equal(native, &res, &new_a);
        e
    }
    pub fn inverse<C: Config, B: RootAPI<C>>(
        &mut self,
        native: &mut B,
        b: &Element<T>,
    ) -> Element<T> {
        self.enforce_width_conditional(native, b);
        //calculate 1/b's overflow and reduce if necessary
        let zero_element = self.zero_const.clone();
        let mut mul_of = self.mul_pre_cond(&zero_element, b);
        let mut new_b = b.clone();
        if mul_of > self.max_of {
            new_b = self.reduce(native, &new_b, false);
            mul_of = 0;
        }
        if mul_of + 2 > self.max_of {
            new_b = self.reduce(native, &new_b, false);
        }
        // let next_overflow = std::cmp::max(new_a.overflow, new_b.overflow+1) + 1;

        //calculate 1/b
        let inv = self.compute_inverse_hint(native, b.limbs.clone());
        let e = self.pack_limbs(native, inv, true);
        let res = self.mul(native, &e, &new_b);
<<<<<<< HEAD
        let one = self.one_const.my_clone();
=======
        let one = self.one_const.clone();
>>>>>>> d8ed9aa3
        self.assert_is_equal(native, &res, &one);
        e
    }
    pub fn compute_inverse_hint<C: Config, B: RootAPI<C>>(
        &mut self,
        native: &mut B,
        in_limbs: Vec<Variable>,
    ) -> Vec<Variable> {
        let mut hint_inputs = vec![
            native.constant(T::bits_per_limb()),
            native.constant(T::nb_limbs()),
        ];
        let modulus_limbs = self.n_const.limbs.clone();
        hint_inputs.extend(modulus_limbs);
        hint_inputs.extend(in_limbs);
        native.new_hint("myhint.invhint", &hint_inputs, T::nb_limbs() as usize)
    }
    pub fn compute_division_hint<C: Config, B: RootAPI<C>>(
        &mut self,
        native: &mut B,
        nom_limbs: Vec<Variable>,
        denom_limbs: Vec<Variable>,
    ) -> Vec<Variable> {
        let mut hint_inputs = vec![
            native.constant(T::bits_per_limb()),
            native.constant(T::nb_limbs()),
            native.constant(denom_limbs.len() as u32),
            native.constant(nom_limbs.len() as u32),
        ];
        let modulus_limbs = self.n_const.limbs.clone();
        hint_inputs.extend(modulus_limbs);
        hint_inputs.extend(nom_limbs);
        hint_inputs.extend(denom_limbs);
        native.new_hint("myhint.divhint", &hint_inputs, T::nb_limbs() as usize)
    }
    pub fn mul_const<C: Config, B: RootAPI<C>>(
        &mut self,
        native: &mut B,
        a: &Element<T>,
        c: BigInt,
    ) -> Element<T> {
        if c.is_negative() {
            let neg_a = self.neg(native, a);
            return self.mul_const(native, &neg_a, -c);
        } else if c.is_zero() {
            return self.zero_const.clone();
        }
        let cbl = c.bits();
        if cbl > self.max_overflow() {
            panic!(
                "constant bit length {} exceeds max {}",
                cbl,
                self.max_overflow()
            );
        }
        let next_overflow = a.overflow + cbl as u32;
        let mut new_a = a.clone();
        if next_overflow > self.max_of {
            new_a = self.reduce(native, a, false);
        }
        let mut limbs = vec![native.constant(0); new_a.limbs.len()];
        for i in 0..new_a.limbs.len() {
            limbs[i] = native.mul(new_a.limbs[i], c.to_u64().unwrap() as u32);
        }
        new_internal_element::<T>(limbs, new_a.overflow + cbl as u32)
    }
    pub fn check_mul<C: Config, B: RootAPI<C>>(&mut self, native: &mut B) {
        let commitment = native.get_random_value();
        let mut coefs_len = T::nb_limbs() as usize;
        for i in 0..self.mul_checks.len() {
            coefs_len = std::cmp::max(coefs_len, self.mul_checks[i].a.limbs.len());
            coefs_len = std::cmp::max(coefs_len, self.mul_checks[i].b.limbs.len());
            coefs_len = std::cmp::max(coefs_len, self.mul_checks[i].c.limbs.len());
            coefs_len = std::cmp::max(coefs_len, self.mul_checks[i].k.limbs.len());
        }
        let mut at = vec![commitment; coefs_len];
        for i in 1..at.len() {
            at[i] = native.mul(at[i - 1], commitment);
        }
        for i in 0..self.mul_checks.len() {
            self.mul_checks[i].eval_round1(native, at.clone());
        }
        for i in 0..self.mul_checks.len() {
            self.mul_checks[i].eval_round2(native, at.clone());
        }
        let pval = eval_with_challenge(native, self.n_const.clone(), at.clone());
        let coef = BigInt::from(1) << T::bits_per_limb();
        let ccoef = native.sub(coef.to_u64().unwrap() as u32, commitment);
        for i in 0..self.mul_checks.len() {
            self.mul_checks[i].check(native, pval.evaluation, ccoef);
        }
        for i in 0..self.mul_checks.len() {
            self.mul_checks[i].clean_evaluations();
        }
    }
    pub fn hash_to_fp<C: Config, B: RootAPI<C>>(
        &mut self,
        native: &mut B,
        msg: &[Variable],
        len: usize,
    ) -> Vec<Element<T>> {
        let signature_dst: &[u8] = b"BLS_SIG_BLS12381G2_XMD:SHA-256_SSWU_RO_POP_";
        let mut dst = vec![];
        for c in signature_dst {
            dst.push(native.constant(*c as u32));
        }
        let hm = hash_to_fp_variable(native, msg, &dst, len);
        let mut xs_limbs = vec![];
        let n = T::bits_per_limb();
        if n != 8 {
            panic!("only support 8 bits per limb for now");
        }
        let k = T::nb_limbs() as usize;
        if k > 64 {
            panic!("only support <= 64 limbs for now");
        }
        for element in &hm {
            let mut x = vec![];
            for j in 0..k {
                x.push(element[k - 1 - j]);
            }
            xs_limbs.push(x);
        }
        let shift = value_of(
            native,
            Box::new("340282366920938463463374607431768211456".to_string()),
        );
        let mut x_elements = vec![];
        for i in 0..xs_limbs.len() {
            let mut x_element = new_internal_element(xs_limbs[i].clone(), 0);
            x_element = self.mul(native, &x_element, &shift);
            let mut x_rem = vec![native.constant(0); k];
            for (j, rem) in x_rem.iter_mut().enumerate().take(k) {
                if j < (64 - k) {
                    *rem = hm[i][63 - j];
                }
            }
            x_element = self.add(native, &x_element, &new_internal_element(x_rem, 0));
            x_element = self.reduce(native, &x_element, true);
            x_elements.push(x_element);
        }
        x_elements
    }
}
pub fn eval_with_challenge<C: Config, B: RootAPI<C>, T: FieldParams>(
    native: &mut B,
    a: Element<T>,
    at: Vec<Variable>,
) -> Element<T> {
    if a.is_evaluated {
        return a;
    }
    if (at.len() as i64) < (a.limbs.len() as i64) - 1 {
        panic!("evaluation powers less than limbs");
    }
    let mut sum = native.constant(0);
    if !a.limbs.is_empty() {
        sum = native.mul(a.limbs[0], 1);
    }
    for i in 1..a.limbs.len() {
        let tmp = native.mul(a.limbs[i], at[i - 1]);
        sum = native.add(sum, tmp);
    }
    let mut ret = a.clone();
    ret.is_evaluated = true;
    ret.evaluation = sum;
    ret
}<|MERGE_RESOLUTION|>--- conflicted
+++ resolved
@@ -2,6 +2,7 @@
 use crate::gnark::emparam::FieldParams;
 use crate::gnark::utils::{hash_to_fp_variable, nb_multiplication_res_limbs, sub_padding};
 use crate::logup::LogUpRangeProofTable;
+use crate::sha256::m31_utils::to_binary;
 use crate::sha256::m31_utils::to_binary;
 use crate::utils::simple_select;
 use expander_compiler::frontend::{Config, RootAPI, Variable};
@@ -120,6 +121,13 @@
             res0 = native.is_zero(limb_sum);
         }
         res0
+    }
+    pub fn get_element_sign<C: Config, B: RootAPI<C>>(
+        &mut self,
+        native: &mut B,
+        x: &Element<T>,
+    ) -> Variable {
+        to_binary(native, x.limbs[0], 30)[0]
     }
     pub fn get_element_sign<C: Config, B: RootAPI<C>>(
         &mut self,
@@ -375,15 +383,9 @@
         self.mul_checks.push(mc);
     }
     pub fn copy<C: Config, B: RootAPI<C>>(&mut self, native: &mut B, x: &Element<T>) -> Element<T> {
-<<<<<<< HEAD
         let inputs = vec![x.my_clone()];
         let output = self.new_hint(native, "myhint.copyelementhint", 1, inputs);
         let res = output[0].my_clone();
-=======
-        let inputs = vec![x.clone()];
-        let output = self.new_hint(native, "myhint.copyelementhint", 1, inputs);
-        let res = output[0].clone();
->>>>>>> d8ed9aa3
         self.assert_is_equal(native, x, &res);
         res
     }
@@ -528,6 +530,7 @@
         let e = self.pack_limbs(native, div, true);
         let res = self.mul(native, &e, &new_b);
         self.assert_is_equal(native, &res, &new_a);
+        self.assert_is_equal(native, &res, &new_a);
         e
     }
     pub fn inverse<C: Config, B: RootAPI<C>>(
@@ -553,11 +556,7 @@
         let inv = self.compute_inverse_hint(native, b.limbs.clone());
         let e = self.pack_limbs(native, inv, true);
         let res = self.mul(native, &e, &new_b);
-<<<<<<< HEAD
         let one = self.one_const.my_clone();
-=======
-        let one = self.one_const.clone();
->>>>>>> d8ed9aa3
         self.assert_is_equal(native, &res, &one);
         e
     }
@@ -701,6 +700,54 @@
         }
         x_elements
     }
+    pub fn hash_to_fp<C: Config, B: RootAPI<C>>(
+        &mut self,
+        native: &mut B,
+        msg: &[Variable],
+        len: usize,
+    ) -> Vec<Element<T>> {
+        let signature_dst: &[u8] = b"BLS_SIG_BLS12381G2_XMD:SHA-256_SSWU_RO_POP_";
+        let mut dst = vec![];
+        for c in signature_dst {
+            dst.push(native.constant(*c as u32));
+        }
+        let hm = hash_to_fp_variable(native, msg, &dst, len);
+        let mut xs_limbs = vec![];
+        let n = T::bits_per_limb();
+        if n != 8 {
+            panic!("only support 8 bits per limb for now");
+        }
+        let k = T::nb_limbs() as usize;
+        if k > 64 {
+            panic!("only support <= 64 limbs for now");
+        }
+        for element in &hm {
+            let mut x = vec![];
+            for j in 0..k {
+                x.push(element[k - 1 - j]);
+            }
+            xs_limbs.push(x);
+        }
+        let shift = value_of(
+            native,
+            Box::new("340282366920938463463374607431768211456".to_string()),
+        );
+        let mut x_elements = vec![];
+        for i in 0..xs_limbs.len() {
+            let mut x_element = new_internal_element(xs_limbs[i].clone(), 0);
+            x_element = self.mul(native, &x_element, &shift);
+            let mut x_rem = vec![native.constant(0); k];
+            for (j, rem) in x_rem.iter_mut().enumerate().take(k) {
+                if j < (64 - k) {
+                    *rem = hm[i][63 - j];
+                }
+            }
+            x_element = self.add(native, &x_element, &new_internal_element(x_rem, 0));
+            x_element = self.reduce(native, &x_element, true);
+            x_elements.push(x_element);
+        }
+        x_elements
+    }
 }
 pub fn eval_with_challenge<C: Config, B: RootAPI<C>, T: FieldParams>(
     native: &mut B,
