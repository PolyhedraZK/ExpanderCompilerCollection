use crate::gnark::emparam::FieldParams;
use crate::gnark::limbs::*;
use expander_compiler::frontend::*;
use num_bigint::BigInt;
use num_traits::ToPrimitive;
use std::any::Any;
use std::cmp::Ordering;
<<<<<<< HEAD
#[derive(Default, Clone, Debug)]
=======
//#[derive(Default, Clone)]
>>>>>>> c52fddf7
pub struct Element<T: FieldParams> {
    pub limbs: Vec<Variable>,
    pub overflow: u32,
    pub internal: bool,
    pub mod_reduced: bool,
    pub is_evaluated: bool,
    pub evaluation: Variable,
    pub _marker: std::marker::PhantomData<T>,
}

impl<T: FieldParams> Element<T> {
    pub fn new(
        limbs: Vec<Variable>,
        overflow: u32,
        internal: bool,
        mod_reduced: bool,
        is_evaluated: bool,
        evaluation: Variable,
    ) -> Self {
        Self {
            limbs,
            overflow,
            internal,
            mod_reduced,
            is_evaluated,
            evaluation,
            _marker: std::marker::PhantomData,
        }
    }

    pub fn is_empty(&self) -> bool {
        self.limbs.is_empty()
    }
}

impl<T: FieldParams> Clone for Element<T> {
    fn clone(&self) -> Self {
        let mut r = Element::new(Vec::new(), 0, false, false, false, Variable::default());
        r.limbs = self.limbs.clone();
        r.overflow = self.overflow;
        r.internal = self.internal;
        r.mod_reduced = self.mod_reduced;
        r
    }
}

impl<T: FieldParams> Default for Element<T> {
    fn default() -> Self {
        Element::new(Vec::new(), 0, false, false, false, Variable::default())
    }
}

pub fn value_of<C: Config, B: RootAPI<C>, T: FieldParams>(
    api: &mut B,
    constant: Box<dyn Any>,
) -> Element<T> {
    let r: Element<T> = new_const_element::<C, B, T>(api, constant);
    r
}

pub fn new_const_element<C: Config, B: RootAPI<C>, T: FieldParams>(
    api: &mut B,
    v: Box<dyn Any>,
) -> Element<T> {
    let fp = T::modulus();
    // convert to big.Int
    let mut b_value = from_interface(v);
    //if neg, add modulus
    if b_value < BigInt::from(0) {
        b_value += &fp;
    }
    // mod reduce
    if fp.cmp(&b_value) != Ordering::Equal {
        b_value %= fp;
    }

    // decompose into limbs
    let mut blimbs = vec![BigInt::default(); T::nb_limbs() as usize];
    let mut limbs = vec![Variable::default(); blimbs.len()];
    if let Err(err) = decompose(&b_value, T::bits_per_limb(), &mut blimbs) {
        panic!("decompose value: {}", err);
    }
    // assign limb values
    for i in 0..limbs.len() {
        limbs[i] = api.constant(blimbs[i].to_u64().unwrap() as u32);
    }
    Element::new(limbs, 0, true, false, false, Variable::default())
}
pub fn new_internal_element<T: FieldParams>(limbs: Vec<Variable>, overflow: u32) -> Element<T> {
    Element::new(limbs, overflow, true, false, false, Variable::default())
}
pub fn copy<T: FieldParams>(e: &Element<T>) -> Element<T> {
    let mut r = Element::new(Vec::new(), 0, false, false, false, Variable::default());
    r.limbs = e.limbs.clone();
    r.overflow = e.overflow;
    r.internal = e.internal;
    r.mod_reduced = e.mod_reduced;
    r
}
pub fn from_interface(input: Box<dyn Any>) -> BigInt {
    let r;
    if let Some(v) = input.downcast_ref::<BigInt>() {
        r = v.clone();
    } else if let Some(v) = input.downcast_ref::<u8>() {
        r = BigInt::from(*v);
    } else if let Some(v) = input.downcast_ref::<u16>() {
        r = BigInt::from(*v);
    } else if let Some(v) = input.downcast_ref::<u32>() {
        r = BigInt::from(*v);
    } else if let Some(v) = input.downcast_ref::<u64>() {
        r = BigInt::from(*v);
    } else if let Some(v) = input.downcast_ref::<usize>() {
        r = BigInt::from(*v as u64);
    } else if let Some(v) = input.downcast_ref::<i8>() {
        r = BigInt::from(*v);
    } else if let Some(v) = input.downcast_ref::<i16>() {
        r = BigInt::from(*v);
    } else if let Some(v) = input.downcast_ref::<i32>() {
        r = BigInt::from(*v);
    } else if let Some(v) = input.downcast_ref::<i64>() {
        r = BigInt::from(*v);
    } else if let Some(v) = input.downcast_ref::<isize>() {
        r = BigInt::from(*v as i64);
    } else if let Some(v) = input.downcast_ref::<String>() {
        r = BigInt::parse_bytes(v.as_bytes(), 10).unwrap_or_else(|| {
            panic!("unable to set BigInt from string: {}", v);
        });
    } else if let Some(v) = input.downcast_ref::<Vec<u8>>() {
        r = BigInt::from_bytes_be(num_bigint::Sign::Plus, v);
    } else {
        panic!("value to BigInt not supported");
    }
    r
}<|MERGE_RESOLUTION|>--- conflicted
+++ resolved
@@ -5,11 +5,8 @@
 use num_traits::ToPrimitive;
 use std::any::Any;
 use std::cmp::Ordering;
-<<<<<<< HEAD
+
 #[derive(Default, Clone, Debug)]
-=======
-//#[derive(Default, Clone)]
->>>>>>> c52fddf7
 pub struct Element<T: FieldParams> {
     pub limbs: Vec<Variable>,
     pub overflow: u32,
