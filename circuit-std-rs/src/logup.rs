--- conflicted
+++ resolved
@@ -441,10 +441,7 @@
     pub fn final_check<C: Config, B: RootAPI<C>>(&mut self, builder: &mut B) {
         let alpha = builder.get_random_value();
         let inputs = self.query_keys.clone();
-<<<<<<< HEAD
         println!("lookup inputs's len {}", inputs.len());
-=======
->>>>>>> 35244d82
 
         let query_count = builder.new_hint("myhint.querycounthint", &inputs, self.table_keys.len());
 
