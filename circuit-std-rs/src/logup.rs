--- conflicted
+++ resolved
@@ -1,13 +1,7 @@
 use std::collections::HashMap;
 
 use arith::Field;
-<<<<<<< HEAD
-use expander_compiler::frontend::{declare_circuit, Config, Define, Error, RootAPI, Variable, M31};
-=======
-use expander_compiler::frontend::{
-    declare_circuit, Config, Define, Error, FieldModulus, RootAPI, Variable,
-};
->>>>>>> e86278d5
+use expander_compiler::frontend::{declare_circuit, Config, Define, Error, RootAPI, Variable};
 use rand::Rng;
 
 use crate::StdCircuit;
@@ -450,10 +444,7 @@
     }
 }
 
-pub fn query_count_hint<F: Field + FieldModulus>(
-    inputs: &[F],
-    outputs: &mut [F],
-) -> Result<(), Error> {
+pub fn query_count_hint<F: Field>(inputs: &[F], outputs: &mut [F]) -> Result<(), Error> {
     let mut count = vec![0; outputs.len()];
     for input in inputs {
         let query_id = input.to_u256().as_usize();
@@ -465,10 +456,7 @@
     Ok(())
 }
 
-pub fn query_count_by_key_hint<F: Field + FieldModulus>(
-    inputs: &[F],
-    outputs: &mut [F],
-) -> Result<(), Error> {
+pub fn query_count_by_key_hint<F: Field>(inputs: &[F], outputs: &mut [F]) -> Result<(), Error> {
     let mut outputs_u32 = vec![0; outputs.len()];
 
     let table_size = inputs[0].to_u256().as_usize();
@@ -493,10 +481,7 @@
     Ok(())
 }
 
-pub fn rangeproof_hint<F: Field + FieldModulus>(
-    inputs: &[F],
-    outputs: &mut [F],
-) -> Result<(), Error> {
+pub fn rangeproof_hint<F: Field>(inputs: &[F], outputs: &mut [F]) -> Result<(), Error> {
     let n = inputs[0].to_u256().as_i64();
     let m = inputs[1].to_u256().as_i64();
     let mut a = inputs[2].to_u256().as_i64();
