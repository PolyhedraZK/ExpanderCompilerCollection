use expander_compiler::frontend::{
    declare_circuit, Config, Define, Error, FieldModulus, M31Config, RootAPI, Variable, M31,
};

#[cfg(test)]
use expander_compiler::{
    frontend::{compile, CompileOptions},
    hints::registry::HintRegistry,
};

use num_bigint::BigInt;
use num_traits::cast::ToPrimitive;
use std::fs::{self, OpenOptions};
use std::io::{self, BufRead, BufReader, Write};

pub fn bytes_to_bits<C: Config, B: RootAPI<C>>(api: &mut B, vals: &[Variable]) -> Vec<Variable> {
    let mut ret = to_binary(api, vals[0], 8);
    for val in vals.iter().skip(1) {
        ret = to_binary(api, *val, 8)
            .into_iter()
            .chain(ret.into_iter())
            .collect();
    }
    ret
}
pub fn bits_to_bytes<C: Config, B: RootAPI<C>>(api: &mut B, bits: &[Variable]) -> Vec<Variable> {
    let mut ret = vec![];
    for i in 0..bits.len() / 8 {
        let cur_bits = &bits[i * 8..(i + 1) * 8];
        ret.push(from_binary(api, cur_bits));
    }
    ret
}
pub fn left_shift<C: Config, B: RootAPI<C>>(
    api: &mut B,
    bits: &[Variable],
    shift: usize,
) -> Vec<Variable> {
    if bits.len() != 32 {
        panic!("RightShift: len(bits) != 32");
    }
    let mut shifted_bits = bits[shift..].to_vec();
    for _ in 0..shift {
        shifted_bits.push(api.constant(0));
    }
    shifted_bits
}
pub fn rotate_left(bits: &[Variable], shift: usize) -> Vec<Variable> {
    if bits.len() != 32 {
        panic!("RotateRight: len(bits) != 32");
    }
    let mut rotated_bits = bits[shift..].to_vec();
    rotated_bits.extend_from_slice(&bits[..shift]);
    rotated_bits
}
pub fn sigma0<C: Config, B: RootAPI<C>>(api: &mut B, bits: &[Variable]) -> Vec<Variable> {
    if bits.len() != 32 {
        panic!("Sigma0: len(bits) != 32");
    }
    let bits1 = bits.to_vec();
    let bits2 = bits.to_vec();
    let bits3 = bits.to_vec();
    let v1 = rotate_left(&bits1, 7);
    let v2 = rotate_left(&bits2, 18);
    let v3 = left_shift(api, &bits3, 3);
    let mut ret = vec![];
    for i in 0..32 {
        let tmp = api.xor(v1[i], v2[i]);
        ret.push(api.xor(tmp, v3[i]));
    }
    ret
}
pub fn sigma1<C: Config, B: RootAPI<C>>(api: &mut B, bits: &[Variable]) -> Vec<Variable> {
    if bits.len() != 32 {
        panic!("Sigma1: len(bits) != 32");
    }
    let bits1 = bits.to_vec();
    let bits2 = bits.to_vec();
    let bits3 = bits.to_vec();
    let v1 = rotate_left(&bits1, 17);
    let v2 = rotate_left(&bits2, 19);
    let v3 = left_shift(api, &bits3, 10);
    let mut ret = vec![];
    for i in 0..32 {
        let tmp = api.xor(v1[i], v2[i]);
        ret.push(api.xor(tmp, v3[i]));
    }
    ret
}
pub fn cap_sigma0<C: Config, B: RootAPI<C>>(api: &mut B, bits: &[Variable]) -> Vec<Variable> {
    if bits.len() != 32 {
        panic!("CapSigma0: len(bits) != 32");
    }
    let bits1 = bits.to_vec();
    let bits2 = bits.to_vec();
    let bits3 = bits.to_vec();
    let v1 = rotate_left(&bits1, 2);
    let v2 = rotate_left(&bits2, 13);
    let v3 = rotate_left(&bits3, 22);
    let mut ret = vec![];
    for i in 0..32 {
        let tmp = api.xor(v1[i], v2[i]);
        ret.push(api.xor(tmp, v3[i]));
    }
    ret
}
pub fn cap_sigma1<C: Config, B: RootAPI<C>>(api: &mut B, bits: &[Variable]) -> Vec<Variable> {
    if bits.len() != 32 {
        panic!("CapSigma1: len(bits) != 32");
    }
    let bits1 = bits.to_vec();
    let bits2 = bits.to_vec();
    let bits3 = bits.to_vec();
    let v1 = rotate_left(&bits1, 6);
    let v2 = rotate_left(&bits2, 11);
    let v3 = rotate_left(&bits3, 25);
    let mut ret = vec![];
    for i in 0..32 {
        let tmp = api.xor(v1[i], v2[i]);
        ret.push(api.xor(tmp, v3[i]));
    }
    ret
}
pub fn ch<C: Config, B: RootAPI<C>>(
    api: &mut B,
    x: &[Variable],
    y: &[Variable],
    z: &[Variable],
) -> Vec<Variable> {
    if x.len() != 32 || y.len() != 32 || z.len() != 32 {
        panic!("Ch: len(x) != 32 || len(y) != 32 || len(z) != 32");
    }
    let mut ret = vec![];
    for i in 0..32 {
        let tmp1 = api.and(x[i], y[i]);
        let tmp2 = api.xor(x[i], 1);
        let tmp3 = api.and(tmp2, z[i]);
        ret.push(api.xor(tmp1, tmp3));
    }
    ret
}
pub fn maj<C: Config, B: RootAPI<C>>(
    api: &mut B,
    x: &[Variable],
    y: &[Variable],
    z: &[Variable],
) -> Vec<Variable> {
    if x.len() != 32 || y.len() != 32 || z.len() != 32 {
        panic!("Maj: len(x) != 32 || len(y) != 32 || len(z) != 32");
    }
    let mut ret = vec![];
    for i in 0..32 {
        let tmp1 = api.and(x[i], y[i]);
        let tmp2 = api.and(x[i], z[i]);
        let tmp3 = api.and(y[i], z[i]);
        let tmp4 = api.xor(tmp1, tmp2);
        ret.push(api.xor(tmp3, tmp4));
    }
    ret
}
pub fn big_array_add_no_reduce<C: Config, B: RootAPI<C>>(
    api: &mut B,
    a: &[Variable],
    b: &[Variable],
) -> Vec<Variable> {
    if a.len() != b.len() {
        panic!("BigArrayAdd: length of a and b must be equal");
    }
    let mut c = vec![api.constant(0); a.len()];
    for i in 0..a.len() {
        c[i] = api.add(a[i], b[i]);
    }
    c
}
pub fn big_array_add_reduce<C: Config, B: RootAPI<C>>(
    api: &mut B,
    a: &[Variable],
    b: &[Variable],
    nb_bits: usize,
) -> Vec<Variable> {
    if a.len() != b.len() {
        panic!("BigArrayAdd: length of a and b must be equal");
    }
    let mut c = vec![api.constant(0); a.len()];
    let mut carry = api.constant(0);
    for i in 0..a.len() {
        c[i] = api.add(a[i], b[i]);
        c[i] = api.add(c[i], carry);
        carry = to_binary(api, c[i], nb_bits + 1)[nb_bits];
        let tmp = api.mul(carry, 1 << nb_bits);
        c[i] = api.sub(c[i], tmp);
    }
    c
}
pub fn big_array_add<C: Config, B: RootAPI<C>>(
    api: &mut B,
    a: &[Variable],
    b: &[Variable],
    nb_bits: usize,
) -> Vec<Variable> {
    if a.len() != b.len() {
        panic!("BigArrayAdd: length of a and b must be equal");
    }
    let mut c = vec![api.constant(0); a.len()];
    let mut carry = api.constant(0);
    for i in 0..(a.len() - 1) {
        c[i] = api.add(a[i], b[i]);
        c[i] = api.add(c[i], carry);
        carry = to_binary(api, c[i], nb_bits + 1)[nb_bits];
        let tmp = api.mul(carry, 1 << nb_bits);
        c[i] = api.sub(c[i], tmp);
    }
    c[a.len() - 1] = api.add(a[a.len() - 1], b[a.len() - 1]);
    c[a.len() - 1] = api.add(c[a.len() - 1], carry);
    c
}
pub fn sha_m31_add<C: Config, B: RootAPI<C>>(
    api: &mut B,
    a: &[Variable],
    b: &[Variable],
    nb_bits: usize,
) -> [Variable; 2] {
    if a.len() != b.len() || a.len() != 2 {
        panic!("BigArrayAdd: length of a and b must be equal");
    }
    let mut c = [api.constant(0); 2];
    let mut carry = api.constant(0);
    c[0] = api.add(a[0], b[0]);
    c[0] = api.add(c[0], carry);
    carry = to_binary(api, c[0], nb_bits + 1)[nb_bits];
    let tmp = api.mul(carry, 1 << nb_bits);
    c[0] = api.sub(c[0], tmp);
    c[1] = api.add(a[1], b[1]);
    c[1] = api.add(c[1], carry);
    carry = to_binary(api, c[1], 3)[2];
    let tmp = api.mul(carry, 1 << 2);
    c[1] = api.sub(c[1], tmp);
    c
}
pub fn sha_m31_26_add<C: Config, B: RootAPI<C>>(
    api: &mut B,
    a: &[Variable],
    b: &[Variable],
    nb_bits: usize,
) -> [Variable; 2] {
    if a.len() != b.len() || a.len() != 2 {
        panic!("BigArrayAdd: length of a and b must be equal");
    }
    let mut c = [api.constant(0); 2];
    let mut carry = api.constant(0);
    c[0] = api.add(a[0], b[0]);
    c[0] = api.add(c[0], carry);
    carry = to_binary(api, c[0], nb_bits + 1)[nb_bits];
    let tmp = api.mul(carry, 1 << nb_bits);
    c[0] = api.sub(c[0], tmp);
    c[1] = api.add(a[1], b[1]);
    c[1] = api.add(c[1], carry);
    carry = to_binary(api, c[1], 7)[6];
    let tmp = api.mul(carry, 1 << 6);
    c[1] = api.sub(c[1], tmp);
    c
}
pub fn sha_m31_add_to_32bits<C: Config, B: RootAPI<C>>(
    api: &mut B,
    a: &[Variable],
    b: &[Variable],
    nb_bits: usize,
) -> [Variable; 32] {
    if a.len() != b.len() || a.len() != 2 {
        panic!("BigArrayAdd: length of a and b must be equal");
    }
    let mut c = [api.constant(0); 2];
    let mut res = vec![];
    let mut carry = api.constant(0);
    c[0] = api.add(a[0], b[0]);
    c[0] = api.add(c[0], carry);
    let tmp1 = to_binary(api, c[0], nb_bits + 1);
    carry = tmp1[nb_bits];
    let tmp = api.mul(carry, 1 << nb_bits);
    c[0] = api.sub(c[0], tmp);
    c[1] = api.add(a[1], b[1]);
    c[1] = api.add(c[1], carry);
    let tmp2 = to_binary(api, c[1], 3)[..2]
        .iter()
        .rev()
        .cloned()
        .collect::<Vec<_>>();
    res.extend_from_slice(tmp2.as_slice());
    res.extend_from_slice(
        tmp1[..30]
            .iter()
            .rev()
            .cloned()
            .collect::<Vec<_>>()
            .as_slice(),
    );
    res.try_into().unwrap()
}
pub fn bit_array_to_m31<C: Config, B: RootAPI<C>>(api: &mut B, bits: &[Variable]) -> [Variable; 2] {
    if bits.len() >= 60 {
        panic!("BitArrayToM31: length of bits must be less than 60");
    }
    [from_binary(api, &bits[..30]), from_binary(api, &bits[30..])]
}

pub fn bit_array_to_m31_26<C: Config, B: RootAPI<C>>(
    api: &mut B,
    bits: &[Variable],
) -> [Variable; 2] {
    if bits.len() >= 54 {
        panic!("BitArrayToM31: length of bits must be less than 60");
    }
    [from_binary(api, &bits[..26]), from_binary(api, &bits[26..])]
}

pub fn m31_array_put_uint32<C: Config, B: RootAPI<C>>(
    api: &mut B,
    b: &mut [Variable],
    x: [Variable; 2],
) {
    let mut quo = x[0];
    for i in (1..=3).rev() {
        let (q, r) = idiv_mod_bit(api, quo, 8);
        b[i] = r;
        quo = q;
    }
    let shift = api.mul(x[1], 1 << 6);
    b[0] = api.add(quo, shift);
}

pub fn m31_26_array_put_uint32<C: Config, B: RootAPI<C>>(
    api: &mut B,
    b: &mut [Variable],
    x: [Variable; 2],
) {
    let mut quo = x[0];
    for i in (1..=3).rev() {
        let (q, r) = idiv_mod_bit(api, quo, 8);
        b[i] = r;
        quo = q;
    }
    let shift = api.mul(x[1], 1 << 2);
    b[0] = api.add(quo, shift);
}
pub fn big_endian_put_uint64<C: Config, B: RootAPI<C>>(
    api: &mut B,
    b: &mut [Variable],
    x: Variable,
) {
    let mut quo = x;
    for i in (1..=7).rev() {
        let (q, r) = idiv_mod_bit(api, quo, 8);
        b[i] = r;
        quo = q;
    }
    b[0] = quo;
}
pub fn m31_to_bit_array<C: Config, B: RootAPI<C>>(api: &mut B, m31: &[Variable]) -> Vec<Variable> {
    let mut bits = vec![];
    for val in m31 {
        bits.extend_from_slice(&to_binary(api, *val, 30));
    }
    bits
}
pub fn m31_to_bit_array_seperate<C: Config, B: RootAPI<C>>(
    api: &mut B,
    m31: &[Variable],
    overflow: usize,
) -> Vec<Variable> {
    let mut bits = vec![];
    bits.extend_from_slice(&to_binary(api, m31[0], 30));
    bits.extend_from_slice(&to_binary(api, m31[1], 2 + overflow));
    bits
}
pub fn m31_26_to_bit_array_seperate<C: Config, B: RootAPI<C>>(
    api: &mut B,
    m31: &[Variable],
    overflow: usize,
) -> Vec<Variable> {
    let mut bits = vec![];
    let bits30 = to_binary(api, m31[0], 30);
    bits.extend_from_slice(&bits30[..26]);
    let carry = from_binary(api, &bits30[26..]);
    let high = api.add(m31[1], carry);
    bits.extend_from_slice(&to_binary(api, high, 6 + overflow + 1));
    bits
}
pub fn to_binary<C: Config, B: RootAPI<C>>(
    api: &mut B,
    x: Variable,
    n_bits: usize,
) -> Vec<Variable> {
<<<<<<< HEAD
    let res = api.new_hint("myhint.tobinary", &[x], n_bits);
    for bit in res.iter() {
        api.assert_is_bool(*bit);
    }
    let res_x = from_binary(api, &res);
    api.assert_is_equal(x, res_x);
    res
=======
    let bits = api.new_hint("myhint.tobinary", &[x], n_bits);
    for bit in bits.iter() {
        api.assert_is_bool(*bit);
    }
    let sum = from_binary(api, bits.to_vec());
    api.assert_is_equal(sum, x);
    bits
>>>>>>> d8ed9aa3
}
// pub fn extract_and_remove_tobinary_section(file_path: &str) -> io::Result<Vec<u32>> {
//     let file = OpenOptions::new().read(true).write(true).open(file_path)?;
//     let reader = BufReader::new(&file);

//     let mut lines = reader.lines().filter_map(Result::ok).collect::<Vec<String>>();
//     let mut extracted_numbers = Vec::new();
//     let mut new_lines = Vec::new();

//     let mut found_tobinary = false;
//     let mut found_section = false;

//     for line in lines.iter() {
//         if line.trim() == "tobinary:" {
//             if found_tobinary {
//                 new_lines.push(line.clone()); 
//                 found_section = true;
//             } else {
//                 found_tobinary = true; 
//             }
//         } else if found_tobinary && !found_section {
//             let nums = line
//                 .split(',')
//                 .filter_map(|s| s.trim().parse::<u32>().ok())
//                 .collect::<Vec<u32>>();

//             extracted_numbers.extend(nums);
//         } else {
//             new_lines.push(line.clone()); 
//         }
//     }
//     fs::write(file_path, new_lines.join("\n"))?;

//     Ok(extracted_numbers)
// }
// pub fn to_binary<C: Config, B: RootAPI<C>>(
//     api: &mut B,
//     x: Variable,
//     n_bits: usize,
// ) -> Vec<Variable> {
//     let mut res = vec![];
//     match extract_and_remove_tobinary_section("./log.txt") {
//         Ok(numbers) => {
//             println!("Extracted numbers: {:?}", numbers);
//             if n_bits == 30 {
//                 println!("hit!");
//             }
//             for i in 0..n_bits {
//                 let number_var = api.constant(numbers[i]);
//                 res.push(number_var);
//             }
//         },
//         Err(e) => eprintln!("Error: {}", e),
//     }
//     res
// }
pub fn from_binary<C: Config, B: RootAPI<C>>(api: &mut B, bits: &[Variable]) -> Variable {
    let mut res = api.constant(0);
    for (i, bit) in bits.iter().enumerate() {
        let coef = 1 << i;
        let cur = api.mul(coef, *bit);
        res = api.add(res, cur);
    }
    res
}

pub fn to_binary_hint(x: &[M31], y: &mut [M31]) -> Result<(), Error> {
    let t = x[0].to_u256();
    for (i, k) in y.iter_mut().enumerate() {
        *k = M31::from_u256(t >> i as u32 & 1);
    }
    Ok(())
}

pub fn big_is_zero<C: Config, B: RootAPI<C>>(api: &mut B, k: usize, in_: &[Variable]) -> Variable {
    let mut total = api.constant(k as u32);
    for val in in_.iter().take(k) {
        let tmp = api.is_zero(val);
        total = api.sub(total, tmp);
    }
    api.is_zero(total)
}

pub fn bigint_to_m31_array<C: Config, B: RootAPI<C>>(
    api: &mut B,
    x: BigInt,
    n_bits: usize,
    limb_len: usize,
) -> Vec<Variable> {
    let mut res = vec![];
    let mut a = x.clone();
    let mut mask = BigInt::from(1) << n_bits;
    mask -= 1;
    for _ in 0..limb_len {
        let tmp = a.clone() & mask.clone();
        let tmp = api.constant(tmp.to_u32().unwrap());
        res.push(tmp);
        a >>= n_bits;
    }
    res
}
pub fn big_less_than<C: Config, B: RootAPI<C>>(
    api: &mut B,
    n: usize,
    k: usize,
    a: &[Variable],
    b: &[Variable],
) -> Variable {
    let mut lt = vec![];
    let mut eq = vec![];
    for i in 0..k {
        lt.push(my_is_less(api, n, a[i], b[i]));
        let diff = api.sub(a[i], b[i]);
        eq.push(api.is_zero(diff));
    }
    let mut ors = vec![Variable::default(); k - 1];
    let mut ands = vec![Variable::default(); k - 1];
    let mut eq_ands = vec![Variable::default(); k - 1];
    for i in (0..k - 1).rev() {
        if i == k - 2 {
            ands[i] = api.and(eq[k - 1], lt[k - 2]);
            eq_ands[i] = api.and(eq[k - 1], eq[k - 2]);
            ors[i] = api.or(lt[k - 1], ands[k - 2]);
        } else {
            ands[i] = api.and(eq_ands[i + 1], lt[i]);
            eq_ands[i] = api.and(eq_ands[i + 1], eq[i]);
            ors[i] = api.or(ors[i + 1], ands[i]);
        }
    }
    ors[0]
}
pub fn my_is_less<C: Config, B: RootAPI<C>>(
    api: &mut B,
    n: usize,
    a: Variable,
    b: Variable,
) -> Variable {
    let neg_b = api.neg(b);
    let tmp = api.add(a, 1 << n);
    let tmp = api.add(tmp, neg_b);
    let bi1 = to_binary(api, tmp, n + 1);
    let one = api.constant(1);
    api.sub(one, bi1[n])
}

pub fn idiv_mod_bit<C: Config, B: RootAPI<C>>(
    builder: &mut B,
    a: Variable,
    b: u64,
) -> (Variable, Variable) {
    let bits = to_binary(builder, a, 30);
    let quotient = from_binary(builder, &bits[b as usize..]);
    let remainder = from_binary(builder, &bits[..b as usize]);
    (quotient, remainder)
}

pub fn string_to_m31_array(s: &str, nb_bits: u32) -> [M31; 48] {
    let mut big =
        BigInt::parse_bytes(s.as_bytes(), 10).unwrap_or_else(|| panic!("Failed to parse BigInt"));
    let mut res = [M31::from(0); 48];
    let base = BigInt::from(1) << nb_bits;
    for cur_res in &mut res {
        let tmp = &big % &base;
        *cur_res = M31::from(tmp.to_u32().unwrap());
        big >>= nb_bits;
    }
    res
}

declare_circuit!(IDIVMODBITCircuit {
    value: PublicVariable,
    quotient: Variable,
    remainder: Variable,
});

impl Define<M31Config> for IDIVMODBITCircuit<Variable> {
    fn define<Builder: RootAPI<M31Config>>(&self, builder: &mut Builder) {
        let (quotient, remainder) = idiv_mod_bit(builder, self.value, 8);
        builder.assert_is_equal(quotient, self.quotient);
        builder.assert_is_equal(remainder, self.remainder);
    }
}
#[test]
fn test_idiv_mod_bit() {
    //register hints
    let mut hint_registry = HintRegistry::<M31>::new();
    hint_registry.register("myhint.tobinary", to_binary_hint);
    //compile and test
    let compile_result = compile(&IDIVMODBITCircuit::default(), CompileOptions::default()).unwrap();
    let assignment = IDIVMODBITCircuit::<M31> {
        value: M31::from(3845),
        quotient: M31::from(15),
        remainder: M31::from(5),
    };
    let witness = compile_result
        .witness_solver
        .solve_witness_with_hints(&assignment, &mut hint_registry)
        .unwrap();
    let output = compile_result.layered_circuit.run(&witness);
    assert_eq!(output, vec![true]);
}

declare_circuit!(BITCONVERTCircuit {
    big_int: PublicVariable,
    big_int_bytes: [Variable; 8],
    big_int_m31: [Variable; 2],
    big_int_m31_bytes: [Variable; 4],
});

impl Define<M31Config> for BITCONVERTCircuit<Variable> {
    fn define<Builder: RootAPI<M31Config>>(&self, builder: &mut Builder) {
        let mut big_int_bytes = [builder.constant(0); 8];
        big_endian_put_uint64(builder, &mut big_int_bytes, self.big_int);
        for (i, big_int_byte) in big_int_bytes.iter().enumerate() {
            builder.assert_is_equal(big_int_byte, self.big_int_bytes[i]);
        }
        let mut big_int_m31 = [builder.constant(0); 4];
        m31_array_put_uint32(builder, &mut big_int_m31, self.big_int_m31);
        for (i, val) in big_int_m31.iter().enumerate() {
            builder.assert_is_equal(val, self.big_int_m31_bytes[i]);
        }
    }
}
#[test]
fn test_bit_convert() {
    //register hints
    let mut hint_registry = HintRegistry::<M31>::new();
    hint_registry.register("myhint.tobinary", to_binary_hint);
    //compile and test
    let compile_result = compile(&BITCONVERTCircuit::default(), CompileOptions::default()).unwrap();
    let assignment = BITCONVERTCircuit::<M31> {
        big_int: M31::from(3845),
        big_int_bytes: [
            M31::from(0),
            M31::from(0),
            M31::from(0),
            M31::from(0),
            M31::from(0),
            M31::from(0),
            M31::from(15),
            M31::from(5),
        ],
        big_int_m31: [M31::from(3845), M31::from(0)],
        big_int_m31_bytes: [M31::from(0), M31::from(0), M31::from(15), M31::from(5)],
    };
    let witness = compile_result
        .witness_solver
        .solve_witness_with_hints(&assignment, &mut hint_registry)
        .unwrap();
    let output = compile_result.layered_circuit.run(&witness);
    assert_eq!(output, vec![true]);
}<|MERGE_RESOLUTION|>--- conflicted
+++ resolved
@@ -390,7 +390,6 @@
     x: Variable,
     n_bits: usize,
 ) -> Vec<Variable> {
-<<<<<<< HEAD
     let res = api.new_hint("myhint.tobinary", &[x], n_bits);
     for bit in res.iter() {
         api.assert_is_bool(*bit);
@@ -398,15 +397,6 @@
     let res_x = from_binary(api, &res);
     api.assert_is_equal(x, res_x);
     res
-=======
-    let bits = api.new_hint("myhint.tobinary", &[x], n_bits);
-    for bit in bits.iter() {
-        api.assert_is_bool(*bit);
-    }
-    let sum = from_binary(api, bits.to_vec());
-    api.assert_is_equal(sum, x);
-    bits
->>>>>>> d8ed9aa3
 }
 // pub fn extract_and_remove_tobinary_section(file_path: &str) -> io::Result<Vec<u32>> {
 //     let file = OpenOptions::new().read(true).write(true).open(file_path)?;
