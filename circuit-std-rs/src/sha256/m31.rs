--- conflicted
+++ resolved
@@ -427,7 +427,6 @@
     d.return_sum(builder).to_vec()
 }
 
-<<<<<<< HEAD
 pub fn sha256_37bytes_compress<C: Config, B: RootAPI<C>>(
     builder: &mut B,
     orign_data: &[Variable],
@@ -481,8 +480,6 @@
     outputs
 }
 
-=======
->>>>>>> d8ed9aa3
 pub fn sha256_var_bytes<C: Config, B: RootAPI<C>>(
     builder: &mut B,
     orign_data: &[Variable],
@@ -525,7 +522,6 @@
         builder.assert_is_equal(result[i], output[i]);
     }
     result
-<<<<<<< HEAD
 }
 
 pub fn check_sha256_37bytes_compress<C: Config, B: RootAPI<C>>(
@@ -552,6 +548,4 @@
         }
     }
     result
-=======
->>>>>>> d8ed9aa3
 }