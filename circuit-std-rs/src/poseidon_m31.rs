use expander_compiler::frontend::{Config, RootAPI, Variable};
use tiny_keccak::{Hasher, Keccak};

const POSEIDON_SEED_PREFIX: &str = "poseidon_seed";

const FIELD_NAME: &str = "Mersenne 31";

fn get_constants(width: usize, round_num: usize) -> Vec<Vec<u32>> {
    let seed = format!("{POSEIDON_SEED_PREFIX}_{}_{}", FIELD_NAME, width);

    let mut keccak = Keccak::v256();
    let mut buffer = [0u8; 32];
    keccak.update(seed.as_bytes());
    keccak.finalize(&mut buffer);

    let mut res = vec![vec![0u32; width]; round_num];

    (0..round_num).for_each(|i| {
        (0..width).for_each(|j| {
            let mut keccak = Keccak::v256();
            keccak.update(&buffer);
            keccak.finalize(&mut buffer);

            let mut u32_le_bytes = [0u8; 4];
            u32_le_bytes.copy_from_slice(&buffer[..4]);

            res[i][j] = u32::from_le_bytes(u32_le_bytes);
        });
    });

    res
}

const MATRIX_CIRC_MDS_8_SML_ROW: [u32; 8] = [7, 1, 3, 8, 8, 3, 4, 9];

const MATRIX_CIRC_MDS_12_SML_ROW: [u32; 12] = [1, 1, 2, 1, 8, 9, 10, 7, 5, 9, 4, 10];

const MATRIX_CIRC_MDS_16_SML_ROW: [u32; 16] =
    [1, 1, 51, 1, 11, 17, 2, 1, 101, 63, 15, 2, 67, 22, 13, 3];

fn get_mds_matrix(width: usize) -> Vec<Vec<u32>> {
    let mds_first_row: &[u32] = match width {
        8 => &MATRIX_CIRC_MDS_8_SML_ROW,
        12 => &MATRIX_CIRC_MDS_12_SML_ROW,
        16 => &MATRIX_CIRC_MDS_16_SML_ROW,
        _ => panic!("unsupported state width for MDS matrix"),
    };

    let mut res = vec![vec![0u32; width]; width];

    (0..width).for_each(|i| (0..width).for_each(|j| res[i][j] = mds_first_row[(i + j) % width]));

    res
}

fn power_5<C: Config, B: RootAPI<C>>(api: &mut B, base: Variable) -> Variable {
    let pow2 = api.mul(base, base);
    let pow4 = api.mul(pow2, pow2);
    api.mul(pow4, base)
}

pub struct PoseidonM31Params {
    pub mds_matrix: Vec<Vec<Variable>>,
    pub round_constants: Vec<Vec<Variable>>,

    pub rate: usize,
    pub width: usize,
    pub full_rounds: usize,
    pub partial_rounds: usize,
}

impl PoseidonM31Params {
    pub fn new<C: Config, B: RootAPI<C>>(
        api: &mut B,
        rate: usize,
        width: usize,
        full_rounds: usize,
        partial_rounds: usize,
    ) -> Self {
        let round_constants = get_constants(width, partial_rounds + full_rounds);
        let mds_matrix = get_mds_matrix(width);

        let round_constants_variables = (0..partial_rounds + full_rounds)
            .map(|i| {
                (0..width)
                    .map(|j| api.constant(round_constants[i][j]))
                    .collect::<Vec<_>>()
            })
            .collect::<Vec<_>>();

        let mds_matrix_variables = (0..width)
            .map(|i| {
                (0..width)
                    .map(|j| api.constant(mds_matrix[i][j]))
                    .collect::<Vec<_>>()
            })
            .collect::<Vec<_>>();

        Self {
            mds_matrix: mds_matrix_variables,
            round_constants: round_constants_variables,
            rate,
            width,
            full_rounds,
            partial_rounds,
        }
    }

    fn add_round_constants<C: Config, B: RootAPI<C>>(
        &self,
        api: &mut B,
        state: &mut [Variable],
        constants: &[Variable],
    ) {
        (0..self.width).for_each(|i| state[i] = api.add(state[i], constants[i]))
    }

    fn apply_mds_matrix<C: Config, B: RootAPI<C>>(&self, api: &mut B, state: &mut [Variable]) {
        let prev_state = state.to_vec();

        (0..self.width).for_each(|i| {
            let mut inner_product = api.constant(0);
            (0..self.width).for_each(|j| {
                let unit = api.mul(prev_state[j], self.mds_matrix[i][j]);
                inner_product = api.add(inner_product, unit);
            });
            state[i] = inner_product;
        })
    }

    fn partial_full_sbox<C: Config, B: RootAPI<C>>(&self, api: &mut B, state: &mut [Variable]) {
        state[0] = power_5(api, state[0])
    }

    fn apply_full_sbox<C: Config, B: RootAPI<C>>(&self, api: &mut B, state: &mut [Variable]) {
        state.iter_mut().for_each(|s| *s = power_5(api, *s))
    }

    pub fn permute<C: Config, B: RootAPI<C>>(&self, api: &mut B, state: &mut [Variable]) {
        let half_full_rounds = self.full_rounds / 2;
        let partial_ends = half_full_rounds + self.partial_rounds;

        assert_eq!(self.width, state.len());

        (0..half_full_rounds).for_each(|i| {
            self.add_round_constants(api, state, &self.round_constants[i]);
            self.apply_mds_matrix(api, state);
            self.apply_full_sbox(api, state)
        });
        (half_full_rounds..partial_ends).for_each(|i| {
            self.add_round_constants(api, state, &self.round_constants[i]);
            self.apply_mds_matrix(api, state);
            self.partial_full_sbox(api, state)
        });
        (partial_ends..half_full_rounds + partial_ends).for_each(|i| {
            self.add_round_constants(api, state, &self.round_constants[i]);
            self.apply_mds_matrix(api, state);
            self.apply_full_sbox(api, state)
        });
    }

    pub fn hash_to_state<C: Config, B: RootAPI<C>>(
        &self,
        api: &mut B,
        inputs: &[Variable],
    ) -> Vec<Variable> {
        let mut elts = inputs.to_vec();
        elts.resize(elts.len().next_multiple_of(self.rate), api.constant(0));

        let mut res = vec![api.constant(0); self.width];

        elts.chunks(self.rate).for_each(|chunk| {
            let mut state_elts = vec![api.constant(0); self.width - self.rate];
            state_elts.extend_from_slice(chunk);

            (0..self.width).for_each(|i| res[i] = api.add(res[i], state_elts[i]));
            self.permute(api, &mut res)
        });

        res
    }
    pub fn hash_to_state_flatten<C: Config, B: RootAPI<C>>(
        &self,
        api: &mut B,
        inputs: &[Variable],
    ) -> Vec<Variable> {
        let mut elts = inputs.to_vec();
        elts.resize(elts.len().next_multiple_of(self.rate), api.constant(0));

        let mut res = vec![api.constant(0); self.width];
        let mut copy_res = api.new_hint("myhint.copyvarshint", &res, res.len());
        elts.chunks(self.rate).for_each(|chunk| {
            let mut state_elts = vec![api.constant(0); self.width - self.rate];
            state_elts.extend_from_slice(chunk);

            (0..self.width).for_each(|i| res[i] = api.add(copy_res[i], state_elts[i]));
            self.permute(api, &mut res);
            copy_res = api.new_hint("myhint.copyvarshint", &res, res.len());
<<<<<<< HEAD
            assert_vars_is_equal(api, &copy_res, &res);
        });
=======
        });

        res
    }
}
>>>>>>> d8ed9aa3

        res
    }
}
pub fn assert_vars_is_equal<C: Config, B: RootAPI<C>>(api: &mut B, a: &[Variable], b: &[Variable]) {
    a.iter()
        .zip(b.iter())
        .for_each(|(a, b)| api.assert_is_equal(*a, *b))
}
pub const POSEIDON_M31X16_FULL_ROUNDS: usize = 8;

pub const POSEIDON_M31X16_PARTIAL_ROUNDS: usize = 14;

pub const POSEIDON_M31X16_RATE: usize = 8;<|MERGE_RESOLUTION|>--- conflicted
+++ resolved
@@ -196,16 +196,8 @@
             (0..self.width).for_each(|i| res[i] = api.add(copy_res[i], state_elts[i]));
             self.permute(api, &mut res);
             copy_res = api.new_hint("myhint.copyvarshint", &res, res.len());
-<<<<<<< HEAD
             assert_vars_is_equal(api, &copy_res, &res);
         });
-=======
-        });
-
-        res
-    }
-}
->>>>>>> d8ed9aa3
 
         res
     }
