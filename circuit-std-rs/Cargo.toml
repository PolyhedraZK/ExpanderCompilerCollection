--- conflicted
+++ resolved
@@ -7,47 +7,31 @@
 [dependencies]
 expander_compiler = { path = "../expander_compiler"}
 
-arith.workspace = true
-ark-bls12-381.workspace = true
-ark-ec.workspace = true
-ark-ff.workspace = true
 ark-std.workspace = true
-big-int.workspace = true
+rand.workspace = true
+expander_config.workspace = true
 expander_circuit.workspace = true
-<<<<<<< HEAD
 
 mpi_config.workspace = true
 gkr_field_config.workspace = true
 
 gkr.workspace = true
 arith.workspace = true
-=======
-expander_config.workspace = true
->>>>>>> 0f41e59d
+ark-bls12-381.workspace = true
+ark-ec.workspace = true
+ark-ff.workspace = true
+big-int.workspace = true
 gf2.workspace = true
-gkr.workspace = true
 mersenne31.workspace = true
-<<<<<<< HEAD
 stacker.workspace = true
 sha2 = "0.10.8"
-big-int = "7.0.0"
-num-bigint = "0.4.6"
-num-traits = "0.2.19"
-ark-bls12-381 = "0.5.0"
-ark-ff = "0.5.0"
-ark-ec = "0.5.0"
 ark-serialize = { version = "0.5.0", features = ["std"] }
-tiny-keccak = { version = "2.0.2", features = [ "sha3", "keccak" ] }
 serde = { version = "1.0", features = ["derive"] }
 serde_json = "1.0"
-=======
 num-bigint.workspace = true
 num-traits.workspace = true
-rand.workspace = true
 serdes.workspace = true
-sha2.workspace = true
 tiny-keccak.workspace = true
 
 [dev-dependencies]
-ark-serialize.workspace = true
->>>>>>> 0f41e59d
+ark-serialize.workspace = true