--- conflicted
+++ resolved
@@ -6,9 +6,7 @@
 
 [dependencies]
 expander_compiler = { path = "../expander_compiler"}
-
 arith.workspace = true
-<<<<<<< HEAD
 ark-std.workspace = true
 expander_config.workspace = true
 expander_circuit.workspace = true
@@ -18,30 +16,14 @@
 mersenne31.workspace = true
 rand.workspace = true
 sha2.workspace = true
-big-int = "7.0.0"
-num-bigint = "0.4.6"
-num-traits = "0.2.19"
-ark-bls12-381 = "0.5.0"
-ark-ff = "0.5.0"
-tiny-keccak = { version = "2.0.2", features = [ "sha3", "keccak" ] }
-=======
 ark-bls12-381.workspace = true
 ark-ec.workspace = true
 ark-ff.workspace = true
-ark-std.workspace = true
 big-int.workspace = true
-expander_circuit.workspace = true
-expander_config.workspace = true
-gf2.workspace = true
-gkr.workspace = true
-mersenne31.workspace = true
 num-bigint.workspace = true
 num-traits.workspace = true
-rand.workspace = true
 serdes.workspace = true
-sha2.workspace = true
 tiny-keccak.workspace = true
 
 [dev-dependencies]
-ark-serialize.workspace = true
->>>>>>> fbd6a37f
+ark-serialize.workspace = true